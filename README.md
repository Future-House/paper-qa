--- conflicted
+++ resolved
@@ -885,11 +885,8 @@
 | `answer.max_concurrent_requests`             | `4`                                    | Max concurrent requests to LLMs.                                                                        |
 | `answer.answer_filter_extra_background`      | `False`                                | Whether to cite background info from model.                                                             |
 | `answer.get_evidence_if_no_contexts`         | `True`                                 | Allow lazy evidence gathering.                                                                          |
-<<<<<<< HEAD
 | `answer.group_contexts_by_question`          | `False`                                | Groups the final contexts by the underlying `gather_evidence` question in the final context prompt.     |
-=======
 | `answer.evidence_relevance_score_cutoff`     | `1`                                    | Cutoff evidence relevance score to include in the answer context (inclusive)                            |
->>>>>>> 2ca6b8ff
 | `parsing.chunk_size`                         | `5000`                                 | Characters per chunk (0 for no chunking).                                                               |
 | `parsing.page_size_limit`                    | `1,280,000`                            | Character limit per page.                                                                               |
 | `parsing.pdfs_use_block_parsing`             | `False`                                | Opt-in flag for block-based PDF parsing over text-based PDF parsing.                                    |
