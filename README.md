--- conflicted
+++ resolved
@@ -834,103 +834,7 @@
 
 Well that's a really good question! It's probably best to just download PDFs of papers you think will help answer your question and start from there.
 
-<<<<<<< HEAD
 See detailed docs [about zotero, openreview and parsing](docs/tutorials/where_do_I_get_papers.md)
-=======
-### Zotero
-
-_It's been a while since we've tested this - so let us know if it runs into issues!_
-
-If you use [Zotero](https://www.zotero.org/) to organize your personal bibliography,
-you can use the `paperqa.contrib.ZoteroDB` to query papers from your library,
-which relies on [pyzotero](https://github.com/urschrei/pyzotero).
-
-Install `pyzotero` via the `zotero` extra for this feature:
-
-```bash
-pip install paper-qa[zotero]
-```
-
-First, note that PaperQA2 parses the PDFs of papers to store in the database,
-so all relevant papers should have PDFs stored inside your database.
-You can get Zotero to automatically do this by highlighting the references
-you wish to retrieve, right clicking, and selecting _"Find Available PDFs"_.
-You can also manually drag-and-drop PDFs onto each reference.
-
-To download papers, you need to get an API key for your account.
-
-1. Get your library ID, and set it as the environment variable `ZOTERO_USER_ID`.
-   - For personal libraries, this ID is given [here](https://www.zotero.org/settings/keys) at the part "_Your userID for use in API calls is XXXXXX_".
-   - For group libraries, go to your group page `https://www.zotero.org/groups/groupname`, and hover over the settings link. The ID is the integer after /groups/. (_h/t pyzotero!_)
-2. Create a new API key [here](https://www.zotero.org/settings/keys/new) and set it as the environment variable `ZOTERO_API_KEY`.
-   - The key will need read access to the library.
-
-With this, we can download papers from our library and add them to PaperQA2:
-
-```python
-from paperqa import Docs
-from paperqa.contrib import ZoteroDB
-
-docs = Docs()
-zotero = ZoteroDB(library_type="user")  # "group" if group library
-
-for item in zotero.iterate(limit=20):
-    if item.num_pages > 30:
-        continue  # skip long papers
-    docs.add(item.pdf, docname=item.key)
-```
-
-which will download the first 20 papers in your Zotero database and add
-them to the `Docs` object.
-
-We can also do specific queries of our Zotero library and iterate over the results:
-
-```python
-for item in zotero.iterate(
-    q="large language models",
-    qmode="everything",
-    sort="date",
-    direction="desc",
-    limit=100,
-):
-    print("Adding", item.title)
-    docs.add(item.pdf, docname=item.key)
-```
-
-You can read more about the search syntax by typing `zotero.iterate?` in IPython.
-
-### Paper Scraper
-
-If you want to search for papers outside of your own collection, I've found an unrelated project called [`paper-scraper`](https://github.com/blackadad/paper-scraper) that looks
-like it might help. But beware, this project looks like it uses some scraping tools that may violate publisher's rights or be in a gray area of legality.
-
-First, install `paper-scraper`:
-
-```bash
-pip install git+https://github.com/blackadad/paper-scraper.git
-```
-
-Then run with it:
-
-```python
-import paperscraper
-from paperqa import Docs
-
-keyword_search = "bispecific antibody manufacture"
-papers = paperscraper.search_papers(keyword_search)
-docs = Docs()
-for path, data in papers.items():
-    try:
-        docs.add(path)
-    except ValueError as e:
-        # sometimes this happens if PDFs aren't downloaded or readable
-        print("Could not read", path, e)
-session = docs.query(
-    "What manufacturing challenges are unique to bispecific antibodies?"
-)
-print(session)
-```
->>>>>>> 81d7b15e
 
 ## Callbacks
 
