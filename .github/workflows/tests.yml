name: test

on:
  push:
    branches: [main]
  pull_request:
<<<<<<< HEAD
=======
    branches:
      - main
      - "**release**"
>>>>>>> 8088379d

jobs:
  test:
    runs-on: ubuntu-latest
    strategy:
      matrix:
        python-version: ["3.11"]

    steps:
      - uses: actions/checkout@v4
      - name: Set up Python ${{ matrix.python-version }}
        uses: actions/setup-python@v5
        with:
          python-version: ${{ matrix.python-version }}
          cache: pip
      - run: pip install .[agents,google,dev,llms]
      - name: Check pre-commit
        run: pre-commit run --all-files || ( git status --short ; git diff ; exit 1 )
      - uses: google-github-actions/auth@v2
        with:
          credentials_json: ${{ secrets.GOOGLE_CREDENTIALS }}
      - name: Run Test
        env:
          OPENAI_API_KEY: ${{ secrets.OPENAI_API_KEY }}
          ANTHROPIC_API_KEY: ${{ secrets.ANTHROPIC_API_KEY }}
          SEMANTIC_SCHOLAR_API_KEY: ${{ secrets.SEMANTIC_SCHOLAR_API_KEY }}
          CROSSREF_API_KEY: ${{ secrets.CROSSREF_API_KEY }}
        run: pytest<|MERGE_RESOLUTION|>--- conflicted
+++ resolved
@@ -4,12 +4,9 @@
   push:
     branches: [main]
   pull_request:
-<<<<<<< HEAD
-=======
     branches:
       - main
       - "**release**"
->>>>>>> 8088379d
 
 jobs:
   test:
