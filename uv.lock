--- conflicted
+++ resolved
@@ -1644,11 +1644,7 @@
 
 [[package]]
 name = "paper-qa"
-<<<<<<< HEAD
-version = "5.5.1.dev73+g659bb0f.d20250113"
-=======
 version = "5.10.2.dev2+gbdb1a3b"
->>>>>>> 7bb570c3
 source = { editable = "." }
 dependencies = [
     { name = "aiohttp" },
@@ -1752,11 +1748,7 @@
     { name = "aiohttp", specifier = ">=3.10.6" },
     { name = "anyio" },
     { name = "datasets", marker = "extra == 'datasets'" },
-<<<<<<< HEAD
-    { name = "fh-llm-client", specifier = ">=0.0.7" },
-=======
     { name = "fh-llm-client", specifier = ">=0.0.9" },
->>>>>>> 7bb570c3
     { name = "fhaviary", extras = ["llm"], specifier = ">=0.14" },
     { name = "html2text" },
     { name = "httpx" },
