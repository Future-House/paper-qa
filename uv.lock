--- conflicted
+++ resolved
@@ -1715,13 +1715,8 @@
     { name = "ldp", marker = "extra == 'ldp'", specifier = ">=0.20" },
     { name = "mypy", marker = "extra == 'dev'", specifier = ">=1.8" },
     { name = "numpy" },
-<<<<<<< HEAD
     { name = "openreview-py", marker = "extra == 'openreview'" },
-    { name = "pandas-stubs", marker = "extra == 'typing'" },
-    { name = "paper-qa", extras = ["datasets", "ldp", "local", "qdrant", "typing", "zotero"], marker = "extra == 'dev'" },
-=======
     { name = "paper-qa", extras = ["ldp", "local", "qdrant", "typing", "zotero"], marker = "extra == 'dev'" },
->>>>>>> 3dee112c
     { name = "pre-commit", marker = "extra == 'dev'", specifier = ">=3.4" },
     { name = "pybtex" },
     { name = "pydantic", specifier = "~=2.0,>=2.10.1" },
