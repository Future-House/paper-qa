version = 1
revision = 1
requires-python = ">=3.11"
resolution-markers = [
    "python_full_version >= '3.13' and platform_python_implementation == 'PyPy'",
    "python_full_version >= '3.13' and platform_python_implementation != 'PyPy'",
    "python_full_version == '3.12.*' and platform_python_implementation == 'PyPy'",
    "python_full_version == '3.12.*' and platform_python_implementation != 'PyPy'",
    "python_full_version < '3.12' and platform_python_implementation == 'PyPy'",
    "python_full_version < '3.12' and platform_python_implementation != 'PyPy'",
]

[[package]]
name = "absl-py"
version = "2.1.0"
source = { registry = "https://pypi.org/simple" }
sdist = { url = "https://files.pythonhosted.org/packages/7a/8f/fc001b92ecc467cc32ab38398bd0bfb45df46e7523bf33c2ad22a505f06e/absl-py-2.1.0.tar.gz", hash = "sha256:7820790efbb316739cde8b4e19357243fc3608a152024288513dd968d7d959ff", size = 118055 }
wheels = [
    { url = "https://files.pythonhosted.org/packages/a2/ad/e0d3c824784ff121c03cc031f944bc7e139a8f1870ffd2845cc2dd76f6c4/absl_py-2.1.0-py3-none-any.whl", hash = "sha256:526a04eadab8b4ee719ce68f204172ead1027549089702d99b9059f129ff1308", size = 133706 },
]

[[package]]
name = "aiofiles"
version = "24.1.0"
source = { registry = "https://pypi.org/simple" }
sdist = { url = "https://files.pythonhosted.org/packages/0b/03/a88171e277e8caa88a4c77808c20ebb04ba74cc4681bf1e9416c862de237/aiofiles-24.1.0.tar.gz", hash = "sha256:22a075c9e5a3810f0c2e48f3008c94d68c65d763b9b03857924c99e57355166c", size = 30247 }
wheels = [
    { url = "https://files.pythonhosted.org/packages/a5/45/30bb92d442636f570cb5651bc661f52b610e2eec3f891a5dc3a4c3667db0/aiofiles-24.1.0-py3-none-any.whl", hash = "sha256:b4ec55f4195e3eb5d7abd1bf7e061763e864dd4954231fb8539a0ef8bb8260e5", size = 15896 },
]

[[package]]
name = "aiohappyeyeballs"
version = "2.4.6"
source = { registry = "https://pypi.org/simple" }
sdist = { url = "https://files.pythonhosted.org/packages/08/07/508f9ebba367fc3370162e53a3cfd12f5652ad79f0e0bfdf9f9847c6f159/aiohappyeyeballs-2.4.6.tar.gz", hash = "sha256:9b05052f9042985d32ecbe4b59a77ae19c006a78f1344d7fdad69d28ded3d0b0", size = 21726 }
wheels = [
    { url = "https://files.pythonhosted.org/packages/44/4c/03fb05f56551828ec67ceb3665e5dc51638042d204983a03b0a1541475b6/aiohappyeyeballs-2.4.6-py3-none-any.whl", hash = "sha256:147ec992cf873d74f5062644332c539fcd42956dc69453fe5204195e560517e1", size = 14543 },
]

[[package]]
name = "aiohttp"
version = "3.11.12"
source = { registry = "https://pypi.org/simple" }
dependencies = [
    { name = "aiohappyeyeballs" },
    { name = "aiosignal" },
    { name = "attrs" },
    { name = "frozenlist" },
    { name = "multidict" },
    { name = "propcache" },
    { name = "yarl" },
]
sdist = { url = "https://files.pythonhosted.org/packages/37/4b/952d49c73084fb790cb5c6ead50848c8e96b4980ad806cf4d2ad341eaa03/aiohttp-3.11.12.tar.gz", hash = "sha256:7603ca26d75b1b86160ce1bbe2787a0b706e592af5b2504e12caa88a217767b0", size = 7673175 }
wheels = [
    { url = "https://files.pythonhosted.org/packages/9c/38/35311e70196b6a63cfa033a7f741f800aa8a93f57442991cbe51da2394e7/aiohttp-3.11.12-cp311-cp311-macosx_10_9_universal2.whl", hash = "sha256:87a2e00bf17da098d90d4145375f1d985a81605267e7f9377ff94e55c5d769eb", size = 708797 },
    { url = "https://files.pythonhosted.org/packages/44/3e/46c656e68cbfc4f3fc7cb5d2ba4da6e91607fe83428208028156688f6201/aiohttp-3.11.12-cp311-cp311-macosx_10_9_x86_64.whl", hash = "sha256:b34508f1cd928ce915ed09682d11307ba4b37d0708d1f28e5774c07a7674cac9", size = 468669 },
    { url = "https://files.pythonhosted.org/packages/a0/d6/2088fb4fd1e3ac2bfb24bc172223babaa7cdbb2784d33c75ec09e66f62f8/aiohttp-3.11.12-cp311-cp311-macosx_11_0_arm64.whl", hash = "sha256:936d8a4f0f7081327014742cd51d320296b56aa6d324461a13724ab05f4b2933", size = 455739 },
    { url = "https://files.pythonhosted.org/packages/e7/dc/c443a6954a56f4a58b5efbfdf23cc6f3f0235e3424faf5a0c56264d5c7bb/aiohttp-3.11.12-cp311-cp311-manylinux_2_17_aarch64.manylinux2014_aarch64.whl", hash = "sha256:2de1378f72def7dfb5dbd73d86c19eda0ea7b0a6873910cc37d57e80f10d64e1", size = 1685858 },
    { url = "https://files.pythonhosted.org/packages/25/67/2d5b3aaade1d5d01c3b109aa76e3aa9630531252cda10aa02fb99b0b11a1/aiohttp-3.11.12-cp311-cp311-manylinux_2_17_ppc64le.manylinux2014_ppc64le.whl", hash = "sha256:b9d45dbb3aaec05cf01525ee1a7ac72de46a8c425cb75c003acd29f76b1ffe94", size = 1743829 },
    { url = "https://files.pythonhosted.org/packages/90/9b/9728fe9a3e1b8521198455d027b0b4035522be18f504b24c5d38d59e7278/aiohttp-3.11.12-cp311-cp311-manylinux_2_17_s390x.manylinux2014_s390x.whl", hash = "sha256:930ffa1925393381e1e0a9b82137fa7b34c92a019b521cf9f41263976666a0d6", size = 1785587 },
    { url = "https://files.pythonhosted.org/packages/ce/cf/28fbb43d4ebc1b4458374a3c7b6db3b556a90e358e9bbcfe6d9339c1e2b6/aiohttp-3.11.12-cp311-cp311-manylinux_2_17_x86_64.manylinux2014_x86_64.whl", hash = "sha256:8340def6737118f5429a5df4e88f440746b791f8f1c4ce4ad8a595f42c980bd5", size = 1675319 },
    { url = "https://files.pythonhosted.org/packages/e5/d2/006c459c11218cabaa7bca401f965c9cc828efbdea7e1615d4644eaf23f7/aiohttp-3.11.12-cp311-cp311-manylinux_2_5_i686.manylinux1_i686.manylinux_2_17_i686.manylinux2014_i686.whl", hash = "sha256:4016e383f91f2814e48ed61e6bda7d24c4d7f2402c75dd28f7e1027ae44ea204", size = 1619982 },
    { url = "https://files.pythonhosted.org/packages/9d/83/ca425891ebd37bee5d837110f7fddc4d808a7c6c126a7d1b5c3ad72fc6ba/aiohttp-3.11.12-cp311-cp311-musllinux_1_2_aarch64.whl", hash = "sha256:3c0600bcc1adfaaac321422d615939ef300df81e165f6522ad096b73439c0f58", size = 1654176 },
    { url = "https://files.pythonhosted.org/packages/25/df/047b1ce88514a1b4915d252513640184b63624e7914e41d846668b8edbda/aiohttp-3.11.12-cp311-cp311-musllinux_1_2_armv7l.whl", hash = "sha256:0450ada317a65383b7cce9576096150fdb97396dcfe559109b403c7242faffef", size = 1660198 },
    { url = "https://files.pythonhosted.org/packages/d3/cc/6ecb8e343f0902528620b9dbd567028a936d5489bebd7dbb0dd0914f4fdb/aiohttp-3.11.12-cp311-cp311-musllinux_1_2_i686.whl", hash = "sha256:850ff6155371fd802a280f8d369d4e15d69434651b844bde566ce97ee2277420", size = 1650186 },
    { url = "https://files.pythonhosted.org/packages/f8/f8/453df6dd69256ca8c06c53fc8803c9056e2b0b16509b070f9a3b4bdefd6c/aiohttp-3.11.12-cp311-cp311-musllinux_1_2_ppc64le.whl", hash = "sha256:8fd12d0f989c6099e7b0f30dc6e0d1e05499f3337461f0b2b0dadea6c64b89df", size = 1733063 },
    { url = "https://files.pythonhosted.org/packages/55/f8/540160787ff3000391de0e5d0d1d33be4c7972f933c21991e2ea105b2d5e/aiohttp-3.11.12-cp311-cp311-musllinux_1_2_s390x.whl", hash = "sha256:76719dd521c20a58a6c256d058547b3a9595d1d885b830013366e27011ffe804", size = 1755306 },
    { url = "https://files.pythonhosted.org/packages/30/7d/49f3bfdfefd741576157f8f91caa9ff61a6f3d620ca6339268327518221b/aiohttp-3.11.12-cp311-cp311-musllinux_1_2_x86_64.whl", hash = "sha256:97fe431f2ed646a3b56142fc81d238abcbaff08548d6912acb0b19a0cadc146b", size = 1692909 },
    { url = "https://files.pythonhosted.org/packages/40/9c/8ce00afd6f6112ce9a2309dc490fea376ae824708b94b7b5ea9cba979d1d/aiohttp-3.11.12-cp311-cp311-win32.whl", hash = "sha256:e10c440d142fa8b32cfdb194caf60ceeceb3e49807072e0dc3a8887ea80e8c16", size = 416584 },
    { url = "https://files.pythonhosted.org/packages/35/97/4d3c5f562f15830de472eb10a7a222655d750839943e0e6d915ef7e26114/aiohttp-3.11.12-cp311-cp311-win_amd64.whl", hash = "sha256:246067ba0cf5560cf42e775069c5d80a8989d14a7ded21af529a4e10e3e0f0e6", size = 442674 },
    { url = "https://files.pythonhosted.org/packages/4d/d0/94346961acb476569fca9a644cc6f9a02f97ef75961a6b8d2b35279b8d1f/aiohttp-3.11.12-cp312-cp312-macosx_10_13_universal2.whl", hash = "sha256:e392804a38353900c3fd8b7cacbea5132888f7129f8e241915e90b85f00e3250", size = 704837 },
    { url = "https://files.pythonhosted.org/packages/a9/af/05c503f1cc8f97621f199ef4b8db65fb88b8bc74a26ab2adb74789507ad3/aiohttp-3.11.12-cp312-cp312-macosx_10_13_x86_64.whl", hash = "sha256:8fa1510b96c08aaad49303ab11f8803787c99222288f310a62f493faf883ede1", size = 464218 },
    { url = "https://files.pythonhosted.org/packages/f2/48/b9949eb645b9bd699153a2ec48751b985e352ab3fed9d98c8115de305508/aiohttp-3.11.12-cp312-cp312-macosx_11_0_arm64.whl", hash = "sha256:dc065a4285307607df3f3686363e7f8bdd0d8ab35f12226362a847731516e42c", size = 456166 },
    { url = "https://files.pythonhosted.org/packages/14/fb/980981807baecb6f54bdd38beb1bd271d9a3a786e19a978871584d026dcf/aiohttp-3.11.12-cp312-cp312-manylinux_2_17_aarch64.manylinux2014_aarch64.whl", hash = "sha256:cddb31f8474695cd61fc9455c644fc1606c164b93bff2490390d90464b4655df", size = 1682528 },
    { url = "https://files.pythonhosted.org/packages/90/cb/77b1445e0a716914e6197b0698b7a3640590da6c692437920c586764d05b/aiohttp-3.11.12-cp312-cp312-manylinux_2_17_ppc64le.manylinux2014_ppc64le.whl", hash = "sha256:9dec0000d2d8621d8015c293e24589d46fa218637d820894cb7356c77eca3259", size = 1737154 },
    { url = "https://files.pythonhosted.org/packages/ff/24/d6fb1f4cede9ccbe98e4def6f3ed1e1efcb658871bbf29f4863ec646bf38/aiohttp-3.11.12-cp312-cp312-manylinux_2_17_s390x.manylinux2014_s390x.whl", hash = "sha256:e3552fe98e90fdf5918c04769f338a87fa4f00f3b28830ea9b78b1bdc6140e0d", size = 1793435 },
    { url = "https://files.pythonhosted.org/packages/17/e2/9f744cee0861af673dc271a3351f59ebd5415928e20080ab85be25641471/aiohttp-3.11.12-cp312-cp312-manylinux_2_17_x86_64.manylinux2014_x86_64.whl", hash = "sha256:6dfe7f984f28a8ae94ff3a7953cd9678550dbd2a1f9bda5dd9c5ae627744c78e", size = 1692010 },
    { url = "https://files.pythonhosted.org/packages/90/c4/4a1235c1df544223eb57ba553ce03bc706bdd065e53918767f7fa1ff99e0/aiohttp-3.11.12-cp312-cp312-manylinux_2_5_i686.manylinux1_i686.manylinux_2_17_i686.manylinux2014_i686.whl", hash = "sha256:a481a574af914b6e84624412666cbfbe531a05667ca197804ecc19c97b8ab1b0", size = 1619481 },
    { url = "https://files.pythonhosted.org/packages/60/70/cf12d402a94a33abda86dd136eb749b14c8eb9fec1e16adc310e25b20033/aiohttp-3.11.12-cp312-cp312-musllinux_1_2_aarch64.whl", hash = "sha256:1987770fb4887560363b0e1a9b75aa303e447433c41284d3af2840a2f226d6e0", size = 1641578 },
    { url = "https://files.pythonhosted.org/packages/1b/25/7211973fda1f5e833fcfd98ccb7f9ce4fbfc0074e3e70c0157a751d00db8/aiohttp-3.11.12-cp312-cp312-musllinux_1_2_armv7l.whl", hash = "sha256:a4ac6a0f0f6402854adca4e3259a623f5c82ec3f0c049374133bcb243132baf9", size = 1684463 },
    { url = "https://files.pythonhosted.org/packages/93/60/b5905b4d0693f6018b26afa9f2221fefc0dcbd3773fe2dff1a20fb5727f1/aiohttp-3.11.12-cp312-cp312-musllinux_1_2_i686.whl", hash = "sha256:c96a43822f1f9f69cc5c3706af33239489a6294be486a0447fb71380070d4d5f", size = 1646691 },
    { url = "https://files.pythonhosted.org/packages/b4/fc/ba1b14d6fdcd38df0b7c04640794b3683e949ea10937c8a58c14d697e93f/aiohttp-3.11.12-cp312-cp312-musllinux_1_2_ppc64le.whl", hash = "sha256:a5e69046f83c0d3cb8f0d5bd9b8838271b1bc898e01562a04398e160953e8eb9", size = 1702269 },
    { url = "https://files.pythonhosted.org/packages/5e/39/18c13c6f658b2ba9cc1e0c6fb2d02f98fd653ad2addcdf938193d51a9c53/aiohttp-3.11.12-cp312-cp312-musllinux_1_2_s390x.whl", hash = "sha256:68d54234c8d76d8ef74744f9f9fc6324f1508129e23da8883771cdbb5818cbef", size = 1734782 },
    { url = "https://files.pythonhosted.org/packages/9f/d2/ccc190023020e342419b265861877cd8ffb75bec37b7ddd8521dd2c6deb8/aiohttp-3.11.12-cp312-cp312-musllinux_1_2_x86_64.whl", hash = "sha256:c9fd9dcf9c91affe71654ef77426f5cf8489305e1c66ed4816f5a21874b094b9", size = 1694740 },
    { url = "https://files.pythonhosted.org/packages/3f/54/186805bcada64ea90ea909311ffedcd74369bfc6e880d39d2473314daa36/aiohttp-3.11.12-cp312-cp312-win32.whl", hash = "sha256:0ed49efcd0dc1611378beadbd97beb5d9ca8fe48579fc04a6ed0844072261b6a", size = 411530 },
    { url = "https://files.pythonhosted.org/packages/3d/63/5eca549d34d141bcd9de50d4e59b913f3641559460c739d5e215693cb54a/aiohttp-3.11.12-cp312-cp312-win_amd64.whl", hash = "sha256:54775858c7f2f214476773ce785a19ee81d1294a6bedc5cc17225355aab74802", size = 437860 },
    { url = "https://files.pythonhosted.org/packages/c3/9b/cea185d4b543ae08ee478373e16653722c19fcda10d2d0646f300ce10791/aiohttp-3.11.12-cp313-cp313-macosx_10_13_universal2.whl", hash = "sha256:413ad794dccb19453e2b97c2375f2ca3cdf34dc50d18cc2693bd5aed7d16f4b9", size = 698148 },
    { url = "https://files.pythonhosted.org/packages/91/5c/80d47fe7749fde584d1404a68ade29bcd7e58db8fa11fa38e8d90d77e447/aiohttp-3.11.12-cp313-cp313-macosx_10_13_x86_64.whl", hash = "sha256:4a93d28ed4b4b39e6f46fd240896c29b686b75e39cc6992692e3922ff6982b4c", size = 460831 },
    { url = "https://files.pythonhosted.org/packages/8e/f9/de568f8a8ca6b061d157c50272620c53168d6e3eeddae78dbb0f7db981eb/aiohttp-3.11.12-cp313-cp313-macosx_11_0_arm64.whl", hash = "sha256:d589264dbba3b16e8951b6f145d1e6b883094075283dafcab4cdd564a9e353a0", size = 453122 },
    { url = "https://files.pythonhosted.org/packages/8b/fd/b775970a047543bbc1d0f66725ba72acef788028fce215dc959fd15a8200/aiohttp-3.11.12-cp313-cp313-manylinux_2_17_aarch64.manylinux2014_aarch64.whl", hash = "sha256:e5148ca8955affdfeb864aca158ecae11030e952b25b3ae15d4e2b5ba299bad2", size = 1665336 },
    { url = "https://files.pythonhosted.org/packages/82/9b/aff01d4f9716245a1b2965f02044e4474fadd2bcfe63cf249ca788541886/aiohttp-3.11.12-cp313-cp313-manylinux_2_17_ppc64le.manylinux2014_ppc64le.whl", hash = "sha256:525410e0790aab036492eeea913858989c4cb070ff373ec3bc322d700bdf47c1", size = 1718111 },
    { url = "https://files.pythonhosted.org/packages/e0/a9/166fd2d8b2cc64f08104aa614fad30eee506b563154081bf88ce729bc665/aiohttp-3.11.12-cp313-cp313-manylinux_2_17_s390x.manylinux2014_s390x.whl", hash = "sha256:9bd8695be2c80b665ae3f05cb584093a1e59c35ecb7d794d1edd96e8cc9201d7", size = 1775293 },
    { url = "https://files.pythonhosted.org/packages/13/c5/0d3c89bd9e36288f10dc246f42518ce8e1c333f27636ac78df091c86bb4a/aiohttp-3.11.12-cp313-cp313-manylinux_2_17_x86_64.manylinux2014_x86_64.whl", hash = "sha256:f0203433121484b32646a5f5ea93ae86f3d9559d7243f07e8c0eab5ff8e3f70e", size = 1677338 },
    { url = "https://files.pythonhosted.org/packages/72/b2/017db2833ef537be284f64ead78725984db8a39276c1a9a07c5c7526e238/aiohttp-3.11.12-cp313-cp313-manylinux_2_5_i686.manylinux1_i686.manylinux_2_17_i686.manylinux2014_i686.whl", hash = "sha256:40cd36749a1035c34ba8d8aaf221b91ca3d111532e5ccb5fa8c3703ab1b967ed", size = 1603365 },
    { url = "https://files.pythonhosted.org/packages/fc/72/b66c96a106ec7e791e29988c222141dd1219d7793ffb01e72245399e08d2/aiohttp-3.11.12-cp313-cp313-musllinux_1_2_aarch64.whl", hash = "sha256:a7442662afebbf7b4c6d28cb7aab9e9ce3a5df055fc4116cc7228192ad6cb484", size = 1618464 },
    { url = "https://files.pythonhosted.org/packages/3f/50/e68a40f267b46a603bab569d48d57f23508801614e05b3369898c5b2910a/aiohttp-3.11.12-cp313-cp313-musllinux_1_2_armv7l.whl", hash = "sha256:8a2fb742ef378284a50766e985804bd6adb5adb5aa781100b09befdbfa757b65", size = 1657827 },
    { url = "https://files.pythonhosted.org/packages/c5/1d/aafbcdb1773d0ba7c20793ebeedfaba1f3f7462f6fc251f24983ed738aa7/aiohttp-3.11.12-cp313-cp313-musllinux_1_2_i686.whl", hash = "sha256:2cee3b117a8d13ab98b38d5b6bdcd040cfb4181068d05ce0c474ec9db5f3c5bb", size = 1616700 },
    { url = "https://files.pythonhosted.org/packages/b0/5e/6cd9724a2932f36e2a6b742436a36d64784322cfb3406ca773f903bb9a70/aiohttp-3.11.12-cp313-cp313-musllinux_1_2_ppc64le.whl", hash = "sha256:f6a19bcab7fbd8f8649d6595624856635159a6527861b9cdc3447af288a00c00", size = 1685643 },
    { url = "https://files.pythonhosted.org/packages/8b/38/ea6c91d5c767fd45a18151675a07c710ca018b30aa876a9f35b32fa59761/aiohttp-3.11.12-cp313-cp313-musllinux_1_2_s390x.whl", hash = "sha256:e4cecdb52aaa9994fbed6b81d4568427b6002f0a91c322697a4bfcc2b2363f5a", size = 1715487 },
    { url = "https://files.pythonhosted.org/packages/8e/24/e9edbcb7d1d93c02e055490348df6f955d675e85a028c33babdcaeda0853/aiohttp-3.11.12-cp313-cp313-musllinux_1_2_x86_64.whl", hash = "sha256:30f546358dfa0953db92ba620101fefc81574f87b2346556b90b5f3ef16e55ce", size = 1672948 },
    { url = "https://files.pythonhosted.org/packages/25/be/0b1fb737268e003198f25c3a68c2135e76e4754bf399a879b27bd508a003/aiohttp-3.11.12-cp313-cp313-win32.whl", hash = "sha256:ce1bb21fc7d753b5f8a5d5a4bae99566386b15e716ebdb410154c16c91494d7f", size = 410396 },
    { url = "https://files.pythonhosted.org/packages/68/fd/677def96a75057b0a26446b62f8fbb084435b20a7d270c99539c26573bfd/aiohttp-3.11.12-cp313-cp313-win_amd64.whl", hash = "sha256:f7914ab70d2ee8ab91c13e5402122edbc77821c66d2758abb53aabe87f013287", size = 436234 },
]

[[package]]
name = "aiosignal"
version = "1.3.2"
source = { registry = "https://pypi.org/simple" }
dependencies = [
    { name = "frozenlist" },
]
sdist = { url = "https://files.pythonhosted.org/packages/ba/b5/6d55e80f6d8a08ce22b982eafa278d823b541c925f11ee774b0b9c43473d/aiosignal-1.3.2.tar.gz", hash = "sha256:a8c255c66fafb1e499c9351d0bf32ff2d8a0321595ebac3b93713656d2436f54", size = 19424 }
wheels = [
    { url = "https://files.pythonhosted.org/packages/ec/6a/bc7e17a3e87a2985d3e8f4da4cd0f481060eb78fb08596c42be62c90a4d9/aiosignal-1.3.2-py2.py3-none-any.whl", hash = "sha256:45cde58e409a301715980c2b01d0c28bdde3770d8290b5eb2173759d9acb31a5", size = 7597 },
]

[[package]]
name = "annotated-types"
version = "0.7.0"
source = { registry = "https://pypi.org/simple" }
sdist = { url = "https://files.pythonhosted.org/packages/ee/67/531ea369ba64dcff5ec9c3402f9f51bf748cec26dde048a2f973a4eea7f5/annotated_types-0.7.0.tar.gz", hash = "sha256:aff07c09a53a08bc8cfccb9c85b05f1aa9a2a6f23728d790723543408344ce89", size = 16081 }
wheels = [
    { url = "https://files.pythonhosted.org/packages/78/b6/6307fbef88d9b5ee7421e68d78a9f162e0da4900bc5f5793f6d3d0e34fb8/annotated_types-0.7.0-py3-none-any.whl", hash = "sha256:1f02e8b43a8fbbc3f3e0d4f0f4bfc8131bcb4eebe8849b8e5c773f3a1c582a53", size = 13643 },
]

[[package]]
name = "anyio"
version = "4.8.0"
source = { registry = "https://pypi.org/simple" }
dependencies = [
    { name = "idna" },
    { name = "sniffio" },
    { name = "typing-extensions", marker = "python_full_version < '3.13'" },
]
sdist = { url = "https://files.pythonhosted.org/packages/a3/73/199a98fc2dae33535d6b8e8e6ec01f8c1d76c9adb096c6b7d64823038cde/anyio-4.8.0.tar.gz", hash = "sha256:1d9fe889df5212298c0c0723fa20479d1b94883a2df44bd3897aa91083316f7a", size = 181126 }
wheels = [
    { url = "https://files.pythonhosted.org/packages/46/eb/e7f063ad1fec6b3178a3cd82d1a3c4de82cccf283fc42746168188e1cdd5/anyio-4.8.0-py3-none-any.whl", hash = "sha256:b5011f270ab5eb0abf13385f851315585cc37ef330dd88e27ec3d34d651fd47a", size = 96041 },
]

[[package]]
name = "astroid"
version = "3.3.8"
source = { registry = "https://pypi.org/simple" }
sdist = { url = "https://files.pythonhosted.org/packages/80/c5/5c83c48bbf547f3dd8b587529db7cf5a265a3368b33e85e76af8ff6061d3/astroid-3.3.8.tar.gz", hash = "sha256:a88c7994f914a4ea8572fac479459f4955eeccc877be3f2d959a33273b0cf40b", size = 398196 }
wheels = [
    { url = "https://files.pythonhosted.org/packages/07/28/0bc8a17d6cd4cc3c79ae41b7105a2b9a327c110e5ddd37a8a27b29a5c8a2/astroid-3.3.8-py3-none-any.whl", hash = "sha256:187ccc0c248bfbba564826c26f070494f7bc964fd286b6d9fff4420e55de828c", size = 275153 },
]

[[package]]
name = "asttokens"
version = "3.0.0"
source = { registry = "https://pypi.org/simple" }
sdist = { url = "https://files.pythonhosted.org/packages/4a/e7/82da0a03e7ba5141f05cce0d302e6eed121ae055e0456ca228bf693984bc/asttokens-3.0.0.tar.gz", hash = "sha256:0dcd8baa8d62b0c1d118b399b2ddba3c4aff271d0d7a9e0d4c1681c79035bbc7", size = 61978 }
wheels = [
    { url = "https://files.pythonhosted.org/packages/25/8a/c46dcc25341b5bce5472c718902eb3d38600a903b14fa6aeecef3f21a46f/asttokens-3.0.0-py3-none-any.whl", hash = "sha256:e3078351a059199dd5138cb1c706e6430c05eff2ff136af5eb4790f9d28932e2", size = 26918 },
]

[[package]]
name = "async-timeout"
version = "5.0.1"
source = { registry = "https://pypi.org/simple" }
sdist = { url = "https://files.pythonhosted.org/packages/a5/ae/136395dfbfe00dfc94da3f3e136d0b13f394cba8f4841120e34226265780/async_timeout-5.0.1.tar.gz", hash = "sha256:d9321a7a3d5a6a5e187e824d2fa0793ce379a202935782d555d6e9d2735677d3", size = 9274 }
wheels = [
    { url = "https://files.pythonhosted.org/packages/fe/ba/e2081de779ca30d473f21f5b30e0e737c438205440784c7dfc81efc2b029/async_timeout-5.0.1-py3-none-any.whl", hash = "sha256:39e3809566ff85354557ec2398b55e096c8364bacac9405a7a1fa429e77fe76c", size = 6233 },
]

[[package]]
name = "attrs"
version = "25.1.0"
source = { registry = "https://pypi.org/simple" }
sdist = { url = "https://files.pythonhosted.org/packages/49/7c/fdf464bcc51d23881d110abd74b512a42b3d5d376a55a831b44c603ae17f/attrs-25.1.0.tar.gz", hash = "sha256:1c97078a80c814273a76b2a298a932eb681c87415c11dee0a6921de7f1b02c3e", size = 810562 }
wheels = [
    { url = "https://files.pythonhosted.org/packages/fc/30/d4986a882011f9df997a55e6becd864812ccfcd821d64aac8570ee39f719/attrs-25.1.0-py3-none-any.whl", hash = "sha256:c75a69e28a550a7e93789579c22aa26b0f5b83b75dc4e08fe092980051e1090a", size = 63152 },
]

[[package]]
name = "bibtexparser"
version = "1.4.3"
source = { registry = "https://pypi.org/simple" }
dependencies = [
    { name = "pyparsing" },
]
sdist = { url = "https://files.pythonhosted.org/packages/92/8d/e296c7af03757debd8fc80df2898cbed4fb69fc61ed2c9b4a1d42e923a9e/bibtexparser-1.4.3.tar.gz", hash = "sha256:a9c7ded64bc137720e4df0b1b7f12734edc1361185f1c9097048ff7c35af2b8f", size = 55582 }

[[package]]
name = "certifi"
version = "2025.1.31"
source = { registry = "https://pypi.org/simple" }
sdist = { url = "https://files.pythonhosted.org/packages/1c/ab/c9f1e32b7b1bf505bf26f0ef697775960db7932abeb7b516de930ba2705f/certifi-2025.1.31.tar.gz", hash = "sha256:3d5da6925056f6f18f119200434a4780a94263f10d1c21d032a6f6b2baa20651", size = 167577 }
wheels = [
    { url = "https://files.pythonhosted.org/packages/38/fc/bce832fd4fd99766c04d1ee0eead6b0ec6486fb100ae5e74c1d91292b982/certifi-2025.1.31-py3-none-any.whl", hash = "sha256:ca78db4565a652026a4db2bcdf68f2fb589ea80d0be70e03929ed730746b84fe", size = 166393 },
]

[[package]]
name = "cfgv"
version = "3.4.0"
source = { registry = "https://pypi.org/simple" }
sdist = { url = "https://files.pythonhosted.org/packages/11/74/539e56497d9bd1d484fd863dd69cbbfa653cd2aa27abfe35653494d85e94/cfgv-3.4.0.tar.gz", hash = "sha256:e52591d4c5f5dead8e0f673fb16db7949d2cfb3f7da4582893288f0ded8fe560", size = 7114 }
wheels = [
    { url = "https://files.pythonhosted.org/packages/c5/55/51844dd50c4fc7a33b653bfaba4c2456f06955289ca770a5dbd5fd267374/cfgv-3.4.0-py2.py3-none-any.whl", hash = "sha256:b7265b1f29fd3316bfcd2b330d63d024f2bfd8bcb8b0272f8e19a504856c48f9", size = 7249 },
]

[[package]]
name = "charset-normalizer"
version = "3.4.1"
source = { registry = "https://pypi.org/simple" }
sdist = { url = "https://files.pythonhosted.org/packages/16/b0/572805e227f01586461c80e0fd25d65a2115599cc9dad142fee4b747c357/charset_normalizer-3.4.1.tar.gz", hash = "sha256:44251f18cd68a75b56585dd00dae26183e102cd5e0f9f1466e6df5da2ed64ea3", size = 123188 }
wheels = [
    { url = "https://files.pythonhosted.org/packages/72/80/41ef5d5a7935d2d3a773e3eaebf0a9350542f2cab4eac59a7a4741fbbbbe/charset_normalizer-3.4.1-cp311-cp311-macosx_10_9_universal2.whl", hash = "sha256:8bfa33f4f2672964266e940dd22a195989ba31669bd84629f05fab3ef4e2d125", size = 194995 },
    { url = "https://files.pythonhosted.org/packages/7a/28/0b9fefa7b8b080ec492110af6d88aa3dea91c464b17d53474b6e9ba5d2c5/charset_normalizer-3.4.1-cp311-cp311-manylinux_2_17_aarch64.manylinux2014_aarch64.whl", hash = "sha256:28bf57629c75e810b6ae989f03c0828d64d6b26a5e205535585f96093e405ed1", size = 139471 },
    { url = "https://files.pythonhosted.org/packages/71/64/d24ab1a997efb06402e3fc07317e94da358e2585165930d9d59ad45fcae2/charset_normalizer-3.4.1-cp311-cp311-manylinux_2_17_ppc64le.manylinux2014_ppc64le.whl", hash = "sha256:f08ff5e948271dc7e18a35641d2f11a4cd8dfd5634f55228b691e62b37125eb3", size = 149831 },
    { url = "https://files.pythonhosted.org/packages/37/ed/be39e5258e198655240db5e19e0b11379163ad7070962d6b0c87ed2c4d39/charset_normalizer-3.4.1-cp311-cp311-manylinux_2_17_s390x.manylinux2014_s390x.whl", hash = "sha256:234ac59ea147c59ee4da87a0c0f098e9c8d169f4dc2a159ef720f1a61bbe27cd", size = 142335 },
    { url = "https://files.pythonhosted.org/packages/88/83/489e9504711fa05d8dde1574996408026bdbdbd938f23be67deebb5eca92/charset_normalizer-3.4.1-cp311-cp311-manylinux_2_17_x86_64.manylinux2014_x86_64.whl", hash = "sha256:fd4ec41f914fa74ad1b8304bbc634b3de73d2a0889bd32076342a573e0779e00", size = 143862 },
    { url = "https://files.pythonhosted.org/packages/c6/c7/32da20821cf387b759ad24627a9aca289d2822de929b8a41b6241767b461/charset_normalizer-3.4.1-cp311-cp311-manylinux_2_5_i686.manylinux1_i686.manylinux_2_17_i686.manylinux2014_i686.whl", hash = "sha256:eea6ee1db730b3483adf394ea72f808b6e18cf3cb6454b4d86e04fa8c4327a12", size = 145673 },
    { url = "https://files.pythonhosted.org/packages/68/85/f4288e96039abdd5aeb5c546fa20a37b50da71b5cf01e75e87f16cd43304/charset_normalizer-3.4.1-cp311-cp311-musllinux_1_2_aarch64.whl", hash = "sha256:c96836c97b1238e9c9e3fe90844c947d5afbf4f4c92762679acfe19927d81d77", size = 140211 },
    { url = "https://files.pythonhosted.org/packages/28/a3/a42e70d03cbdabc18997baf4f0227c73591a08041c149e710045c281f97b/charset_normalizer-3.4.1-cp311-cp311-musllinux_1_2_i686.whl", hash = "sha256:4d86f7aff21ee58f26dcf5ae81a9addbd914115cdebcbb2217e4f0ed8982e146", size = 148039 },
    { url = "https://files.pythonhosted.org/packages/85/e4/65699e8ab3014ecbe6f5c71d1a55d810fb716bbfd74f6283d5c2aa87febf/charset_normalizer-3.4.1-cp311-cp311-musllinux_1_2_ppc64le.whl", hash = "sha256:09b5e6733cbd160dcc09589227187e242a30a49ca5cefa5a7edd3f9d19ed53fd", size = 151939 },
    { url = "https://files.pythonhosted.org/packages/b1/82/8e9fe624cc5374193de6860aba3ea8070f584c8565ee77c168ec13274bd2/charset_normalizer-3.4.1-cp311-cp311-musllinux_1_2_s390x.whl", hash = "sha256:5777ee0881f9499ed0f71cc82cf873d9a0ca8af166dfa0af8ec4e675b7df48e6", size = 149075 },
    { url = "https://files.pythonhosted.org/packages/3d/7b/82865ba54c765560c8433f65e8acb9217cb839a9e32b42af4aa8e945870f/charset_normalizer-3.4.1-cp311-cp311-musllinux_1_2_x86_64.whl", hash = "sha256:237bdbe6159cff53b4f24f397d43c6336c6b0b42affbe857970cefbb620911c8", size = 144340 },
    { url = "https://files.pythonhosted.org/packages/b5/b6/9674a4b7d4d99a0d2df9b215da766ee682718f88055751e1e5e753c82db0/charset_normalizer-3.4.1-cp311-cp311-win32.whl", hash = "sha256:8417cb1f36cc0bc7eaba8ccb0e04d55f0ee52df06df3ad55259b9a323555fc8b", size = 95205 },
    { url = "https://files.pythonhosted.org/packages/1e/ab/45b180e175de4402dcf7547e4fb617283bae54ce35c27930a6f35b6bef15/charset_normalizer-3.4.1-cp311-cp311-win_amd64.whl", hash = "sha256:d7f50a1f8c450f3925cb367d011448c39239bb3eb4117c36a6d354794de4ce76", size = 102441 },
    { url = "https://files.pythonhosted.org/packages/0a/9a/dd1e1cdceb841925b7798369a09279bd1cf183cef0f9ddf15a3a6502ee45/charset_normalizer-3.4.1-cp312-cp312-macosx_10_13_universal2.whl", hash = "sha256:73d94b58ec7fecbc7366247d3b0b10a21681004153238750bb67bd9012414545", size = 196105 },
    { url = "https://files.pythonhosted.org/packages/d3/8c/90bfabf8c4809ecb648f39794cf2a84ff2e7d2a6cf159fe68d9a26160467/charset_normalizer-3.4.1-cp312-cp312-manylinux_2_17_aarch64.manylinux2014_aarch64.whl", hash = "sha256:dad3e487649f498dd991eeb901125411559b22e8d7ab25d3aeb1af367df5efd7", size = 140404 },
    { url = "https://files.pythonhosted.org/packages/ad/8f/e410d57c721945ea3b4f1a04b74f70ce8fa800d393d72899f0a40526401f/charset_normalizer-3.4.1-cp312-cp312-manylinux_2_17_ppc64le.manylinux2014_ppc64le.whl", hash = "sha256:c30197aa96e8eed02200a83fba2657b4c3acd0f0aa4bdc9f6c1af8e8962e0757", size = 150423 },
    { url = "https://files.pythonhosted.org/packages/f0/b8/e6825e25deb691ff98cf5c9072ee0605dc2acfca98af70c2d1b1bc75190d/charset_normalizer-3.4.1-cp312-cp312-manylinux_2_17_s390x.manylinux2014_s390x.whl", hash = "sha256:2369eea1ee4a7610a860d88f268eb39b95cb588acd7235e02fd5a5601773d4fa", size = 143184 },
    { url = "https://files.pythonhosted.org/packages/3e/a2/513f6cbe752421f16d969e32f3583762bfd583848b763913ddab8d9bfd4f/charset_normalizer-3.4.1-cp312-cp312-manylinux_2_17_x86_64.manylinux2014_x86_64.whl", hash = "sha256:bc2722592d8998c870fa4e290c2eec2c1569b87fe58618e67d38b4665dfa680d", size = 145268 },
    { url = "https://files.pythonhosted.org/packages/74/94/8a5277664f27c3c438546f3eb53b33f5b19568eb7424736bdc440a88a31f/charset_normalizer-3.4.1-cp312-cp312-manylinux_2_5_i686.manylinux1_i686.manylinux_2_17_i686.manylinux2014_i686.whl", hash = "sha256:ffc9202a29ab3920fa812879e95a9e78b2465fd10be7fcbd042899695d75e616", size = 147601 },
    { url = "https://files.pythonhosted.org/packages/7c/5f/6d352c51ee763623a98e31194823518e09bfa48be2a7e8383cf691bbb3d0/charset_normalizer-3.4.1-cp312-cp312-musllinux_1_2_aarch64.whl", hash = "sha256:804a4d582ba6e5b747c625bf1255e6b1507465494a40a2130978bda7b932c90b", size = 141098 },
    { url = "https://files.pythonhosted.org/packages/78/d4/f5704cb629ba5ab16d1d3d741396aec6dc3ca2b67757c45b0599bb010478/charset_normalizer-3.4.1-cp312-cp312-musllinux_1_2_i686.whl", hash = "sha256:0f55e69f030f7163dffe9fd0752b32f070566451afe180f99dbeeb81f511ad8d", size = 149520 },
    { url = "https://files.pythonhosted.org/packages/c5/96/64120b1d02b81785f222b976c0fb79a35875457fa9bb40827678e54d1bc8/charset_normalizer-3.4.1-cp312-cp312-musllinux_1_2_ppc64le.whl", hash = "sha256:c4c3e6da02df6fa1410a7680bd3f63d4f710232d3139089536310d027950696a", size = 152852 },
    { url = "https://files.pythonhosted.org/packages/84/c9/98e3732278a99f47d487fd3468bc60b882920cef29d1fa6ca460a1fdf4e6/charset_normalizer-3.4.1-cp312-cp312-musllinux_1_2_s390x.whl", hash = "sha256:5df196eb874dae23dcfb968c83d4f8fdccb333330fe1fc278ac5ceeb101003a9", size = 150488 },
    { url = "https://files.pythonhosted.org/packages/13/0e/9c8d4cb99c98c1007cc11eda969ebfe837bbbd0acdb4736d228ccaabcd22/charset_normalizer-3.4.1-cp312-cp312-musllinux_1_2_x86_64.whl", hash = "sha256:e358e64305fe12299a08e08978f51fc21fac060dcfcddd95453eabe5b93ed0e1", size = 146192 },
    { url = "https://files.pythonhosted.org/packages/b2/21/2b6b5b860781a0b49427309cb8670785aa543fb2178de875b87b9cc97746/charset_normalizer-3.4.1-cp312-cp312-win32.whl", hash = "sha256:9b23ca7ef998bc739bf6ffc077c2116917eabcc901f88da1b9856b210ef63f35", size = 95550 },
    { url = "https://files.pythonhosted.org/packages/21/5b/1b390b03b1d16c7e382b561c5329f83cc06623916aab983e8ab9239c7d5c/charset_normalizer-3.4.1-cp312-cp312-win_amd64.whl", hash = "sha256:6ff8a4a60c227ad87030d76e99cd1698345d4491638dfa6673027c48b3cd395f", size = 102785 },
    { url = "https://files.pythonhosted.org/packages/38/94/ce8e6f63d18049672c76d07d119304e1e2d7c6098f0841b51c666e9f44a0/charset_normalizer-3.4.1-cp313-cp313-macosx_10_13_universal2.whl", hash = "sha256:aabfa34badd18f1da5ec1bc2715cadc8dca465868a4e73a0173466b688f29dda", size = 195698 },
    { url = "https://files.pythonhosted.org/packages/24/2e/dfdd9770664aae179a96561cc6952ff08f9a8cd09a908f259a9dfa063568/charset_normalizer-3.4.1-cp313-cp313-manylinux_2_17_aarch64.manylinux2014_aarch64.whl", hash = "sha256:22e14b5d70560b8dd51ec22863f370d1e595ac3d024cb8ad7d308b4cd95f8313", size = 140162 },
    { url = "https://files.pythonhosted.org/packages/24/4e/f646b9093cff8fc86f2d60af2de4dc17c759de9d554f130b140ea4738ca6/charset_normalizer-3.4.1-cp313-cp313-manylinux_2_17_ppc64le.manylinux2014_ppc64le.whl", hash = "sha256:8436c508b408b82d87dc5f62496973a1805cd46727c34440b0d29d8a2f50a6c9", size = 150263 },
    { url = "https://files.pythonhosted.org/packages/5e/67/2937f8d548c3ef6e2f9aab0f6e21001056f692d43282b165e7c56023e6dd/charset_normalizer-3.4.1-cp313-cp313-manylinux_2_17_s390x.manylinux2014_s390x.whl", hash = "sha256:2d074908e1aecee37a7635990b2c6d504cd4766c7bc9fc86d63f9c09af3fa11b", size = 142966 },
    { url = "https://files.pythonhosted.org/packages/52/ed/b7f4f07de100bdb95c1756d3a4d17b90c1a3c53715c1a476f8738058e0fa/charset_normalizer-3.4.1-cp313-cp313-manylinux_2_17_x86_64.manylinux2014_x86_64.whl", hash = "sha256:955f8851919303c92343d2f66165294848d57e9bba6cf6e3625485a70a038d11", size = 144992 },
    { url = "https://files.pythonhosted.org/packages/96/2c/d49710a6dbcd3776265f4c923bb73ebe83933dfbaa841c5da850fe0fd20b/charset_normalizer-3.4.1-cp313-cp313-manylinux_2_5_i686.manylinux1_i686.manylinux_2_17_i686.manylinux2014_i686.whl", hash = "sha256:44ecbf16649486d4aebafeaa7ec4c9fed8b88101f4dd612dcaf65d5e815f837f", size = 147162 },
    { url = "https://files.pythonhosted.org/packages/b4/41/35ff1f9a6bd380303dea55e44c4933b4cc3c4850988927d4082ada230273/charset_normalizer-3.4.1-cp313-cp313-musllinux_1_2_aarch64.whl", hash = "sha256:0924e81d3d5e70f8126529951dac65c1010cdf117bb75eb02dd12339b57749dd", size = 140972 },
    { url = "https://files.pythonhosted.org/packages/fb/43/c6a0b685fe6910d08ba971f62cd9c3e862a85770395ba5d9cad4fede33ab/charset_normalizer-3.4.1-cp313-cp313-musllinux_1_2_i686.whl", hash = "sha256:2967f74ad52c3b98de4c3b32e1a44e32975e008a9cd2a8cc8966d6a5218c5cb2", size = 149095 },
    { url = "https://files.pythonhosted.org/packages/4c/ff/a9a504662452e2d2878512115638966e75633519ec11f25fca3d2049a94a/charset_normalizer-3.4.1-cp313-cp313-musllinux_1_2_ppc64le.whl", hash = "sha256:c75cb2a3e389853835e84a2d8fb2b81a10645b503eca9bcb98df6b5a43eb8886", size = 152668 },
    { url = "https://files.pythonhosted.org/packages/6c/71/189996b6d9a4b932564701628af5cee6716733e9165af1d5e1b285c530ed/charset_normalizer-3.4.1-cp313-cp313-musllinux_1_2_s390x.whl", hash = "sha256:09b26ae6b1abf0d27570633b2b078a2a20419c99d66fb2823173d73f188ce601", size = 150073 },
    { url = "https://files.pythonhosted.org/packages/e4/93/946a86ce20790e11312c87c75ba68d5f6ad2208cfb52b2d6a2c32840d922/charset_normalizer-3.4.1-cp313-cp313-musllinux_1_2_x86_64.whl", hash = "sha256:fa88b843d6e211393a37219e6a1c1df99d35e8fd90446f1118f4216e307e48cd", size = 145732 },
    { url = "https://files.pythonhosted.org/packages/cd/e5/131d2fb1b0dddafc37be4f3a2fa79aa4c037368be9423061dccadfd90091/charset_normalizer-3.4.1-cp313-cp313-win32.whl", hash = "sha256:eb8178fe3dba6450a3e024e95ac49ed3400e506fd4e9e5c32d30adda88cbd407", size = 95391 },
    { url = "https://files.pythonhosted.org/packages/27/f2/4f9a69cc7712b9b5ad8fdb87039fd89abba997ad5cbe690d1835d40405b0/charset_normalizer-3.4.1-cp313-cp313-win_amd64.whl", hash = "sha256:b1ac5992a838106edb89654e0aebfc24f5848ae2547d22c2c3f66454daa11971", size = 102702 },
    { url = "https://files.pythonhosted.org/packages/0e/f6/65ecc6878a89bb1c23a086ea335ad4bf21a588990c3f535a227b9eea9108/charset_normalizer-3.4.1-py3-none-any.whl", hash = "sha256:d98b1668f06378c6dbefec3b92299716b931cd4e6061f3c875a71ced1780ab85", size = 49767 },
]

[[package]]
name = "click"
version = "8.1.8"
source = { registry = "https://pypi.org/simple" }
dependencies = [
    { name = "colorama", marker = "sys_platform == 'win32'" },
]
sdist = { url = "https://files.pythonhosted.org/packages/b9/2e/0090cbf739cee7d23781ad4b89a9894a41538e4fcf4c31dcdd705b78eb8b/click-8.1.8.tar.gz", hash = "sha256:ed53c9d8990d83c2a27deae68e4ee337473f6330c040a31d4225c9574d16096a", size = 226593 }
wheels = [
    { url = "https://files.pythonhosted.org/packages/7e/d4/7ebdbd03970677812aac39c869717059dbb71a4cfc033ca6e5221787892c/click-8.1.8-py3-none-any.whl", hash = "sha256:63c132bbbed01578a06712a2d1f497bb62d9c1c0d329b7903a866228027263b2", size = 98188 },
]

[[package]]
name = "colorama"
version = "0.4.6"
source = { registry = "https://pypi.org/simple" }
sdist = { url = "https://files.pythonhosted.org/packages/d8/53/6f443c9a4a8358a93a6792e2acffb9d9d5cb0a5cfd8802644b7b1c9a02e4/colorama-0.4.6.tar.gz", hash = "sha256:08695f5cb7ed6e0531a20572697297273c47b8cae5a63ffc6d6ed5c201be6e44", size = 27697 }
wheels = [
    { url = "https://files.pythonhosted.org/packages/d1/d6/3965ed04c63042e047cb6a3e6ed1a63a35087b6a609aa3a15ed8ac56c221/colorama-0.4.6-py2.py3-none-any.whl", hash = "sha256:4f1d9991f5acc0ca119f9d443620b77f9d6b33703e51011c16baf57afb285fc6", size = 25335 },
]

[[package]]
name = "contourpy"
version = "1.3.1"
source = { registry = "https://pypi.org/simple" }
dependencies = [
    { name = "numpy" },
]
sdist = { url = "https://files.pythonhosted.org/packages/25/c2/fc7193cc5383637ff390a712e88e4ded0452c9fbcf84abe3de5ea3df1866/contourpy-1.3.1.tar.gz", hash = "sha256:dfd97abd83335045a913e3bcc4a09c0ceadbe66580cf573fe961f4a825efa699", size = 13465753 }
wheels = [
    { url = "https://files.pythonhosted.org/packages/12/bb/11250d2906ee2e8b466b5f93e6b19d525f3e0254ac8b445b56e618527718/contourpy-1.3.1-cp311-cp311-macosx_10_9_x86_64.whl", hash = "sha256:3e8b974d8db2c5610fb4e76307e265de0edb655ae8169e8b21f41807ccbeec4b", size = 269555 },
    { url = "https://files.pythonhosted.org/packages/67/71/1e6e95aee21a500415f5d2dbf037bf4567529b6a4e986594d7026ec5ae90/contourpy-1.3.1-cp311-cp311-macosx_11_0_arm64.whl", hash = "sha256:20914c8c973f41456337652a6eeca26d2148aa96dd7ac323b74516988bea89fc", size = 254549 },
    { url = "https://files.pythonhosted.org/packages/31/2c/b88986e8d79ac45efe9d8801ae341525f38e087449b6c2f2e6050468a42c/contourpy-1.3.1-cp311-cp311-manylinux_2_17_aarch64.manylinux2014_aarch64.whl", hash = "sha256:19d40d37c1c3a4961b4619dd9d77b12124a453cc3d02bb31a07d58ef684d3d86", size = 313000 },
    { url = "https://files.pythonhosted.org/packages/c4/18/65280989b151fcf33a8352f992eff71e61b968bef7432fbfde3a364f0730/contourpy-1.3.1-cp311-cp311-manylinux_2_17_ppc64le.manylinux2014_ppc64le.whl", hash = "sha256:113231fe3825ebf6f15eaa8bc1f5b0ddc19d42b733345eae0934cb291beb88b6", size = 352925 },
    { url = "https://files.pythonhosted.org/packages/f5/c7/5fd0146c93220dbfe1a2e0f98969293b86ca9bc041d6c90c0e065f4619ad/contourpy-1.3.1-cp311-cp311-manylinux_2_17_s390x.manylinux2014_s390x.whl", hash = "sha256:4dbbc03a40f916a8420e420d63e96a1258d3d1b58cbdfd8d1f07b49fcbd38e85", size = 323693 },
    { url = "https://files.pythonhosted.org/packages/85/fc/7fa5d17daf77306840a4e84668a48ddff09e6bc09ba4e37e85ffc8e4faa3/contourpy-1.3.1-cp311-cp311-manylinux_2_17_x86_64.manylinux2014_x86_64.whl", hash = "sha256:3a04ecd68acbd77fa2d39723ceca4c3197cb2969633836ced1bea14e219d077c", size = 326184 },
    { url = "https://files.pythonhosted.org/packages/ef/e7/104065c8270c7397c9571620d3ab880558957216f2b5ebb7e040f85eeb22/contourpy-1.3.1-cp311-cp311-musllinux_1_2_aarch64.whl", hash = "sha256:c414fc1ed8ee1dbd5da626cf3710c6013d3d27456651d156711fa24f24bd1291", size = 1268031 },
    { url = "https://files.pythonhosted.org/packages/e2/4a/c788d0bdbf32c8113c2354493ed291f924d4793c4a2e85b69e737a21a658/contourpy-1.3.1-cp311-cp311-musllinux_1_2_x86_64.whl", hash = "sha256:31c1b55c1f34f80557d3830d3dd93ba722ce7e33a0b472cba0ec3b6535684d8f", size = 1325995 },
    { url = "https://files.pythonhosted.org/packages/a6/e6/a2f351a90d955f8b0564caf1ebe4b1451a3f01f83e5e3a414055a5b8bccb/contourpy-1.3.1-cp311-cp311-win32.whl", hash = "sha256:f611e628ef06670df83fce17805c344710ca5cde01edfdc72751311da8585375", size = 174396 },
    { url = "https://files.pythonhosted.org/packages/a8/7e/cd93cab453720a5d6cb75588cc17dcdc08fc3484b9de98b885924ff61900/contourpy-1.3.1-cp311-cp311-win_amd64.whl", hash = "sha256:b2bdca22a27e35f16794cf585832e542123296b4687f9fd96822db6bae17bfc9", size = 219787 },
    { url = "https://files.pythonhosted.org/packages/37/6b/175f60227d3e7f5f1549fcb374592be311293132207e451c3d7c654c25fb/contourpy-1.3.1-cp312-cp312-macosx_10_13_x86_64.whl", hash = "sha256:0ffa84be8e0bd33410b17189f7164c3589c229ce5db85798076a3fa136d0e509", size = 271494 },
    { url = "https://files.pythonhosted.org/packages/6b/6a/7833cfae2c1e63d1d8875a50fd23371394f540ce809d7383550681a1fa64/contourpy-1.3.1-cp312-cp312-macosx_11_0_arm64.whl", hash = "sha256:805617228ba7e2cbbfb6c503858e626ab528ac2a32a04a2fe88ffaf6b02c32bc", size = 255444 },
    { url = "https://files.pythonhosted.org/packages/7f/b3/7859efce66eaca5c14ba7619791b084ed02d868d76b928ff56890d2d059d/contourpy-1.3.1-cp312-cp312-manylinux_2_17_aarch64.manylinux2014_aarch64.whl", hash = "sha256:ade08d343436a94e633db932e7e8407fe7de8083967962b46bdfc1b0ced39454", size = 307628 },
    { url = "https://files.pythonhosted.org/packages/48/b2/011415f5e3f0a50b1e285a0bf78eb5d92a4df000553570f0851b6e309076/contourpy-1.3.1-cp312-cp312-manylinux_2_17_ppc64le.manylinux2014_ppc64le.whl", hash = "sha256:47734d7073fb4590b4a40122b35917cd77be5722d80683b249dac1de266aac80", size = 347271 },
    { url = "https://files.pythonhosted.org/packages/84/7d/ef19b1db0f45b151ac78c65127235239a8cf21a59d1ce8507ce03e89a30b/contourpy-1.3.1-cp312-cp312-manylinux_2_17_s390x.manylinux2014_s390x.whl", hash = "sha256:2ba94a401342fc0f8b948e57d977557fbf4d515f03c67682dd5c6191cb2d16ec", size = 318906 },
    { url = "https://files.pythonhosted.org/packages/ba/99/6794142b90b853a9155316c8f470d2e4821fe6f086b03e372aca848227dd/contourpy-1.3.1-cp312-cp312-manylinux_2_17_x86_64.manylinux2014_x86_64.whl", hash = "sha256:efa874e87e4a647fd2e4f514d5e91c7d493697127beb95e77d2f7561f6905bd9", size = 323622 },
    { url = "https://files.pythonhosted.org/packages/3c/0f/37d2c84a900cd8eb54e105f4fa9aebd275e14e266736778bb5dccbf3bbbb/contourpy-1.3.1-cp312-cp312-musllinux_1_2_aarch64.whl", hash = "sha256:1bf98051f1045b15c87868dbaea84f92408337d4f81d0e449ee41920ea121d3b", size = 1266699 },
    { url = "https://files.pythonhosted.org/packages/3a/8a/deb5e11dc7d9cc8f0f9c8b29d4f062203f3af230ba83c30a6b161a6effc9/contourpy-1.3.1-cp312-cp312-musllinux_1_2_x86_64.whl", hash = "sha256:61332c87493b00091423e747ea78200659dc09bdf7fd69edd5e98cef5d3e9a8d", size = 1326395 },
    { url = "https://files.pythonhosted.org/packages/1a/35/7e267ae7c13aaf12322ccc493531f1e7f2eb8fba2927b9d7a05ff615df7a/contourpy-1.3.1-cp312-cp312-win32.whl", hash = "sha256:e914a8cb05ce5c809dd0fe350cfbb4e881bde5e2a38dc04e3afe1b3e58bd158e", size = 175354 },
    { url = "https://files.pythonhosted.org/packages/a1/35/c2de8823211d07e8a79ab018ef03960716c5dff6f4d5bff5af87fd682992/contourpy-1.3.1-cp312-cp312-win_amd64.whl", hash = "sha256:08d9d449a61cf53033612cb368f3a1b26cd7835d9b8cd326647efe43bca7568d", size = 220971 },
    { url = "https://files.pythonhosted.org/packages/9a/e7/de62050dce687c5e96f946a93546910bc67e483fe05324439e329ff36105/contourpy-1.3.1-cp313-cp313-macosx_10_13_x86_64.whl", hash = "sha256:a761d9ccfc5e2ecd1bf05534eda382aa14c3e4f9205ba5b1684ecfe400716ef2", size = 271548 },
    { url = "https://files.pythonhosted.org/packages/78/4d/c2a09ae014ae984c6bdd29c11e74d3121b25eaa117eca0bb76340efd7e1c/contourpy-1.3.1-cp313-cp313-macosx_11_0_arm64.whl", hash = "sha256:523a8ee12edfa36f6d2a49407f705a6ef4c5098de4f498619787e272de93f2d5", size = 255576 },
    { url = "https://files.pythonhosted.org/packages/ab/8a/915380ee96a5638bda80cd061ccb8e666bfdccea38d5741cb69e6dbd61fc/contourpy-1.3.1-cp313-cp313-manylinux_2_17_aarch64.manylinux2014_aarch64.whl", hash = "sha256:ece6df05e2c41bd46776fbc712e0996f7c94e0d0543af1656956d150c4ca7c81", size = 306635 },
    { url = "https://files.pythonhosted.org/packages/29/5c/c83ce09375428298acd4e6582aeb68b1e0d1447f877fa993d9bf6cd3b0a0/contourpy-1.3.1-cp313-cp313-manylinux_2_17_ppc64le.manylinux2014_ppc64le.whl", hash = "sha256:573abb30e0e05bf31ed067d2f82500ecfdaec15627a59d63ea2d95714790f5c2", size = 345925 },
    { url = "https://files.pythonhosted.org/packages/29/63/5b52f4a15e80c66c8078a641a3bfacd6e07106835682454647aca1afc852/contourpy-1.3.1-cp313-cp313-manylinux_2_17_s390x.manylinux2014_s390x.whl", hash = "sha256:a9fa36448e6a3a1a9a2ba23c02012c43ed88905ec80163f2ffe2421c7192a5d7", size = 318000 },
    { url = "https://files.pythonhosted.org/packages/9a/e2/30ca086c692691129849198659bf0556d72a757fe2769eb9620a27169296/contourpy-1.3.1-cp313-cp313-manylinux_2_17_x86_64.manylinux2014_x86_64.whl", hash = "sha256:3ea9924d28fc5586bf0b42d15f590b10c224117e74409dd7a0be3b62b74a501c", size = 322689 },
    { url = "https://files.pythonhosted.org/packages/6b/77/f37812ef700f1f185d348394debf33f22d531e714cf6a35d13d68a7003c7/contourpy-1.3.1-cp313-cp313-musllinux_1_2_aarch64.whl", hash = "sha256:5b75aa69cb4d6f137b36f7eb2ace9280cfb60c55dc5f61c731fdf6f037f958a3", size = 1268413 },
    { url = "https://files.pythonhosted.org/packages/3f/6d/ce84e79cdd128542ebeb268f84abb4b093af78e7f8ec504676673d2675bc/contourpy-1.3.1-cp313-cp313-musllinux_1_2_x86_64.whl", hash = "sha256:041b640d4ec01922083645a94bb3b2e777e6b626788f4095cf21abbe266413c1", size = 1326530 },
    { url = "https://files.pythonhosted.org/packages/72/22/8282f4eae20c73c89bee7a82a19c4e27af9b57bb602ecaa00713d5bdb54d/contourpy-1.3.1-cp313-cp313-win32.whl", hash = "sha256:36987a15e8ace5f58d4d5da9dca82d498c2bbb28dff6e5d04fbfcc35a9cb3a82", size = 175315 },
    { url = "https://files.pythonhosted.org/packages/e3/d5/28bca491f65312b438fbf076589dcde7f6f966b196d900777f5811b9c4e2/contourpy-1.3.1-cp313-cp313-win_amd64.whl", hash = "sha256:a7895f46d47671fa7ceec40f31fae721da51ad34bdca0bee83e38870b1f47ffd", size = 220987 },
    { url = "https://files.pythonhosted.org/packages/2f/24/a4b285d6adaaf9746e4700932f579f1a7b6f9681109f694cfa233ae75c4e/contourpy-1.3.1-cp313-cp313t-macosx_10_13_x86_64.whl", hash = "sha256:9ddeb796389dadcd884c7eb07bd14ef12408aaae358f0e2ae24114d797eede30", size = 285001 },
    { url = "https://files.pythonhosted.org/packages/48/1d/fb49a401b5ca4f06ccf467cd6c4f1fd65767e63c21322b29b04ec40b40b9/contourpy-1.3.1-cp313-cp313t-macosx_11_0_arm64.whl", hash = "sha256:19c1555a6801c2f084c7ddc1c6e11f02eb6a6016ca1318dd5452ba3f613a1751", size = 268553 },
    { url = "https://files.pythonhosted.org/packages/79/1e/4aef9470d13fd029087388fae750dccb49a50c012a6c8d1d634295caa644/contourpy-1.3.1-cp313-cp313t-manylinux_2_17_aarch64.manylinux2014_aarch64.whl", hash = "sha256:841ad858cff65c2c04bf93875e384ccb82b654574a6d7f30453a04f04af71342", size = 310386 },
    { url = "https://files.pythonhosted.org/packages/b0/34/910dc706ed70153b60392b5305c708c9810d425bde12499c9184a1100888/contourpy-1.3.1-cp313-cp313t-manylinux_2_17_ppc64le.manylinux2014_ppc64le.whl", hash = "sha256:4318af1c925fb9a4fb190559ef3eec206845f63e80fb603d47f2d6d67683901c", size = 349806 },
    { url = "https://files.pythonhosted.org/packages/31/3c/faee6a40d66d7f2a87f7102236bf4780c57990dd7f98e5ff29881b1b1344/contourpy-1.3.1-cp313-cp313t-manylinux_2_17_s390x.manylinux2014_s390x.whl", hash = "sha256:14c102b0eab282427b662cb590f2e9340a9d91a1c297f48729431f2dcd16e14f", size = 321108 },
    { url = "https://files.pythonhosted.org/packages/17/69/390dc9b20dd4bb20585651d7316cc3054b7d4a7b4f8b710b2b698e08968d/contourpy-1.3.1-cp313-cp313t-manylinux_2_17_x86_64.manylinux2014_x86_64.whl", hash = "sha256:05e806338bfeaa006acbdeba0ad681a10be63b26e1b17317bfac3c5d98f36cda", size = 327291 },
    { url = "https://files.pythonhosted.org/packages/ef/74/7030b67c4e941fe1e5424a3d988080e83568030ce0355f7c9fc556455b01/contourpy-1.3.1-cp313-cp313t-musllinux_1_2_aarch64.whl", hash = "sha256:4d76d5993a34ef3df5181ba3c92fabb93f1eaa5729504fb03423fcd9f3177242", size = 1263752 },
    { url = "https://files.pythonhosted.org/packages/f0/ed/92d86f183a8615f13f6b9cbfc5d4298a509d6ce433432e21da838b4b63f4/contourpy-1.3.1-cp313-cp313t-musllinux_1_2_x86_64.whl", hash = "sha256:89785bb2a1980c1bd87f0cb1517a71cde374776a5f150936b82580ae6ead44a1", size = 1318403 },
    { url = "https://files.pythonhosted.org/packages/b3/0e/c8e4950c77dcfc897c71d61e56690a0a9df39543d2164040301b5df8e67b/contourpy-1.3.1-cp313-cp313t-win32.whl", hash = "sha256:8eb96e79b9f3dcadbad2a3891672f81cdcab7f95b27f28f1c67d75f045b6b4f1", size = 185117 },
    { url = "https://files.pythonhosted.org/packages/c1/31/1ae946f11dfbd229222e6d6ad8e7bd1891d3d48bde5fbf7a0beb9491f8e3/contourpy-1.3.1-cp313-cp313t-win_amd64.whl", hash = "sha256:287ccc248c9e0d0566934e7d606201abd74761b5703d804ff3df8935f523d546", size = 236668 },
]

[[package]]
name = "coredis"
version = "4.18.0"
source = { registry = "https://pypi.org/simple" }
dependencies = [
    { name = "async-timeout" },
    { name = "deprecated" },
    { name = "packaging" },
    { name = "pympler" },
    { name = "typing-extensions" },
    { name = "wrapt" },
]
sdist = { url = "https://files.pythonhosted.org/packages/1f/78/c49b8866a780839ab61d244e9853d58f246d8a80bb43f6f25e890df12f0b/coredis-4.18.0.tar.gz", hash = "sha256:0c5c829beb4c59caa99126868e8367ff58e2dc4d63a5ce1cae392ecfd339a99f", size = 246817 }
wheels = [
    { url = "https://files.pythonhosted.org/packages/6b/3b/56beab2eb2a42a756332eafbea5d4ad8e36ad50d21f0bd26f6766d17b60c/coredis-4.18.0-cp311-cp311-macosx_10_9_x86_64.whl", hash = "sha256:55b38b4297c5db7fb8b67bf83b1bbf9c7ccddca430164cefffd51e4f08a657bb", size = 334694 },
    { url = "https://files.pythonhosted.org/packages/52/86/da933a917aa7bab498797c42c300a9d9959a91c0881b5399f609eebc8d03/coredis-4.18.0-cp311-cp311-macosx_11_0_arm64.whl", hash = "sha256:8d37ee2f952d41b65753cc855c315cc74155f2515ce4a74cd4e85a491ce6e8f9", size = 328940 },
    { url = "https://files.pythonhosted.org/packages/00/59/ff2913e9d8f4122fea3890f943366247996cfb1f4ea91df7be22aef081e8/coredis-4.18.0-cp311-cp311-manylinux_2_17_aarch64.manylinux2014_aarch64.whl", hash = "sha256:298ed6b012a88d1cebb96dfb3880cbbcc9d73b9aef9d1cfae6b071474249a732", size = 357868 },
    { url = "https://files.pythonhosted.org/packages/39/51/3dd82a38f3b325eab72b39849c58a352c5cb90ab7bf830273841da9411d5/coredis-4.18.0-cp311-cp311-manylinux_2_17_x86_64.manylinux2014_x86_64.whl", hash = "sha256:08cf18ce63b4e438a7b52d1f7bff8fa25af0e6bb1bf2987c3278bf20a1cab35f", size = 361592 },
    { url = "https://files.pythonhosted.org/packages/d0/b2/be3cd40e83654f07b37f60c3c138af0e8a85567a5104d39a78e0ec6ca33a/coredis-4.18.0-cp311-cp311-manylinux_2_5_i686.manylinux1_i686.manylinux_2_17_i686.manylinux2014_i686.whl", hash = "sha256:c54aaf953ab649e85a35e1f5dd1b726f6ca924f96644ea171c2e95763dbad1b0", size = 364444 },
    { url = "https://files.pythonhosted.org/packages/fc/fe/5afbf47ebaf390dcdaa9b7ffb6b9a7aa09a163119978680039206337faa2/coredis-4.18.0-cp312-cp312-macosx_10_13_x86_64.whl", hash = "sha256:844358d1605adb4ff63b6c20bf66deb947891397568636018b08fccdebc53139", size = 334902 },
    { url = "https://files.pythonhosted.org/packages/52/84/f07b1ab261177c1b933e87f2a3797492f8e10bec1b5ef09ef56f602566d2/coredis-4.18.0-cp312-cp312-macosx_11_0_arm64.whl", hash = "sha256:6b7b8e2bae85b26a2ae0b893304992ed15d7a237f053ba267e73c3d2ad07cd1e", size = 327692 },
    { url = "https://files.pythonhosted.org/packages/1e/79/2e4b6e46b558333595e0218d63878a9f52d121a4616d9aa9bb6df11afb69/coredis-4.18.0-cp312-cp312-manylinux_2_17_aarch64.manylinux2014_aarch64.whl", hash = "sha256:81701c3dfaf1849110f2b918f28aba034f67874371b1cd80a5b22d2292a3e2d5", size = 359257 },
    { url = "https://files.pythonhosted.org/packages/e5/3d/76e09ba5fe6f627067be690633e2e22efa33b9d8b7d163d1ccddcaebd920/coredis-4.18.0-cp312-cp312-manylinux_2_17_x86_64.manylinux2014_x86_64.whl", hash = "sha256:62eb7c0063857917e8992f1de8a474a7bd95be8b85464905122a36185eeff8e3", size = 363476 },
    { url = "https://files.pythonhosted.org/packages/31/0e/649b7a635c753d11ec6e980b1a5b7f62c19bb8b9e67af5d5d70e12ef97a4/coredis-4.18.0-cp312-cp312-manylinux_2_5_i686.manylinux1_i686.manylinux_2_17_i686.manylinux2014_i686.whl", hash = "sha256:94cd62dd843d984fce67013e00276ceff356edd2907d38eb87949e70f1e7d37a", size = 367352 },
    { url = "https://files.pythonhosted.org/packages/3d/3d/6b1923e60c11e73c27e85de02a03901e80749470bf16fc8849dfd9a024fc/coredis-4.18.0-cp313-cp313-macosx_10_13_x86_64.whl", hash = "sha256:0299b33fd2a7be18bf796d3f4a9e89d1abfdc5c2bb6c37b6e25c325b3126b0ea", size = 334748 },
    { url = "https://files.pythonhosted.org/packages/d6/22/a218996775b79dd57a6f6954b3d23a6ba0d806266046b234cdfa74717c54/coredis-4.18.0-cp313-cp313-macosx_11_0_arm64.whl", hash = "sha256:276e4d194d4199e9e01b08c493b22ebebc83a962c39f1e751470a67503b76cf8", size = 327711 },
    { url = "https://files.pythonhosted.org/packages/ad/45/dc5dba262282fd3e5e8b691fc5cb424365084c81ce6e58f4b9c455eaf162/coredis-4.18.0-cp313-cp313-manylinux_2_17_aarch64.manylinux2014_aarch64.whl", hash = "sha256:c3d924c9c3a8f427a728322e7cedce561487f9350d91eadd69d54cd584c64a90", size = 359154 },
    { url = "https://files.pythonhosted.org/packages/8f/eb/9dc553ec876c1213229a6bf7b6b6f1cd2d0e9428c0be20941efeebbbfc23/coredis-4.18.0-cp313-cp313-manylinux_2_17_x86_64.manylinux2014_x86_64.whl", hash = "sha256:1a5ee3c619674adfbeee3a2a52bbc9f249207ae134b9792154a694351994e355", size = 363314 },
    { url = "https://files.pythonhosted.org/packages/36/8a/4923921aa56f54899d8417a723deb90ea5fa051f02f5d25ebbb7467201e7/coredis-4.18.0-cp313-cp313-manylinux_2_5_i686.manylinux1_i686.manylinux_2_17_i686.manylinux2014_i686.whl", hash = "sha256:15abba814e03df91cbc6e6c634dbd5bfdfe06eeb8653c3485807e54dfbfb6021", size = 367012 },
    { url = "https://files.pythonhosted.org/packages/36/20/a35b4306ff852640a80ad016ab5f05bc9077a3f89493d6aedbf483c799db/coredis-4.18.0-py3-none-any.whl", hash = "sha256:96b37ae5403bbc7cae1b73fd1fadede9f1f5d2829c13b83266d7cea48c36eed6", size = 242991 },
]

[[package]]
name = "cycler"
version = "0.12.1"
source = { registry = "https://pypi.org/simple" }
sdist = { url = "https://files.pythonhosted.org/packages/a9/95/a3dbbb5028f35eafb79008e7522a75244477d2838f38cbb722248dabc2a8/cycler-0.12.1.tar.gz", hash = "sha256:88bb128f02ba341da8ef447245a9e138fae777f6a23943da4540077d3601eb1c", size = 7615 }
wheels = [
    { url = "https://files.pythonhosted.org/packages/e7/05/c19819d5e3d95294a6f5947fb9b9629efb316b96de511b418c53d245aae6/cycler-0.12.1-py3-none-any.whl", hash = "sha256:85cef7cff222d8644161529808465972e51340599459b8ac3ccbac5a854e0d30", size = 8321 },
]

[[package]]
name = "decorator"
version = "5.1.1"
source = { registry = "https://pypi.org/simple" }
sdist = { url = "https://files.pythonhosted.org/packages/66/0c/8d907af351aa16b42caae42f9d6aa37b900c67308052d10fdce809f8d952/decorator-5.1.1.tar.gz", hash = "sha256:637996211036b6385ef91435e4fae22989472f9d571faba8927ba8253acbc330", size = 35016 }
wheels = [
    { url = "https://files.pythonhosted.org/packages/d5/50/83c593b07763e1161326b3b8c6686f0f4b0f24d5526546bee538c89837d6/decorator-5.1.1-py3-none-any.whl", hash = "sha256:b8c3f85900b9dc423225913c5aace94729fe1fa9763b38939a95226f02d37186", size = 9073 },
]

[[package]]
name = "deprecated"
version = "1.2.18"
source = { registry = "https://pypi.org/simple" }
dependencies = [
    { name = "wrapt" },
]
sdist = { url = "https://files.pythonhosted.org/packages/98/97/06afe62762c9a8a86af0cfb7bfdab22a43ad17138b07af5b1a58442690a2/deprecated-1.2.18.tar.gz", hash = "sha256:422b6f6d859da6f2ef57857761bfb392480502a64c3028ca9bbe86085d72115d", size = 2928744 }
wheels = [
    { url = "https://files.pythonhosted.org/packages/6e/c6/ac0b6c1e2d138f1002bcf799d330bd6d85084fece321e662a14223794041/Deprecated-1.2.18-py2.py3-none-any.whl", hash = "sha256:bd5011788200372a32418f888e326a09ff80d0214bd961147cfed01b5c018eec", size = 9998 },
]

[[package]]
name = "dill"
version = "0.3.8"
source = { registry = "https://pypi.org/simple" }
sdist = { url = "https://files.pythonhosted.org/packages/17/4d/ac7ffa80c69ea1df30a8aa11b3578692a5118e7cd1aa157e3ef73b092d15/dill-0.3.8.tar.gz", hash = "sha256:3ebe3c479ad625c4553aca177444d89b486b1d84982eeacded644afc0cf797ca", size = 184847 }
wheels = [
    { url = "https://files.pythonhosted.org/packages/c9/7a/cef76fd8438a42f96db64ddaa85280485a9c395e7df3db8158cfec1eee34/dill-0.3.8-py3-none-any.whl", hash = "sha256:c36ca9ffb54365bdd2f8eb3eff7d2a21237f8452b57ace88b1ac615b7e815bd7", size = 116252 },
]

[[package]]
name = "distlib"
version = "0.3.9"
source = { registry = "https://pypi.org/simple" }
sdist = { url = "https://files.pythonhosted.org/packages/0d/dd/1bec4c5ddb504ca60fc29472f3d27e8d4da1257a854e1d96742f15c1d02d/distlib-0.3.9.tar.gz", hash = "sha256:a60f20dea646b8a33f3e7772f74dc0b2d0772d2837ee1342a00645c81edf9403", size = 613923 }
wheels = [
    { url = "https://files.pythonhosted.org/packages/91/a1/cf2472db20f7ce4a6be1253a81cfdf85ad9c7885ffbed7047fb72c24cf87/distlib-0.3.9-py2.py3-none-any.whl", hash = "sha256:47f8c22fd27c27e25a65601af709b38e4f0a45ea4fc2e710f65755fa8caaaf87", size = 468973 },
]

[[package]]
name = "distro"
version = "1.9.0"
source = { registry = "https://pypi.org/simple" }
sdist = { url = "https://files.pythonhosted.org/packages/fc/f8/98eea607f65de6527f8a2e8885fc8015d3e6f5775df186e443e0964a11c3/distro-1.9.0.tar.gz", hash = "sha256:2fa77c6fd8940f116ee1d6b94a2f90b13b5ea8d019b98bc8bafdcabcdd9bdbed", size = 60722 }
wheels = [
    { url = "https://files.pythonhosted.org/packages/12/b3/231ffd4ab1fc9d679809f356cebee130ac7daa00d6d6f3206dd4fd137e9e/distro-1.9.0-py3-none-any.whl", hash = "sha256:7bffd925d65168f85027d8da9af6bddab658135b840670a223589bc0c8ef02b2", size = 20277 },
]

[[package]]
name = "dm-tree"
version = "0.1.9"
source = { registry = "https://pypi.org/simple" }
dependencies = [
    { name = "absl-py" },
    { name = "attrs" },
    { name = "numpy" },
    { name = "wrapt" },
]
sdist = { url = "https://files.pythonhosted.org/packages/a6/83/ce29720ccf934c6cfa9b9c95ebbe96558386e66886626066632b5e44afed/dm_tree-0.1.9.tar.gz", hash = "sha256:a4c7db3d3935a5a2d5e4b383fc26c6b0cd6f78c6d4605d3e7b518800ecd5342b", size = 35623 }
wheels = [
    { url = "https://files.pythonhosted.org/packages/3e/07/57459f32cf5683c25b596ab58f42a3305f91876c2f03d2fa6e9d0df75fcb/dm_tree-0.1.9-cp311-cp311-manylinux_2_17_aarch64.manylinux2014_aarch64.whl", hash = "sha256:e660d1779ddcbd1348410d08f67db4870d413a3ec4ba8b4b045bd5ce4bd8f35c", size = 146926 },
    { url = "https://files.pythonhosted.org/packages/e8/46/939fbf81177c7cb3b1e5ddebd696237b3be9520769cce882f064de497103/dm_tree-0.1.9-cp311-cp311-manylinux_2_17_x86_64.manylinux2014_x86_64.whl", hash = "sha256:294dc1cecf87552a45cdd5ddb215e7f5295a5a47c46f1f0a0463c3dd02a527d7", size = 152851 },
    { url = "https://files.pythonhosted.org/packages/35/3e/a46933e0157b0ac87619a754ce1a796b2afc6386fca7c11f95c010f40745/dm_tree-0.1.9-cp311-cp311-win_amd64.whl", hash = "sha256:12f4cc6cd52a39aa38ff31577b6d79b6136a9a89273a876bf62335c9f65c27bf", size = 101522 },
    { url = "https://files.pythonhosted.org/packages/81/10/120cd40556407879c1069941bd8b0d1a75754128c1a5bf0e27dbcf2a49fc/dm_tree-0.1.9-cp312-cp312-manylinux_2_17_aarch64.manylinux2014_aarch64.whl", hash = "sha256:80c43417814b1181d3367b335460bfdd30b79ee187a64220e11f6ddd093a4b15", size = 147204 },
    { url = "https://files.pythonhosted.org/packages/86/52/27607a275c12858b979b8e943d2bd3bd0f9028503bb7079d5830a8b3cac0/dm_tree-0.1.9-cp312-cp312-manylinux_2_17_x86_64.manylinux2014_x86_64.whl", hash = "sha256:2334cfe9d2ed4293f9f1c7aefba0657deaab9ea74b5fadd966f6d01d9b6b42d9", size = 153013 },
    { url = "https://files.pythonhosted.org/packages/ea/97/4f78412f73a9350bc8f934441bae5b68b102c8f4240a7f06b4114b51d6de/dm_tree-0.1.9-cp312-cp312-win_amd64.whl", hash = "sha256:9020a5ce256fcc83aa4bc190cc96dd66e87685db0a6e501b0c06aa492c2e38fc", size = 102022 },
    { url = "https://files.pythonhosted.org/packages/37/6a/512abdf7f20acc6cd6fce77f7663014d129aa313b5953aa2603d58fdb0c9/dm_tree-0.1.9-cp313-cp313-manylinux_2_17_aarch64.manylinux2014_aarch64.whl", hash = "sha256:d05622d074353cf434049206e53c12147903a048c4bd7d77f2800d427413ad78", size = 147210 },
    { url = "https://files.pythonhosted.org/packages/e5/0a/f4d72ffb64ab3edc1fa66261f81ee3b4142ab14cd8aa1dfc7bbeca5ee4ba/dm_tree-0.1.9-cp313-cp313-manylinux_2_17_x86_64.manylinux2014_x86_64.whl", hash = "sha256:f68b0efad76703dd4648586c75618a48cdd671b68c3266fe980e323c15423607", size = 153043 },
    { url = "https://files.pythonhosted.org/packages/0d/ee/529ce999770b4d621a64af86c60cfee52f0cdd7294752105179ebf1c07c6/dm_tree-0.1.9-cp313-cp313-win_amd64.whl", hash = "sha256:e97c34fcb44941c36b7ee81dcdbceba0fbe728bddcc77e5837ab2eb665bcbff8", size = 102043 },
    { url = "https://files.pythonhosted.org/packages/84/1d/3cdbeeb3f6937a47a26cee502bffeccc2e55b97dfcce8a1d1135ea1b5b47/dm_tree-0.1.9-cp313-cp313t-manylinux_2_17_aarch64.manylinux2014_aarch64.whl", hash = "sha256:6893fcdc5cf1a4f459cfc383526d35d42e7c671ae565d7e429a2f2cb2cb93e89", size = 147282 },
    { url = "https://files.pythonhosted.org/packages/c5/37/15603079854394f16e3833a7b50696c1f3cbf30a2243a119f64f18a16f36/dm_tree-0.1.9-cp313-cp313t-manylinux_2_17_x86_64.manylinux2014_x86_64.whl", hash = "sha256:e1f5d1e96b3a7de22b25b13a5eb30f41f8cf9c02dd4479a24920de99e780903c", size = 153052 },
]

[[package]]
name = "docstring-parser"
version = "0.16"
source = { registry = "https://pypi.org/simple" }
sdist = { url = "https://files.pythonhosted.org/packages/08/12/9c22a58c0b1e29271051222d8906257616da84135af9ed167c9e28f85cb3/docstring_parser-0.16.tar.gz", hash = "sha256:538beabd0af1e2db0146b6bd3caa526c35a34d61af9fd2887f3a8a27a739aa6e", size = 26565 }
wheels = [
    { url = "https://files.pythonhosted.org/packages/d5/7c/e9fcff7623954d86bdc17782036cbf715ecab1bec4847c008557affe1ca8/docstring_parser-0.16-py3-none-any.whl", hash = "sha256:bf0a1387354d3691d102edef7ec124f219ef639982d096e26e3b60aeffa90637", size = 36533 },
]

[[package]]
name = "execnet"
version = "2.1.1"
source = { registry = "https://pypi.org/simple" }
sdist = { url = "https://files.pythonhosted.org/packages/bb/ff/b4c0dc78fbe20c3e59c0c7334de0c27eb4001a2b2017999af398bf730817/execnet-2.1.1.tar.gz", hash = "sha256:5189b52c6121c24feae288166ab41b32549c7e2348652736540b9e6e7d4e72e3", size = 166524 }
wheels = [
    { url = "https://files.pythonhosted.org/packages/43/09/2aea36ff60d16dd8879bdb2f5b3ee0ba8d08cbbdcdfe870e695ce3784385/execnet-2.1.1-py3-none-any.whl", hash = "sha256:26dee51f1b80cebd6d0ca8e74dd8745419761d3bef34163928cbebbdc4749fdc", size = 40612 },
]

[[package]]
name = "executing"
version = "2.2.0"
source = { registry = "https://pypi.org/simple" }
sdist = { url = "https://files.pythonhosted.org/packages/91/50/a9d80c47ff289c611ff12e63f7c5d13942c65d68125160cefd768c73e6e4/executing-2.2.0.tar.gz", hash = "sha256:5d108c028108fe2551d1a7b2e8b713341e2cb4fc0aa7dcf966fa4327a5226755", size = 978693 }
wheels = [
    { url = "https://files.pythonhosted.org/packages/7b/8f/c4d9bafc34ad7ad5d8dc16dd1347ee0e507a52c3adb6bfa8887e1c6a26ba/executing-2.2.0-py2.py3-none-any.whl", hash = "sha256:11387150cad388d62750327a53d3339fad4888b39a6fe233c3afbb54ecffd3aa", size = 26702 },
]

[[package]]
name = "feedparser"
version = "6.0.11"
source = { registry = "https://pypi.org/simple" }
dependencies = [
    { name = "sgmllib3k" },
]
sdist = { url = "https://files.pythonhosted.org/packages/ff/aa/7af346ebeb42a76bf108027fe7f3328bb4e57a3a96e53e21fd9ef9dd6dd0/feedparser-6.0.11.tar.gz", hash = "sha256:c9d0407b64c6f2a065d0ebb292c2b35c01050cc0dc33757461aaabdc4c4184d5", size = 286197 }
wheels = [
    { url = "https://files.pythonhosted.org/packages/7c/d4/8c31aad9cc18f451c49f7f9cfb5799dadffc88177f7917bc90a66459b1d7/feedparser-6.0.11-py3-none-any.whl", hash = "sha256:0be7ee7b395572b19ebeb1d6aafb0028dee11169f1c934e0ed67d54992f4ad45", size = 81343 },
]

[[package]]
name = "fh-llm-client"
version = "0.0.11"
source = { registry = "https://pypi.org/simple" }
dependencies = [
    { name = "coredis" },
    { name = "fhaviary" },
    { name = "limits" },
    { name = "litellm" },
    { name = "pydantic" },
    { name = "tiktoken" },
    { name = "typing-extensions", marker = "python_full_version < '3.12'" },
]
sdist = { url = "https://files.pythonhosted.org/packages/90/c4/e8195b7c9b5139fdfcec8246ee079fb0d1e24599a55c11872b2f4488262c/fh_llm_client-0.0.11.tar.gz", hash = "sha256:4288daba94da3a11b77ff6e45b1e85355f4b0a445a1488ff70636bc519132192", size = 194844 }
wheels = [
    { url = "https://files.pythonhosted.org/packages/29/a6/321cd434ce2c013f38ed1423a85bbf23bb4c47f98f108a0e8d0580f0acb0/fh_llm_client-0.0.11-py3-none-any.whl", hash = "sha256:408073277834c9212883bac731eedcdf52fe2cef7e5eb48fd8d6fcdeb3c0336f", size = 34519 },
]

[package.optional-dependencies]
deepseek = [
    { name = "litellm" },
]

[[package]]
name = "fhaviary"
<<<<<<< HEAD
version = "0.18.2.dev1+gae837f1"
source = { git = "https://github.com/Future-House/aviary.git?rev=main#ae837f10a4c662354c89ae13c3107f546f403143" }
=======
version = "0.18.2"
source = { registry = "https://pypi.org/simple" }
>>>>>>> da424c79
dependencies = [
    { name = "docstring-parser" },
    { name = "httpx" },
    { name = "pydantic" },
]
<<<<<<< HEAD
=======
sdist = { url = "https://files.pythonhosted.org/packages/ab/59/bc7004c4a0616b6e523f24652910d13969857ed47e64032147f7053b20ea/fhaviary-0.18.2.tar.gz", hash = "sha256:60cf2ac9ff3d631c5a839a0619400737a7d5d7e905a813b07b9780346b3b01c0", size = 1833892 }
wheels = [
    { url = "https://files.pythonhosted.org/packages/14/3b/2435fea2b2d6ca2a03d3d698c2725f2eb7a14d40df81b5544dee2c0c6cef/fhaviary-0.18.2-py3-none-any.whl", hash = "sha256:2ed8d820c85e7fd418dd1b7c299d53220618e3fa3da00b8c6017b4678d31c328", size = 53830 },
]
>>>>>>> da424c79

[package.optional-dependencies]
llm = [
    { name = "litellm" },
]

[[package]]
name = "filelock"
version = "3.17.0"
source = { registry = "https://pypi.org/simple" }
sdist = { url = "https://files.pythonhosted.org/packages/dc/9c/0b15fb47b464e1b663b1acd1253a062aa5feecb07d4e597daea542ebd2b5/filelock-3.17.0.tar.gz", hash = "sha256:ee4e77401ef576ebb38cd7f13b9b28893194acc20a8e68e18730ba9c0e54660e", size = 18027 }
wheels = [
    { url = "https://files.pythonhosted.org/packages/89/ec/00d68c4ddfedfe64159999e5f8a98fb8442729a63e2077eb9dcd89623d27/filelock-3.17.0-py3-none-any.whl", hash = "sha256:533dc2f7ba78dc2f0f531fc6c4940addf7b70a481e269a5a3b93be94ffbe8338", size = 16164 },
]

[[package]]
name = "fonttools"
version = "4.56.0"
source = { registry = "https://pypi.org/simple" }
sdist = { url = "https://files.pythonhosted.org/packages/1c/8c/9ffa2a555af0e5e5d0e2ed7fdd8c9bef474ed676995bb4c57c9cd0014248/fonttools-4.56.0.tar.gz", hash = "sha256:a114d1567e1a1586b7e9e7fc2ff686ca542a82769a296cef131e4c4af51e58f4", size = 3462892 }
wheels = [
    { url = "https://files.pythonhosted.org/packages/35/56/a2f3e777d48fcae7ecd29de4d96352d84e5ea9871e5f3fc88241521572cf/fonttools-4.56.0-cp311-cp311-macosx_10_9_universal2.whl", hash = "sha256:7ef04bc7827adb7532be3d14462390dd71287644516af3f1e67f1e6ff9c6d6df", size = 2753325 },
    { url = "https://files.pythonhosted.org/packages/71/85/d483e9c4e5ed586b183bf037a353e8d766366b54fd15519b30e6178a6a6e/fonttools-4.56.0-cp311-cp311-macosx_10_9_x86_64.whl", hash = "sha256:ffda9b8cd9cb8b301cae2602ec62375b59e2e2108a117746f12215145e3f786c", size = 2281554 },
    { url = "https://files.pythonhosted.org/packages/09/67/060473b832b2fade03c127019794df6dc02d9bc66fa4210b8e0d8a99d1e5/fonttools-4.56.0-cp311-cp311-manylinux_2_17_aarch64.manylinux2014_aarch64.whl", hash = "sha256:e2e993e8db36306cc3f1734edc8ea67906c55f98683d6fd34c3fc5593fdbba4c", size = 4869260 },
    { url = "https://files.pythonhosted.org/packages/28/e9/47c02d5a7027e8ed841ab6a10ca00c93dadd5f16742f1af1fa3f9978adf4/fonttools-4.56.0-cp311-cp311-manylinux_2_17_x86_64.manylinux2014_x86_64.whl", hash = "sha256:003548eadd674175510773f73fb2060bb46adb77c94854af3e0cc5bc70260049", size = 4898508 },
    { url = "https://files.pythonhosted.org/packages/bf/8a/221d456d1afb8ca043cfd078f59f187ee5d0a580f4b49351b9ce95121f57/fonttools-4.56.0-cp311-cp311-musllinux_1_2_aarch64.whl", hash = "sha256:bd9825822e7bb243f285013e653f6741954d8147427aaa0324a862cdbf4cbf62", size = 4877700 },
    { url = "https://files.pythonhosted.org/packages/a4/8c/e503863adf7a6aeff7b960e2f66fa44dd0c29a7a8b79765b2821950d7b05/fonttools-4.56.0-cp311-cp311-musllinux_1_2_x86_64.whl", hash = "sha256:b23d30a2c0b992fb1c4f8ac9bfde44b5586d23457759b6cf9a787f1a35179ee0", size = 5045817 },
    { url = "https://files.pythonhosted.org/packages/2b/50/79ba3b7e42f4eaa70b82b9e79155f0f6797858dc8a97862428b6852c6aee/fonttools-4.56.0-cp311-cp311-win32.whl", hash = "sha256:47b5e4680002ae1756d3ae3b6114e20aaee6cc5c69d1e5911f5ffffd3ee46c6b", size = 2154426 },
    { url = "https://files.pythonhosted.org/packages/3b/90/4926e653041c4116ecd43e50e3c79f5daae6dcafc58ceb64bc4f71dd4924/fonttools-4.56.0-cp311-cp311-win_amd64.whl", hash = "sha256:14a3e3e6b211660db54ca1ef7006401e4a694e53ffd4553ab9bc87ead01d0f05", size = 2200937 },
    { url = "https://files.pythonhosted.org/packages/39/32/71cfd6877999576a11824a7fe7bc0bb57c5c72b1f4536fa56a3e39552643/fonttools-4.56.0-cp312-cp312-macosx_10_13_universal2.whl", hash = "sha256:d6f195c14c01bd057bc9b4f70756b510e009c83c5ea67b25ced3e2c38e6ee6e9", size = 2747757 },
    { url = "https://files.pythonhosted.org/packages/15/52/d9f716b072c5061a0b915dd4c387f74bef44c68c069e2195c753905bd9b7/fonttools-4.56.0-cp312-cp312-macosx_10_13_x86_64.whl", hash = "sha256:fa760e5fe8b50cbc2d71884a1eff2ed2b95a005f02dda2fa431560db0ddd927f", size = 2279007 },
    { url = "https://files.pythonhosted.org/packages/d1/97/f1b3a8afa9a0d814a092a25cd42f59ccb98a0bb7a295e6e02fc9ba744214/fonttools-4.56.0-cp312-cp312-manylinux_2_17_aarch64.manylinux2014_aarch64.whl", hash = "sha256:d54a45d30251f1d729e69e5b675f9a08b7da413391a1227781e2a297fa37f6d2", size = 4783991 },
    { url = "https://files.pythonhosted.org/packages/95/70/2a781bedc1c45a0c61d29c56425609b22ed7f971da5d7e5df2679488741b/fonttools-4.56.0-cp312-cp312-manylinux_2_5_x86_64.manylinux1_x86_64.manylinux_2_17_x86_64.manylinux2014_x86_64.whl", hash = "sha256:661a8995d11e6e4914a44ca7d52d1286e2d9b154f685a4d1f69add8418961563", size = 4855109 },
    { url = "https://files.pythonhosted.org/packages/0c/02/a2597858e61a5e3fb6a14d5f6be9e6eb4eaf090da56ad70cedcbdd201685/fonttools-4.56.0-cp312-cp312-musllinux_1_2_aarch64.whl", hash = "sha256:9d94449ad0a5f2a8bf5d2f8d71d65088aee48adbe45f3c5f8e00e3ad861ed81a", size = 4762496 },
    { url = "https://files.pythonhosted.org/packages/f2/00/aaf00100d6078fdc73f7352b44589804af9dc12b182a2540b16002152ba4/fonttools-4.56.0-cp312-cp312-musllinux_1_2_x86_64.whl", hash = "sha256:f59746f7953f69cc3290ce2f971ab01056e55ddd0fb8b792c31a8acd7fee2d28", size = 4990094 },
    { url = "https://files.pythonhosted.org/packages/bf/dc/3ff1db522460db60cf3adaf1b64e0c72b43406717d139786d3fa1eb20709/fonttools-4.56.0-cp312-cp312-win32.whl", hash = "sha256:bce60f9a977c9d3d51de475af3f3581d9b36952e1f8fc19a1f2254f1dda7ce9c", size = 2142888 },
    { url = "https://files.pythonhosted.org/packages/6f/e3/5a181a85777f7809076e51f7422e0dc77eb04676c40ec8bf6a49d390d1ff/fonttools-4.56.0-cp312-cp312-win_amd64.whl", hash = "sha256:300c310bb725b2bdb4f5fc7e148e190bd69f01925c7ab437b9c0ca3e1c7cd9ba", size = 2189734 },
    { url = "https://files.pythonhosted.org/packages/a5/55/f06b48d48e0b4ec3a3489efafe9bd4d81b6e0802ac51026e3ee4634e89ba/fonttools-4.56.0-cp313-cp313-macosx_10_13_universal2.whl", hash = "sha256:f20e2c0dfab82983a90f3d00703ac0960412036153e5023eed2b4641d7d5e692", size = 2735127 },
    { url = "https://files.pythonhosted.org/packages/59/db/d2c7c9b6dd5cbd46f183e650a47403ffb88fca17484eb7c4b1cd88f9e513/fonttools-4.56.0-cp313-cp313-macosx_10_13_x86_64.whl", hash = "sha256:f36a0868f47b7566237640c026c65a86d09a3d9ca5df1cd039e30a1da73098a0", size = 2272519 },
    { url = "https://files.pythonhosted.org/packages/4d/a2/da62d779c34a0e0c06415f02eab7fa3466de5d46df459c0275a255cefc65/fonttools-4.56.0-cp313-cp313-manylinux_2_17_aarch64.manylinux2014_aarch64.whl", hash = "sha256:62b4c6802fa28e14dba010e75190e0e6228513573f1eeae57b11aa1a39b7e5b1", size = 4762423 },
    { url = "https://files.pythonhosted.org/packages/be/6a/fd4018e0448c8a5e12138906411282c5eab51a598493f080a9f0960e658f/fonttools-4.56.0-cp313-cp313-manylinux_2_5_x86_64.manylinux1_x86_64.manylinux_2_17_x86_64.manylinux2014_x86_64.whl", hash = "sha256:a05d1f07eb0a7d755fbe01fee1fd255c3a4d3730130cf1bfefb682d18fd2fcea", size = 4834442 },
    { url = "https://files.pythonhosted.org/packages/6d/63/fa1dec8efb35bc11ef9c39b2d74754b45d48a3ccb2cf78c0109c0af639e8/fonttools-4.56.0-cp313-cp313-musllinux_1_2_aarch64.whl", hash = "sha256:0073b62c3438cf0058488c002ea90489e8801d3a7af5ce5f7c05c105bee815c3", size = 4742800 },
    { url = "https://files.pythonhosted.org/packages/dd/f4/963247ae8c73ccc4cf2929e7162f595c81dbe17997d1d0ea77da24a217c9/fonttools-4.56.0-cp313-cp313-musllinux_1_2_x86_64.whl", hash = "sha256:e2cad98c94833465bcf28f51c248aaf07ca022efc6a3eba750ad9c1e0256d278", size = 4963746 },
    { url = "https://files.pythonhosted.org/packages/ea/e0/46f9600c39c644b54e4420f941f75fa200d9288c9ae171e5d80918b8cbb9/fonttools-4.56.0-cp313-cp313-win32.whl", hash = "sha256:d0cb73ccf7f6d7ca8d0bc7ea8ac0a5b84969a41c56ac3ac3422a24df2680546f", size = 2140927 },
    { url = "https://files.pythonhosted.org/packages/27/6d/3edda54f98a550a0473f032d8050315fbc8f1b76a0d9f3879b72ebb2cdd6/fonttools-4.56.0-cp313-cp313-win_amd64.whl", hash = "sha256:62cc1253827d1e500fde9dbe981219fea4eb000fd63402283472d38e7d8aa1c6", size = 2186709 },
    { url = "https://files.pythonhosted.org/packages/bf/ff/44934a031ce5a39125415eb405b9efb76fe7f9586b75291d66ae5cbfc4e6/fonttools-4.56.0-py3-none-any.whl", hash = "sha256:1088182f68c303b50ca4dc0c82d42083d176cba37af1937e1a976a31149d4d14", size = 1089800 },
]

[[package]]
name = "frozenlist"
version = "1.5.0"
source = { registry = "https://pypi.org/simple" }
sdist = { url = "https://files.pythonhosted.org/packages/8f/ed/0f4cec13a93c02c47ec32d81d11c0c1efbadf4a471e3f3ce7cad366cbbd3/frozenlist-1.5.0.tar.gz", hash = "sha256:81d5af29e61b9c8348e876d442253723928dce6433e0e76cd925cd83f1b4b817", size = 39930 }
wheels = [
    { url = "https://files.pythonhosted.org/packages/79/43/0bed28bf5eb1c9e4301003b74453b8e7aa85fb293b31dde352aac528dafc/frozenlist-1.5.0-cp311-cp311-macosx_10_9_universal2.whl", hash = "sha256:fd74520371c3c4175142d02a976aee0b4cb4a7cc912a60586ffd8d5929979b30", size = 94987 },
    { url = "https://files.pythonhosted.org/packages/bb/bf/b74e38f09a246e8abbe1e90eb65787ed745ccab6eaa58b9c9308e052323d/frozenlist-1.5.0-cp311-cp311-macosx_10_9_x86_64.whl", hash = "sha256:2f3f7a0fbc219fb4455264cae4d9f01ad41ae6ee8524500f381de64ffaa077d5", size = 54584 },
    { url = "https://files.pythonhosted.org/packages/2c/31/ab01375682f14f7613a1ade30149f684c84f9b8823a4391ed950c8285656/frozenlist-1.5.0-cp311-cp311-macosx_11_0_arm64.whl", hash = "sha256:f47c9c9028f55a04ac254346e92977bf0f166c483c74b4232bee19a6697e4778", size = 52499 },
    { url = "https://files.pythonhosted.org/packages/98/a8/d0ac0b9276e1404f58fec3ab6e90a4f76b778a49373ccaf6a563f100dfbc/frozenlist-1.5.0-cp311-cp311-manylinux_2_17_aarch64.manylinux2014_aarch64.whl", hash = "sha256:0996c66760924da6e88922756d99b47512a71cfd45215f3570bf1e0b694c206a", size = 276357 },
    { url = "https://files.pythonhosted.org/packages/ad/c9/c7761084fa822f07dac38ac29f841d4587570dd211e2262544aa0b791d21/frozenlist-1.5.0-cp311-cp311-manylinux_2_17_ppc64le.manylinux2014_ppc64le.whl", hash = "sha256:a2fe128eb4edeabe11896cb6af88fca5346059f6c8d807e3b910069f39157869", size = 287516 },
    { url = "https://files.pythonhosted.org/packages/a1/ff/cd7479e703c39df7bdab431798cef89dc75010d8aa0ca2514c5b9321db27/frozenlist-1.5.0-cp311-cp311-manylinux_2_17_s390x.manylinux2014_s390x.whl", hash = "sha256:1a8ea951bbb6cacd492e3948b8da8c502a3f814f5d20935aae74b5df2b19cf3d", size = 283131 },
    { url = "https://files.pythonhosted.org/packages/59/a0/370941beb47d237eca4fbf27e4e91389fd68699e6f4b0ebcc95da463835b/frozenlist-1.5.0-cp311-cp311-manylinux_2_5_i686.manylinux1_i686.manylinux_2_17_i686.manylinux2014_i686.whl", hash = "sha256:de537c11e4aa01d37db0d403b57bd6f0546e71a82347a97c6a9f0dcc532b3a45", size = 261320 },
    { url = "https://files.pythonhosted.org/packages/b8/5f/c10123e8d64867bc9b4f2f510a32042a306ff5fcd7e2e09e5ae5100ee333/frozenlist-1.5.0-cp311-cp311-manylinux_2_5_x86_64.manylinux1_x86_64.manylinux_2_17_x86_64.manylinux2014_x86_64.whl", hash = "sha256:9c2623347b933fcb9095841f1cc5d4ff0b278addd743e0e966cb3d460278840d", size = 274877 },
    { url = "https://files.pythonhosted.org/packages/fa/79/38c505601ae29d4348f21706c5d89755ceded02a745016ba2f58bd5f1ea6/frozenlist-1.5.0-cp311-cp311-musllinux_1_2_aarch64.whl", hash = "sha256:cee6798eaf8b1416ef6909b06f7dc04b60755206bddc599f52232606e18179d3", size = 269592 },
    { url = "https://files.pythonhosted.org/packages/19/e2/39f3a53191b8204ba9f0bb574b926b73dd2efba2a2b9d2d730517e8f7622/frozenlist-1.5.0-cp311-cp311-musllinux_1_2_i686.whl", hash = "sha256:f5f9da7f5dbc00a604fe74aa02ae7c98bcede8a3b8b9666f9f86fc13993bc71a", size = 265934 },
    { url = "https://files.pythonhosted.org/packages/d5/c9/3075eb7f7f3a91f1a6b00284af4de0a65a9ae47084930916f5528144c9dd/frozenlist-1.5.0-cp311-cp311-musllinux_1_2_ppc64le.whl", hash = "sha256:90646abbc7a5d5c7c19461d2e3eeb76eb0b204919e6ece342feb6032c9325ae9", size = 283859 },
    { url = "https://files.pythonhosted.org/packages/05/f5/549f44d314c29408b962fa2b0e69a1a67c59379fb143b92a0a065ffd1f0f/frozenlist-1.5.0-cp311-cp311-musllinux_1_2_s390x.whl", hash = "sha256:bdac3c7d9b705d253b2ce370fde941836a5f8b3c5c2b8fd70940a3ea3af7f4f2", size = 287560 },
    { url = "https://files.pythonhosted.org/packages/9d/f8/cb09b3c24a3eac02c4c07a9558e11e9e244fb02bf62c85ac2106d1eb0c0b/frozenlist-1.5.0-cp311-cp311-musllinux_1_2_x86_64.whl", hash = "sha256:03d33c2ddbc1816237a67f66336616416e2bbb6beb306e5f890f2eb22b959cdf", size = 277150 },
    { url = "https://files.pythonhosted.org/packages/37/48/38c2db3f54d1501e692d6fe058f45b6ad1b358d82cd19436efab80cfc965/frozenlist-1.5.0-cp311-cp311-win32.whl", hash = "sha256:237f6b23ee0f44066219dae14c70ae38a63f0440ce6750f868ee08775073f942", size = 45244 },
    { url = "https://files.pythonhosted.org/packages/ca/8c/2ddffeb8b60a4bce3b196c32fcc30d8830d4615e7b492ec2071da801b8ad/frozenlist-1.5.0-cp311-cp311-win_amd64.whl", hash = "sha256:0cc974cc93d32c42e7b0f6cf242a6bd941c57c61b618e78b6c0a96cb72788c1d", size = 51634 },
    { url = "https://files.pythonhosted.org/packages/79/73/fa6d1a96ab7fd6e6d1c3500700963eab46813847f01ef0ccbaa726181dd5/frozenlist-1.5.0-cp312-cp312-macosx_10_13_universal2.whl", hash = "sha256:31115ba75889723431aa9a4e77d5f398f5cf976eea3bdf61749731f62d4a4a21", size = 94026 },
    { url = "https://files.pythonhosted.org/packages/ab/04/ea8bf62c8868b8eada363f20ff1b647cf2e93377a7b284d36062d21d81d1/frozenlist-1.5.0-cp312-cp312-macosx_10_13_x86_64.whl", hash = "sha256:7437601c4d89d070eac8323f121fcf25f88674627505334654fd027b091db09d", size = 54150 },
    { url = "https://files.pythonhosted.org/packages/d0/9a/8e479b482a6f2070b26bda572c5e6889bb3ba48977e81beea35b5ae13ece/frozenlist-1.5.0-cp312-cp312-macosx_11_0_arm64.whl", hash = "sha256:7948140d9f8ece1745be806f2bfdf390127cf1a763b925c4a805c603df5e697e", size = 51927 },
    { url = "https://files.pythonhosted.org/packages/e3/12/2aad87deb08a4e7ccfb33600871bbe8f0e08cb6d8224371387f3303654d7/frozenlist-1.5.0-cp312-cp312-manylinux_2_17_aarch64.manylinux2014_aarch64.whl", hash = "sha256:feeb64bc9bcc6b45c6311c9e9b99406660a9c05ca8a5b30d14a78555088b0b3a", size = 282647 },
    { url = "https://files.pythonhosted.org/packages/77/f2/07f06b05d8a427ea0060a9cef6e63405ea9e0d761846b95ef3fb3be57111/frozenlist-1.5.0-cp312-cp312-manylinux_2_17_ppc64le.manylinux2014_ppc64le.whl", hash = "sha256:683173d371daad49cffb8309779e886e59c2f369430ad28fe715f66d08d4ab1a", size = 289052 },
    { url = "https://files.pythonhosted.org/packages/bd/9f/8bf45a2f1cd4aa401acd271b077989c9267ae8463e7c8b1eb0d3f561b65e/frozenlist-1.5.0-cp312-cp312-manylinux_2_17_s390x.manylinux2014_s390x.whl", hash = "sha256:7d57d8f702221405a9d9b40f9da8ac2e4a1a8b5285aac6100f3393675f0a85ee", size = 291719 },
    { url = "https://files.pythonhosted.org/packages/41/d1/1f20fd05a6c42d3868709b7604c9f15538a29e4f734c694c6bcfc3d3b935/frozenlist-1.5.0-cp312-cp312-manylinux_2_5_i686.manylinux1_i686.manylinux_2_17_i686.manylinux2014_i686.whl", hash = "sha256:30c72000fbcc35b129cb09956836c7d7abf78ab5416595e4857d1cae8d6251a6", size = 267433 },
    { url = "https://files.pythonhosted.org/packages/af/f2/64b73a9bb86f5a89fb55450e97cd5c1f84a862d4ff90d9fd1a73ab0f64a5/frozenlist-1.5.0-cp312-cp312-manylinux_2_5_x86_64.manylinux1_x86_64.manylinux_2_17_x86_64.manylinux2014_x86_64.whl", hash = "sha256:000a77d6034fbad9b6bb880f7ec073027908f1b40254b5d6f26210d2dab1240e", size = 283591 },
    { url = "https://files.pythonhosted.org/packages/29/e2/ffbb1fae55a791fd6c2938dd9ea779509c977435ba3940b9f2e8dc9d5316/frozenlist-1.5.0-cp312-cp312-musllinux_1_2_aarch64.whl", hash = "sha256:5d7f5a50342475962eb18b740f3beecc685a15b52c91f7d975257e13e029eca9", size = 273249 },
    { url = "https://files.pythonhosted.org/packages/2e/6e/008136a30798bb63618a114b9321b5971172a5abddff44a100c7edc5ad4f/frozenlist-1.5.0-cp312-cp312-musllinux_1_2_i686.whl", hash = "sha256:87f724d055eb4785d9be84e9ebf0f24e392ddfad00b3fe036e43f489fafc9039", size = 271075 },
    { url = "https://files.pythonhosted.org/packages/ae/f0/4e71e54a026b06724cec9b6c54f0b13a4e9e298cc8db0f82ec70e151f5ce/frozenlist-1.5.0-cp312-cp312-musllinux_1_2_ppc64le.whl", hash = "sha256:6e9080bb2fb195a046e5177f10d9d82b8a204c0736a97a153c2466127de87784", size = 285398 },
    { url = "https://files.pythonhosted.org/packages/4d/36/70ec246851478b1c0b59f11ef8ade9c482ff447c1363c2bd5fad45098b12/frozenlist-1.5.0-cp312-cp312-musllinux_1_2_s390x.whl", hash = "sha256:9b93d7aaa36c966fa42efcaf716e6b3900438632a626fb09c049f6a2f09fc631", size = 294445 },
    { url = "https://files.pythonhosted.org/packages/37/e0/47f87544055b3349b633a03c4d94b405956cf2437f4ab46d0928b74b7526/frozenlist-1.5.0-cp312-cp312-musllinux_1_2_x86_64.whl", hash = "sha256:52ef692a4bc60a6dd57f507429636c2af8b6046db8b31b18dac02cbc8f507f7f", size = 280569 },
    { url = "https://files.pythonhosted.org/packages/f9/7c/490133c160fb6b84ed374c266f42800e33b50c3bbab1652764e6e1fc498a/frozenlist-1.5.0-cp312-cp312-win32.whl", hash = "sha256:29d94c256679247b33a3dc96cce0f93cbc69c23bf75ff715919332fdbb6a32b8", size = 44721 },
    { url = "https://files.pythonhosted.org/packages/b1/56/4e45136ffc6bdbfa68c29ca56ef53783ef4c2fd395f7cbf99a2624aa9aaa/frozenlist-1.5.0-cp312-cp312-win_amd64.whl", hash = "sha256:8969190d709e7c48ea386db202d708eb94bdb29207a1f269bab1196ce0dcca1f", size = 51329 },
    { url = "https://files.pythonhosted.org/packages/da/3b/915f0bca8a7ea04483622e84a9bd90033bab54bdf485479556c74fd5eaf5/frozenlist-1.5.0-cp313-cp313-macosx_10_13_universal2.whl", hash = "sha256:7a1a048f9215c90973402e26c01d1cff8a209e1f1b53f72b95c13db61b00f953", size = 91538 },
    { url = "https://files.pythonhosted.org/packages/c7/d1/a7c98aad7e44afe5306a2b068434a5830f1470675f0e715abb86eb15f15b/frozenlist-1.5.0-cp313-cp313-macosx_10_13_x86_64.whl", hash = "sha256:dd47a5181ce5fcb463b5d9e17ecfdb02b678cca31280639255ce9d0e5aa67af0", size = 52849 },
    { url = "https://files.pythonhosted.org/packages/3a/c8/76f23bf9ab15d5f760eb48701909645f686f9c64fbb8982674c241fbef14/frozenlist-1.5.0-cp313-cp313-macosx_11_0_arm64.whl", hash = "sha256:1431d60b36d15cda188ea222033eec8e0eab488f39a272461f2e6d9e1a8e63c2", size = 50583 },
    { url = "https://files.pythonhosted.org/packages/1f/22/462a3dd093d11df623179d7754a3b3269de3b42de2808cddef50ee0f4f48/frozenlist-1.5.0-cp313-cp313-manylinux_2_17_aarch64.manylinux2014_aarch64.whl", hash = "sha256:6482a5851f5d72767fbd0e507e80737f9c8646ae7fd303def99bfe813f76cf7f", size = 265636 },
    { url = "https://files.pythonhosted.org/packages/80/cf/e075e407fc2ae7328155a1cd7e22f932773c8073c1fc78016607d19cc3e5/frozenlist-1.5.0-cp313-cp313-manylinux_2_17_ppc64le.manylinux2014_ppc64le.whl", hash = "sha256:44c49271a937625619e862baacbd037a7ef86dd1ee215afc298a417ff3270608", size = 270214 },
    { url = "https://files.pythonhosted.org/packages/a1/58/0642d061d5de779f39c50cbb00df49682832923f3d2ebfb0fedf02d05f7f/frozenlist-1.5.0-cp313-cp313-manylinux_2_17_s390x.manylinux2014_s390x.whl", hash = "sha256:12f78f98c2f1c2429d42e6a485f433722b0061d5c0b0139efa64f396efb5886b", size = 273905 },
    { url = "https://files.pythonhosted.org/packages/ab/66/3fe0f5f8f2add5b4ab7aa4e199f767fd3b55da26e3ca4ce2cc36698e50c4/frozenlist-1.5.0-cp313-cp313-manylinux_2_5_i686.manylinux1_i686.manylinux_2_17_i686.manylinux2014_i686.whl", hash = "sha256:ce3aa154c452d2467487765e3adc730a8c153af77ad84096bc19ce19a2400840", size = 250542 },
    { url = "https://files.pythonhosted.org/packages/f6/b8/260791bde9198c87a465224e0e2bb62c4e716f5d198fc3a1dacc4895dbd1/frozenlist-1.5.0-cp313-cp313-manylinux_2_5_x86_64.manylinux1_x86_64.manylinux_2_17_x86_64.manylinux2014_x86_64.whl", hash = "sha256:9b7dc0c4338e6b8b091e8faf0db3168a37101943e687f373dce00959583f7439", size = 267026 },
    { url = "https://files.pythonhosted.org/packages/2e/a4/3d24f88c527f08f8d44ade24eaee83b2627793fa62fa07cbb7ff7a2f7d42/frozenlist-1.5.0-cp313-cp313-musllinux_1_2_aarch64.whl", hash = "sha256:45e0896250900b5aa25180f9aec243e84e92ac84bd4a74d9ad4138ef3f5c97de", size = 257690 },
    { url = "https://files.pythonhosted.org/packages/de/9a/d311d660420b2beeff3459b6626f2ab4fb236d07afbdac034a4371fe696e/frozenlist-1.5.0-cp313-cp313-musllinux_1_2_i686.whl", hash = "sha256:561eb1c9579d495fddb6da8959fd2a1fca2c6d060d4113f5844b433fc02f2641", size = 253893 },
    { url = "https://files.pythonhosted.org/packages/c6/23/e491aadc25b56eabd0f18c53bb19f3cdc6de30b2129ee0bc39cd387cd560/frozenlist-1.5.0-cp313-cp313-musllinux_1_2_ppc64le.whl", hash = "sha256:df6e2f325bfee1f49f81aaac97d2aa757c7646534a06f8f577ce184afe2f0a9e", size = 267006 },
    { url = "https://files.pythonhosted.org/packages/08/c4/ab918ce636a35fb974d13d666dcbe03969592aeca6c3ab3835acff01f79c/frozenlist-1.5.0-cp313-cp313-musllinux_1_2_s390x.whl", hash = "sha256:140228863501b44b809fb39ec56b5d4071f4d0aa6d216c19cbb08b8c5a7eadb9", size = 276157 },
    { url = "https://files.pythonhosted.org/packages/c0/29/3b7a0bbbbe5a34833ba26f686aabfe982924adbdcafdc294a7a129c31688/frozenlist-1.5.0-cp313-cp313-musllinux_1_2_x86_64.whl", hash = "sha256:7707a25d6a77f5d27ea7dc7d1fc608aa0a478193823f88511ef5e6b8a48f9d03", size = 264642 },
    { url = "https://files.pythonhosted.org/packages/ab/42/0595b3dbffc2e82d7fe658c12d5a5bafcd7516c6bf2d1d1feb5387caa9c1/frozenlist-1.5.0-cp313-cp313-win32.whl", hash = "sha256:31a9ac2b38ab9b5a8933b693db4939764ad3f299fcaa931a3e605bc3460e693c", size = 44914 },
    { url = "https://files.pythonhosted.org/packages/17/c4/b7db1206a3fea44bf3b838ca61deb6f74424a8a5db1dd53ecb21da669be6/frozenlist-1.5.0-cp313-cp313-win_amd64.whl", hash = "sha256:11aabdd62b8b9c4b84081a3c246506d1cddd2dd93ff0ad53ede5defec7886b28", size = 51167 },
    { url = "https://files.pythonhosted.org/packages/c6/c8/a5be5b7550c10858fcf9b0ea054baccab474da77d37f1e828ce043a3a5d4/frozenlist-1.5.0-py3-none-any.whl", hash = "sha256:d994863bba198a4a518b467bb971c56e1db3f180a25c6cf7bb1949c267f748c3", size = 11901 },
]

[[package]]
name = "fsspec"
version = "2024.9.0"
source = { registry = "https://pypi.org/simple" }
sdist = { url = "https://files.pythonhosted.org/packages/62/7c/12b0943011daaaa9c35c2a2e22e5eb929ac90002f08f1259d69aedad84de/fsspec-2024.9.0.tar.gz", hash = "sha256:4b0afb90c2f21832df142f292649035d80b421f60a9e1c027802e5a0da2b04e8", size = 286206 }
wheels = [
    { url = "https://files.pythonhosted.org/packages/1d/a0/6aaea0c2fbea2f89bfd5db25fb1e3481896a423002ebe4e55288907a97a3/fsspec-2024.9.0-py3-none-any.whl", hash = "sha256:a0947d552d8a6efa72cc2c730b12c41d043509156966cca4fb157b0f2a0c574b", size = 179253 },
]

[[package]]
name = "grpcio"
version = "1.70.0"
source = { registry = "https://pypi.org/simple" }
sdist = { url = "https://files.pythonhosted.org/packages/69/e1/4b21b5017c33f3600dcc32b802bb48fe44a4d36d6c066f52650c7c2690fa/grpcio-1.70.0.tar.gz", hash = "sha256:8d1584a68d5922330025881e63a6c1b54cc8117291d382e4fa69339b6d914c56", size = 12788932 }
wheels = [
    { url = "https://files.pythonhosted.org/packages/65/c4/1f67d23d6bcadd2fd61fb460e5969c52b3390b4a4e254b5e04a6d1009e5e/grpcio-1.70.0-cp311-cp311-linux_armv7l.whl", hash = "sha256:17325b0be0c068f35770f944124e8839ea3185d6d54862800fc28cc2ffad205a", size = 5229017 },
    { url = "https://files.pythonhosted.org/packages/e4/bd/cc36811c582d663a740fb45edf9f99ddbd99a10b6ba38267dc925e1e193a/grpcio-1.70.0-cp311-cp311-macosx_10_14_universal2.whl", hash = "sha256:dbe41ad140df911e796d4463168e33ef80a24f5d21ef4d1e310553fcd2c4a386", size = 11472027 },
    { url = "https://files.pythonhosted.org/packages/7e/32/8538bb2ace5cd72da7126d1c9804bf80b4fe3be70e53e2d55675c24961a8/grpcio-1.70.0-cp311-cp311-manylinux_2_17_aarch64.whl", hash = "sha256:5ea67c72101d687d44d9c56068328da39c9ccba634cabb336075fae2eab0d04b", size = 5707785 },
    { url = "https://files.pythonhosted.org/packages/ce/5c/a45f85f2a0dfe4a6429dee98717e0e8bd7bd3f604315493c39d9679ca065/grpcio-1.70.0-cp311-cp311-manylinux_2_17_i686.manylinux2014_i686.whl", hash = "sha256:cb5277db254ab7586769e490b7b22f4ddab3876c490da0a1a9d7c695ccf0bf77", size = 6331599 },
    { url = "https://files.pythonhosted.org/packages/9f/e5/5316b239380b8b2ad30373eb5bb25d9fd36c0375e94a98a0a60ea357d254/grpcio-1.70.0-cp311-cp311-manylinux_2_17_x86_64.manylinux2014_x86_64.whl", hash = "sha256:e7831a0fc1beeeb7759f737f5acd9fdcda520e955049512d68fda03d91186eea", size = 5940834 },
    { url = "https://files.pythonhosted.org/packages/05/33/dbf035bc6d167068b4a9f2929dfe0b03fb763f0f861ecb3bb1709a14cb65/grpcio-1.70.0-cp311-cp311-musllinux_1_1_i686.whl", hash = "sha256:27cc75e22c5dba1fbaf5a66c778e36ca9b8ce850bf58a9db887754593080d839", size = 6641191 },
    { url = "https://files.pythonhosted.org/packages/4c/c4/684d877517e5bfd6232d79107e5a1151b835e9f99051faef51fed3359ec4/grpcio-1.70.0-cp311-cp311-musllinux_1_1_x86_64.whl", hash = "sha256:d63764963412e22f0491d0d32833d71087288f4e24cbcddbae82476bfa1d81fd", size = 6198744 },
    { url = "https://files.pythonhosted.org/packages/e9/43/92fe5eeaf340650a7020cfb037402c7b9209e7a0f3011ea1626402219034/grpcio-1.70.0-cp311-cp311-win32.whl", hash = "sha256:bb491125103c800ec209d84c9b51f1c60ea456038e4734688004f377cfacc113", size = 3617111 },
    { url = "https://files.pythonhosted.org/packages/55/15/b6cf2c9515c028aff9da6984761a3ab484a472b0dc6435fcd07ced42127d/grpcio-1.70.0-cp311-cp311-win_amd64.whl", hash = "sha256:d24035d49e026353eb042bf7b058fb831db3e06d52bee75c5f2f3ab453e71aca", size = 4304604 },
    { url = "https://files.pythonhosted.org/packages/4c/a4/ddbda79dd176211b518f0f3795af78b38727a31ad32bc149d6a7b910a731/grpcio-1.70.0-cp312-cp312-linux_armv7l.whl", hash = "sha256:ef4c14508299b1406c32bdbb9fb7b47612ab979b04cf2b27686ea31882387cff", size = 5198135 },
    { url = "https://files.pythonhosted.org/packages/30/5c/60eb8a063ea4cb8d7670af8fac3f2033230fc4b75f62669d67c66ac4e4b0/grpcio-1.70.0-cp312-cp312-macosx_10_14_universal2.whl", hash = "sha256:aa47688a65643afd8b166928a1da6247d3f46a2784d301e48ca1cc394d2ffb40", size = 11447529 },
    { url = "https://files.pythonhosted.org/packages/fb/b9/1bf8ab66729f13b44e8f42c9de56417d3ee6ab2929591cfee78dce749b57/grpcio-1.70.0-cp312-cp312-manylinux_2_17_aarch64.whl", hash = "sha256:880bfb43b1bb8905701b926274eafce5c70a105bc6b99e25f62e98ad59cb278e", size = 5664484 },
    { url = "https://files.pythonhosted.org/packages/d1/06/2f377d6906289bee066d96e9bdb91e5e96d605d173df9bb9856095cccb57/grpcio-1.70.0-cp312-cp312-manylinux_2_17_i686.manylinux2014_i686.whl", hash = "sha256:9e654c4b17d07eab259d392e12b149c3a134ec52b11ecdc6a515b39aceeec898", size = 6303739 },
    { url = "https://files.pythonhosted.org/packages/ae/50/64c94cfc4db8d9ed07da71427a936b5a2bd2b27c66269b42fbda82c7c7a4/grpcio-1.70.0-cp312-cp312-manylinux_2_17_x86_64.manylinux2014_x86_64.whl", hash = "sha256:2394e3381071045a706ee2eeb6e08962dd87e8999b90ac15c55f56fa5a8c9597", size = 5910417 },
    { url = "https://files.pythonhosted.org/packages/53/89/8795dfc3db4389c15554eb1765e14cba8b4c88cc80ff828d02f5572965af/grpcio-1.70.0-cp312-cp312-musllinux_1_1_i686.whl", hash = "sha256:b3c76701428d2df01964bc6479422f20e62fcbc0a37d82ebd58050b86926ef8c", size = 6626797 },
    { url = "https://files.pythonhosted.org/packages/9c/b2/6a97ac91042a2c59d18244c479ee3894e7fb6f8c3a90619bb5a7757fa30c/grpcio-1.70.0-cp312-cp312-musllinux_1_1_x86_64.whl", hash = "sha256:ac073fe1c4cd856ebcf49e9ed6240f4f84d7a4e6ee95baa5d66ea05d3dd0df7f", size = 6190055 },
    { url = "https://files.pythonhosted.org/packages/86/2b/28db55c8c4d156053a8c6f4683e559cd0a6636f55a860f87afba1ac49a51/grpcio-1.70.0-cp312-cp312-win32.whl", hash = "sha256:cd24d2d9d380fbbee7a5ac86afe9787813f285e684b0271599f95a51bce33528", size = 3600214 },
    { url = "https://files.pythonhosted.org/packages/17/c3/a7a225645a965029ed432e5b5e9ed959a574e62100afab553eef58be0e37/grpcio-1.70.0-cp312-cp312-win_amd64.whl", hash = "sha256:0495c86a55a04a874c7627fd33e5beaee771917d92c0e6d9d797628ac40e7655", size = 4292538 },
    { url = "https://files.pythonhosted.org/packages/68/38/66d0f32f88feaf7d83f8559cd87d899c970f91b1b8a8819b58226de0a496/grpcio-1.70.0-cp313-cp313-linux_armv7l.whl", hash = "sha256:aa573896aeb7d7ce10b1fa425ba263e8dddd83d71530d1322fd3a16f31257b4a", size = 5199218 },
    { url = "https://files.pythonhosted.org/packages/c1/96/947df763a0b18efb5cc6c2ae348e56d97ca520dc5300c01617b234410173/grpcio-1.70.0-cp313-cp313-macosx_10_14_universal2.whl", hash = "sha256:d405b005018fd516c9ac529f4b4122342f60ec1cee181788249372524e6db429", size = 11445983 },
    { url = "https://files.pythonhosted.org/packages/fd/5b/f3d4b063e51b2454bedb828e41f3485800889a3609c49e60f2296cc8b8e5/grpcio-1.70.0-cp313-cp313-manylinux_2_17_aarch64.whl", hash = "sha256:f32090238b720eb585248654db8e3afc87b48d26ac423c8dde8334a232ff53c9", size = 5663954 },
    { url = "https://files.pythonhosted.org/packages/bd/0b/dab54365fcedf63e9f358c1431885478e77d6f190d65668936b12dd38057/grpcio-1.70.0-cp313-cp313-manylinux_2_17_i686.manylinux2014_i686.whl", hash = "sha256:dfa089a734f24ee5f6880c83d043e4f46bf812fcea5181dcb3a572db1e79e01c", size = 6304323 },
    { url = "https://files.pythonhosted.org/packages/76/a8/8f965a7171ddd336ce32946e22954aa1bbc6f23f095e15dadaa70604ba20/grpcio-1.70.0-cp313-cp313-manylinux_2_17_x86_64.manylinux2014_x86_64.whl", hash = "sha256:f19375f0300b96c0117aca118d400e76fede6db6e91f3c34b7b035822e06c35f", size = 5910939 },
    { url = "https://files.pythonhosted.org/packages/1b/05/0bbf68be8b17d1ed6f178435a3c0c12e665a1e6054470a64ce3cb7896596/grpcio-1.70.0-cp313-cp313-musllinux_1_1_i686.whl", hash = "sha256:7c73c42102e4a5ec76608d9b60227d917cea46dff4d11d372f64cbeb56d259d0", size = 6631405 },
    { url = "https://files.pythonhosted.org/packages/79/6a/5df64b6df405a1ed1482cb6c10044b06ec47fd28e87c2232dbcf435ecb33/grpcio-1.70.0-cp313-cp313-musllinux_1_1_x86_64.whl", hash = "sha256:0a5c78d5198a1f0aa60006cd6eb1c912b4a1520b6a3968e677dbcba215fabb40", size = 6190982 },
    { url = "https://files.pythonhosted.org/packages/42/aa/aeaac87737e6d25d1048c53b8ec408c056d3ed0c922e7c5efad65384250c/grpcio-1.70.0-cp313-cp313-win32.whl", hash = "sha256:fe9dbd916df3b60e865258a8c72ac98f3ac9e2a9542dcb72b7a34d236242a5ce", size = 3598359 },
    { url = "https://files.pythonhosted.org/packages/1f/79/8edd2442d2de1431b4a3de84ef91c37002f12de0f9b577fb07b452989dbc/grpcio-1.70.0-cp313-cp313-win_amd64.whl", hash = "sha256:4119fed8abb7ff6c32e3d2255301e59c316c22d31ab812b3fbcbaf3d0d87cc68", size = 4293938 },
]

[[package]]
name = "grpcio-tools"
version = "1.70.0"
source = { registry = "https://pypi.org/simple" }
dependencies = [
    { name = "grpcio" },
    { name = "protobuf" },
    { name = "setuptools" },
]
sdist = { url = "https://files.pythonhosted.org/packages/c1/fe/3adf1035c1f9e9243516530beae67e197f2acc17562ec75f03a0ba77fc55/grpcio_tools-1.70.0.tar.gz", hash = "sha256:e578fee7c1c213c8e471750d92631d00f178a15479fb2cb3b939a07fc125ccd3", size = 5323149 }
wheels = [
    { url = "https://files.pythonhosted.org/packages/ab/2b/446a63000acab303bbc1b84fa7dbfa4857d96e95ab53e85083ba16c60d4a/grpcio_tools-1.70.0-cp311-cp311-linux_armv7l.whl", hash = "sha256:5f5aba12d98d25c7ab2dd983939e2c21556a7d15f903b286f24d88d2c6e30c0a", size = 2380860 },
    { url = "https://files.pythonhosted.org/packages/0c/d2/48e82de83bf34f9a5207ea808a1c6e074bf657720664eb6c9f0bab38dbf2/grpcio_tools-1.70.0-cp311-cp311-macosx_10_14_universal2.whl", hash = "sha256:d47a6c6cfc526b290b7b53a37dd7e6932983f7a168b56aab760b4b597c47f30f", size = 5957716 },
    { url = "https://files.pythonhosted.org/packages/fa/f7/a735faa8fc96778aa54e321ac6820bab03ee4eea305cc1209b095dfdffee/grpcio_tools-1.70.0-cp311-cp311-manylinux_2_17_aarch64.whl", hash = "sha256:b5a9beadd1e24772ffa2c70f07d72f73330d356b78b246e424f4f2ed6c6713f3", size = 2336501 },
    { url = "https://files.pythonhosted.org/packages/47/ed/4bed599c061b65149b32569347a857098819d75c2419c4202f9de1e06250/grpcio_tools-1.70.0-cp311-cp311-manylinux_2_17_i686.manylinux2014_i686.whl", hash = "sha256:bb8135eef160a62505f074bf7a3d62f3b13911c3c14037c5392bf877114213b5", size = 2729638 },
    { url = "https://files.pythonhosted.org/packages/4f/43/d8850889a2041cf94e882712df0e323cd6bbf24f8f4c50e2f0d80c68da7d/grpcio_tools-1.70.0-cp311-cp311-manylinux_2_17_x86_64.manylinux2014_x86_64.whl", hash = "sha256:f7ac9b3e13ace8467a586c53580ee22f9732c355583f3c344ef8c6c0666219cc", size = 2463251 },
    { url = "https://files.pythonhosted.org/packages/a8/2e/2407641c70ca0afe03a04c3c29f0b51e1582759e3d5c995217b4ed0ce2bd/grpcio_tools-1.70.0-cp311-cp311-musllinux_1_1_i686.whl", hash = "sha256:63f367363a4a1489a0046b19f9d561216ea0d206c40a6f1bf07a58ccfb7be480", size = 3340968 },
    { url = "https://files.pythonhosted.org/packages/de/bb/591799e6b0445028d74552964e47d7b0b23ff5ce9c377688b318de331f12/grpcio_tools-1.70.0-cp311-cp311-musllinux_1_1_x86_64.whl", hash = "sha256:54ceffef59a059d2c7304554a8bbb20eedb05a3f937159ab1c332c1b28e12c9f", size = 2944466 },
    { url = "https://files.pythonhosted.org/packages/3f/90/b73293fff616574cbdf70437efb3b2ee6af3705c6b2cc19dd02dfb01708f/grpcio_tools-1.70.0-cp311-cp311-win32.whl", hash = "sha256:7a90a66a46821140a2a2b0be787dfabe42e22e9a5ba9cc70726b3e5c71a3b785", size = 947335 },
    { url = "https://files.pythonhosted.org/packages/88/cc/12ad066dc722285ee3f7d398d4272dc43857de6b7e6fa509a385ca4a857f/grpcio_tools-1.70.0-cp311-cp311-win_amd64.whl", hash = "sha256:4ebf09733545a69c166b02caa14c34451e38855544820dab7fdde5c28e2dbffe", size = 1119053 },
    { url = "https://files.pythonhosted.org/packages/58/8d/21f3f0c6e8ddc7ffd82873a6ff767a568a3384043adc034c49fd72020884/grpcio_tools-1.70.0-cp312-cp312-linux_armv7l.whl", hash = "sha256:ec5d6932c3173d7618267b3b3fd77b9243949c5ec04302b7338386d4f8544e0b", size = 2380552 },
    { url = "https://files.pythonhosted.org/packages/e1/10/def56ecb8e139a96aae9d408d891f32f24a066c57179ce5f78e7edf70a35/grpcio_tools-1.70.0-cp312-cp312-macosx_10_14_universal2.whl", hash = "sha256:f22852da12f53b02a3bdb29d0c32fcabab9c7c8f901389acffec8461083f110d", size = 5956826 },
    { url = "https://files.pythonhosted.org/packages/63/5e/f10375b90b7dc14d1b5095797d4f79b34e584fbc9bda06e093ad316a96dd/grpcio_tools-1.70.0-cp312-cp312-manylinux_2_17_aarch64.whl", hash = "sha256:7d45067e6efd20881e98a0e1d7edd7f207b1625ad7113321becbfe0a6ebee46c", size = 2335835 },
    { url = "https://files.pythonhosted.org/packages/ec/33/d770fbdf824edfc0f9297be046d4d48fbc81b2dbf802827ade65110f0a47/grpcio_tools-1.70.0-cp312-cp312-manylinux_2_17_i686.manylinux2014_i686.whl", hash = "sha256:3020c97f03b30eee3c26aa2a55fbe003f1729c6f879a378507c2c78524db7c12", size = 2729501 },
    { url = "https://files.pythonhosted.org/packages/e2/fb/8442f386fa71056abe7ebbc153eaac8cbe32875ed659a641ca526ab9f341/grpcio_tools-1.70.0-cp312-cp312-manylinux_2_17_x86_64.manylinux2014_x86_64.whl", hash = "sha256:d7fd472fce3b33bdf7fbc24d40da7ab10d7a088bcaf59c37433c2c57330fbcb6", size = 2462824 },
    { url = "https://files.pythonhosted.org/packages/46/4e/1703d2586663078613baed553de052e029b3d7fe311e90d3f023c85e612a/grpcio_tools-1.70.0-cp312-cp312-musllinux_1_1_i686.whl", hash = "sha256:3875543d74ce1a698a11f498f83795216ce929cb29afa5fac15672c7ba1d6dd2", size = 3340759 },
    { url = "https://files.pythonhosted.org/packages/59/d9/f61e427b0e1d7305396dacea65d1e0612eb2bc66b02328ef6bde117624fb/grpcio_tools-1.70.0-cp312-cp312-musllinux_1_1_x86_64.whl", hash = "sha256:a130c24d617a3a57369da784080dfa8848444d41b7ae1250abc06e72e706a8d9", size = 2944463 },
    { url = "https://files.pythonhosted.org/packages/8d/8f/8f6f511ad90e12d7c2f396ad9efe46019c0a77a5f5f69e46998c834405e4/grpcio_tools-1.70.0-cp312-cp312-win32.whl", hash = "sha256:8eae17c920d14e2e451dbb18f5d8148f884e10228061941b33faa8fceee86e73", size = 946776 },
    { url = "https://files.pythonhosted.org/packages/83/0f/aff5d01ce9ae94ed02b79e033b0c469e560221340c09120270109de4986a/grpcio_tools-1.70.0-cp312-cp312-win_amd64.whl", hash = "sha256:99caa530242a0a832d8b6a6ab94b190c9b449d3e237f953911b4d56207569436", size = 1118594 },
    { url = "https://files.pythonhosted.org/packages/49/2a/bf442acb748b2a53281e5e7cc3fa36c25ae99436cd2f2cfe684096d4c39f/grpcio_tools-1.70.0-cp313-cp313-linux_armv7l.whl", hash = "sha256:f024688d04e7a9429489ed695b85628075c3c6d655198ba3c6ccbd1d8b7c333b", size = 2380142 },
    { url = "https://files.pythonhosted.org/packages/dc/a2/984dabaf1cdc41e267acdd37232026ede28f55bc6f9e932907bcbbb46773/grpcio_tools-1.70.0-cp313-cp313-macosx_10_14_universal2.whl", hash = "sha256:1fa9a81621d7178498dedcf94eb8f276a7594327faf3dd5fd1935ce2819a2bdb", size = 5955907 },
    { url = "https://files.pythonhosted.org/packages/cd/78/ebefc32418be93828b46eca5952ef1cb0400b33883bc20c22b1fc2a51f61/grpcio_tools-1.70.0-cp313-cp313-manylinux_2_17_aarch64.whl", hash = "sha256:c6da2585c0950cdb650df1ff6d85b3fe31e22f8370b9ee11f8fe641d5b4bf096", size = 2335428 },
    { url = "https://files.pythonhosted.org/packages/a0/f8/5d4b58dc846bf28b8b9abf07f5d091eb078fc4f01184adb3b374cf5119a4/grpcio_tools-1.70.0-cp313-cp313-manylinux_2_17_i686.manylinux2014_i686.whl", hash = "sha256:70234b592af17050ec30cf35894790cef52aeae87639efe6db854a7fa783cc8c", size = 2728481 },
    { url = "https://files.pythonhosted.org/packages/b0/28/46833d415b2c2e3e0f36763c528da48785c94580240684e56410abd08aa0/grpcio_tools-1.70.0-cp313-cp313-manylinux_2_17_x86_64.manylinux2014_x86_64.whl", hash = "sha256:9c021b040d0a9f5bb96a725c4d2b95008aad127d6bed124a7bbe854973014f5b", size = 2462401 },
    { url = "https://files.pythonhosted.org/packages/fa/8a/c771a09aea58275106e08e7dd37470c6e8555dfcea9a7b44d1c5adc80370/grpcio_tools-1.70.0-cp313-cp313-musllinux_1_1_i686.whl", hash = "sha256:114a42e566e5b16a47e98f7910a6c0074b37e2d1faacaae13222e463d0d0d43c", size = 3340068 },
    { url = "https://files.pythonhosted.org/packages/3a/be/e3dfa73435c633859c4a045c299105e99a6c6a41cda524148bf9c8d4dc99/grpcio_tools-1.70.0-cp313-cp313-musllinux_1_1_x86_64.whl", hash = "sha256:4cae365d7e3ba297256216a9a256458b286f75c64603f017972b3ad1ee374437", size = 2944317 },
    { url = "https://files.pythonhosted.org/packages/b6/bd/e30fb2b0ce2c0c48caf994b1ebedb56fc7103e26062dd31a41ad1e528eb7/grpcio_tools-1.70.0-cp313-cp313-win32.whl", hash = "sha256:ae139a8d3ddd8353f62af3af018e99ebcd2f4a237bd319cb4b6f58dd608aaa54", size = 946136 },
    { url = "https://files.pythonhosted.org/packages/0f/8a/92aba852bbe2ddf3e44c354b4162b3cf350b810523ffb2d0e5937bd3f249/grpcio_tools-1.70.0-cp313-cp313-win_amd64.whl", hash = "sha256:04bf30c0eb2741defe3ab6e0a6102b022d69cfd39d68fab9b954993ceca8d346", size = 1118147 },
]

[[package]]
name = "h11"
version = "0.14.0"
source = { registry = "https://pypi.org/simple" }
sdist = { url = "https://files.pythonhosted.org/packages/f5/38/3af3d3633a34a3316095b39c8e8fb4853a28a536e55d347bd8d8e9a14b03/h11-0.14.0.tar.gz", hash = "sha256:8f19fbbe99e72420ff35c00b27a34cb9937e902a8b810e2c88300c6f0a3b699d", size = 100418 }
wheels = [
    { url = "https://files.pythonhosted.org/packages/95/04/ff642e65ad6b90db43e668d70ffb6736436c7ce41fcc549f4e9472234127/h11-0.14.0-py3-none-any.whl", hash = "sha256:e3fe4ac4b851c468cc8363d500db52c2ead036020723024a109d37346efaa761", size = 58259 },
]

[[package]]
name = "h2"
version = "4.2.0"
source = { registry = "https://pypi.org/simple" }
dependencies = [
    { name = "hpack" },
    { name = "hyperframe" },
]
sdist = { url = "https://files.pythonhosted.org/packages/1b/38/d7f80fd13e6582fb8e0df8c9a653dcc02b03ca34f4d72f34869298c5baf8/h2-4.2.0.tar.gz", hash = "sha256:c8a52129695e88b1a0578d8d2cc6842bbd79128ac685463b887ee278126ad01f", size = 2150682 }
wheels = [
    { url = "https://files.pythonhosted.org/packages/d0/9e/984486f2d0a0bd2b024bf4bc1c62688fcafa9e61991f041fb0e2def4a982/h2-4.2.0-py3-none-any.whl", hash = "sha256:479a53ad425bb29af087f3458a61d30780bc818e4ebcf01f0b536ba916462ed0", size = 60957 },
]

[[package]]
name = "hpack"
version = "4.1.0"
source = { registry = "https://pypi.org/simple" }
sdist = { url = "https://files.pythonhosted.org/packages/2c/48/71de9ed269fdae9c8057e5a4c0aa7402e8bb16f2c6e90b3aa53327b113f8/hpack-4.1.0.tar.gz", hash = "sha256:ec5eca154f7056aa06f196a557655c5b009b382873ac8d1e66e79e87535f1dca", size = 51276 }
wheels = [
    { url = "https://files.pythonhosted.org/packages/07/c6/80c95b1b2b94682a72cbdbfb85b81ae2daffa4291fbfa1b1464502ede10d/hpack-4.1.0-py3-none-any.whl", hash = "sha256:157ac792668d995c657d93111f46b4535ed114f0c9c8d672271bbec7eae1b496", size = 34357 },
]

[[package]]
name = "html2text"
version = "2024.2.26"
source = { registry = "https://pypi.org/simple" }
sdist = { url = "https://files.pythonhosted.org/packages/1a/43/e1d53588561e533212117750ee79ad0ba02a41f52a08c1df3396bd466c05/html2text-2024.2.26.tar.gz", hash = "sha256:05f8e367d15aaabc96415376776cdd11afd5127a77fce6e36afc60c563ca2c32", size = 56527 }

[[package]]
name = "httpcore"
version = "1.0.7"
source = { registry = "https://pypi.org/simple" }
dependencies = [
    { name = "certifi" },
    { name = "h11" },
]
sdist = { url = "https://files.pythonhosted.org/packages/6a/41/d7d0a89eb493922c37d343b607bc1b5da7f5be7e383740b4753ad8943e90/httpcore-1.0.7.tar.gz", hash = "sha256:8551cb62a169ec7162ac7be8d4817d561f60e08eaa485234898414bb5a8a0b4c", size = 85196 }
wheels = [
    { url = "https://files.pythonhosted.org/packages/87/f5/72347bc88306acb359581ac4d52f23c0ef445b57157adedb9aee0cd689d2/httpcore-1.0.7-py3-none-any.whl", hash = "sha256:a3fff8f43dc260d5bd363d9f9cf1830fa3a458b332856f34282de498ed420edd", size = 78551 },
]

[[package]]
name = "httpx"
version = "0.28.1"
source = { registry = "https://pypi.org/simple" }
dependencies = [
    { name = "anyio" },
    { name = "certifi" },
    { name = "httpcore" },
    { name = "idna" },
]
sdist = { url = "https://files.pythonhosted.org/packages/b1/df/48c586a5fe32a0f01324ee087459e112ebb7224f646c0b5023f5e79e9956/httpx-0.28.1.tar.gz", hash = "sha256:75e98c5f16b0f35b567856f597f06ff2270a374470a5c2392242528e3e3e42fc", size = 141406 }
wheels = [
    { url = "https://files.pythonhosted.org/packages/2a/39/e50c7c3a983047577ee07d2a9e53faf5a69493943ec3f6a384bdc792deb2/httpx-0.28.1-py3-none-any.whl", hash = "sha256:d909fcccc110f8c7faf814ca82a9a4d816bc5a6dbfea25d6591d6985b8ba59ad", size = 73517 },
]

[package.optional-dependencies]
http2 = [
    { name = "h2" },
]

[[package]]
name = "huggingface-hub"
version = "0.28.1"
source = { registry = "https://pypi.org/simple" }
dependencies = [
    { name = "filelock" },
    { name = "fsspec" },
    { name = "packaging" },
    { name = "pyyaml" },
    { name = "requests" },
    { name = "tqdm" },
    { name = "typing-extensions" },
]
sdist = { url = "https://files.pythonhosted.org/packages/e7/ce/a734204aaae6c35a22f9956ebcd8d8708ae5b842e15d6f42bd6f49e634a4/huggingface_hub-0.28.1.tar.gz", hash = "sha256:893471090c98e3b6efbdfdacafe4052b20b84d59866fb6f54c33d9af18c303ae", size = 387074 }
wheels = [
    { url = "https://files.pythonhosted.org/packages/ea/da/6c2bea5327b640920267d3bf2c9fc114cfbd0a5de234d81cda80cc9e33c8/huggingface_hub-0.28.1-py3-none-any.whl", hash = "sha256:aa6b9a3ffdae939b72c464dbb0d7f99f56e649b55c3d52406f49e0a5a620c0a7", size = 464068 },
]

[[package]]
name = "hyperframe"
version = "6.1.0"
source = { registry = "https://pypi.org/simple" }
sdist = { url = "https://files.pythonhosted.org/packages/02/e7/94f8232d4a74cc99514c13a9f995811485a6903d48e5d952771ef6322e30/hyperframe-6.1.0.tar.gz", hash = "sha256:f630908a00854a7adeabd6382b43923a4c4cd4b821fcb527e6ab9e15382a3b08", size = 26566 }
wheels = [
    { url = "https://files.pythonhosted.org/packages/48/30/47d0bf6072f7252e6521f3447ccfa40b421b6824517f82854703d0f5a98b/hyperframe-6.1.0-py3-none-any.whl", hash = "sha256:b03380493a519fce58ea5af42e4a42317bf9bd425596f7a0835ffce80f1a42e5", size = 13007 },
]

[[package]]
name = "identify"
version = "2.6.7"
source = { registry = "https://pypi.org/simple" }
sdist = { url = "https://files.pythonhosted.org/packages/83/d1/524aa3350f78bcd714d148ade6133d67d6b7de2cdbae7d99039c024c9a25/identify-2.6.7.tar.gz", hash = "sha256:3fa266b42eba321ee0b2bb0936a6a6b9e36a1351cbb69055b3082f4193035684", size = 99260 }
wheels = [
    { url = "https://files.pythonhosted.org/packages/03/00/1fd4a117c6c93f2dcc5b7edaeaf53ea45332ef966429be566ca16c2beb94/identify-2.6.7-py2.py3-none-any.whl", hash = "sha256:155931cb617a401807b09ecec6635d6c692d180090a1cedca8ef7d58ba5b6aa0", size = 99097 },
]

[[package]]
name = "idna"
version = "3.10"
source = { registry = "https://pypi.org/simple" }
sdist = { url = "https://files.pythonhosted.org/packages/f1/70/7703c29685631f5a7590aa73f1f1d3fa9a380e654b86af429e0934a32f7d/idna-3.10.tar.gz", hash = "sha256:12f65c9b470abda6dc35cf8e63cc574b1c52b11df2c86030af0ac09b01b13ea9", size = 190490 }
wheels = [
    { url = "https://files.pythonhosted.org/packages/76/c6/c88e154df9c4e1a2a66ccf0005a88dfb2650c1dffb6f5ce603dfbd452ce3/idna-3.10-py3-none-any.whl", hash = "sha256:946d195a0d259cbba61165e88e65941f16e9b36ea6ddb97f00452bae8b1287d3", size = 70442 },
]

[[package]]
name = "importlib-metadata"
version = "8.6.1"
source = { registry = "https://pypi.org/simple" }
dependencies = [
    { name = "zipp" },
]
sdist = { url = "https://files.pythonhosted.org/packages/33/08/c1395a292bb23fd03bdf572a1357c5a733d3eecbab877641ceacab23db6e/importlib_metadata-8.6.1.tar.gz", hash = "sha256:310b41d755445d74569f993ccfc22838295d9fe005425094fad953d7f15c8580", size = 55767 }
wheels = [
    { url = "https://files.pythonhosted.org/packages/79/9d/0fb148dc4d6fa4a7dd1d8378168d9b4cd8d4560a6fbf6f0121c5fc34eb68/importlib_metadata-8.6.1-py3-none-any.whl", hash = "sha256:02a89390c1e15fdfdc0d7c6b25cb3e62650d0494005c97d6f148bf5b9787525e", size = 26971 },
]

[[package]]
name = "iniconfig"
version = "2.0.0"
source = { registry = "https://pypi.org/simple" }
sdist = { url = "https://files.pythonhosted.org/packages/d7/4b/cbd8e699e64a6f16ca3a8220661b5f83792b3017d0f79807cb8708d33913/iniconfig-2.0.0.tar.gz", hash = "sha256:2d91e135bf72d31a410b17c16da610a82cb55f6b0477d1a902134b24a455b8b3", size = 4646 }
wheels = [
    { url = "https://files.pythonhosted.org/packages/ef/a6/62565a6e1cf69e10f5727360368e451d4b7f58beeac6173dc9db836a5b46/iniconfig-2.0.0-py3-none-any.whl", hash = "sha256:b6a85871a79d2e3b22d2d1b94ac2824226a63c6b741c88f7ae975f18b6778374", size = 5892 },
]

[[package]]
name = "ipython"
version = "8.32.0"
source = { registry = "https://pypi.org/simple" }
dependencies = [
    { name = "colorama", marker = "sys_platform == 'win32'" },
    { name = "decorator" },
    { name = "jedi" },
    { name = "matplotlib-inline" },
    { name = "pexpect", marker = "sys_platform != 'emscripten' and sys_platform != 'win32'" },
    { name = "prompt-toolkit" },
    { name = "pygments" },
    { name = "stack-data" },
    { name = "traitlets" },
    { name = "typing-extensions", marker = "python_full_version < '3.12'" },
]
sdist = { url = "https://files.pythonhosted.org/packages/36/80/4d2a072e0db7d250f134bc11676517299264ebe16d62a8619d49a78ced73/ipython-8.32.0.tar.gz", hash = "sha256:be2c91895b0b9ea7ba49d33b23e2040c352b33eb6a519cca7ce6e0c743444251", size = 5507441 }
wheels = [
    { url = "https://files.pythonhosted.org/packages/e7/e1/f4474a7ecdb7745a820f6f6039dc43c66add40f1bcc66485607d93571af6/ipython-8.32.0-py3-none-any.whl", hash = "sha256:cae85b0c61eff1fc48b0a8002de5958b6528fa9c8defb1894da63f42613708aa", size = 825524 },
]

[[package]]
name = "isort"
version = "6.0.0"
source = { registry = "https://pypi.org/simple" }
sdist = { url = "https://files.pythonhosted.org/packages/1c/28/b382d1656ac0ee4cef4bf579b13f9c6c813bff8a5cb5996669592c8c75fa/isort-6.0.0.tar.gz", hash = "sha256:75d9d8a1438a9432a7d7b54f2d3b45cad9a4a0fdba43617d9873379704a8bdf1", size = 828356 }
wheels = [
    { url = "https://files.pythonhosted.org/packages/76/c7/d6017f09ae5b1206fbe531f7af3b6dac1f67aedcbd2e79f3b386c27955d6/isort-6.0.0-py3-none-any.whl", hash = "sha256:567954102bb47bb12e0fae62606570faacddd441e45683968c8d1734fb1af892", size = 94053 },
]

[[package]]
name = "jedi"
version = "0.19.2"
source = { registry = "https://pypi.org/simple" }
dependencies = [
    { name = "parso" },
]
sdist = { url = "https://files.pythonhosted.org/packages/72/3a/79a912fbd4d8dd6fbb02bf69afd3bb72cf0c729bb3063c6f4498603db17a/jedi-0.19.2.tar.gz", hash = "sha256:4770dc3de41bde3966b02eb84fbcf557fb33cce26ad23da12c742fb50ecb11f0", size = 1231287 }
wheels = [
    { url = "https://files.pythonhosted.org/packages/c0/5a/9cac0c82afec3d09ccd97c8b6502d48f165f9124db81b4bcb90b4af974ee/jedi-0.19.2-py2.py3-none-any.whl", hash = "sha256:a8ef22bde8490f57fe5c7681a3c83cb58874daf72b4784de3cce5b6ef6edb5b9", size = 1572278 },
]

[[package]]
name = "jinja2"
version = "3.1.5"
source = { registry = "https://pypi.org/simple" }
dependencies = [
    { name = "markupsafe" },
]
sdist = { url = "https://files.pythonhosted.org/packages/af/92/b3130cbbf5591acf9ade8708c365f3238046ac7cb8ccba6e81abccb0ccff/jinja2-3.1.5.tar.gz", hash = "sha256:8fefff8dc3034e27bb80d67c671eb8a9bc424c0ef4c0826edbff304cceff43bb", size = 244674 }
wheels = [
    { url = "https://files.pythonhosted.org/packages/bd/0f/2ba5fbcd631e3e88689309dbe978c5769e883e4b84ebfe7da30b43275c5a/jinja2-3.1.5-py3-none-any.whl", hash = "sha256:aba0f4dc9ed8013c424088f68a5c226f7d6097ed89b246d7749c2ec4175c6adb", size = 134596 },
]

[[package]]
name = "jiter"
version = "0.8.2"
source = { registry = "https://pypi.org/simple" }
sdist = { url = "https://files.pythonhosted.org/packages/f8/70/90bc7bd3932e651486861df5c8ffea4ca7c77d28e8532ddefe2abc561a53/jiter-0.8.2.tar.gz", hash = "sha256:cd73d3e740666d0e639f678adb176fad25c1bcbdae88d8d7b857e1783bb4212d", size = 163007 }
wheels = [
    { url = "https://files.pythonhosted.org/packages/cb/b0/c1a7caa7f9dc5f1f6cfa08722867790fe2d3645d6e7170ca280e6e52d163/jiter-0.8.2-cp311-cp311-macosx_10_12_x86_64.whl", hash = "sha256:2dd61c5afc88a4fda7d8b2cf03ae5947c6ac7516d32b7a15bf4b49569a5c076b", size = 303666 },
    { url = "https://files.pythonhosted.org/packages/f5/97/0468bc9eeae43079aaa5feb9267964e496bf13133d469cfdc135498f8dd0/jiter-0.8.2-cp311-cp311-macosx_11_0_arm64.whl", hash = "sha256:a6c710d657c8d1d2adbbb5c0b0c6bfcec28fd35bd6b5f016395f9ac43e878a15", size = 311934 },
    { url = "https://files.pythonhosted.org/packages/e5/69/64058e18263d9a5f1e10f90c436853616d5f047d997c37c7b2df11b085ec/jiter-0.8.2-cp311-cp311-manylinux_2_17_aarch64.manylinux2014_aarch64.whl", hash = "sha256:a9584de0cd306072635fe4b89742bf26feae858a0683b399ad0c2509011b9dc0", size = 335506 },
    { url = "https://files.pythonhosted.org/packages/9d/14/b747f9a77b8c0542141d77ca1e2a7523e854754af2c339ac89a8b66527d6/jiter-0.8.2-cp311-cp311-manylinux_2_17_armv7l.manylinux2014_armv7l.whl", hash = "sha256:5a90a923338531b7970abb063cfc087eebae6ef8ec8139762007188f6bc69a9f", size = 355849 },
    { url = "https://files.pythonhosted.org/packages/53/e2/98a08161db7cc9d0e39bc385415890928ff09709034982f48eccfca40733/jiter-0.8.2-cp311-cp311-manylinux_2_17_ppc64le.manylinux2014_ppc64le.whl", hash = "sha256:d21974d246ed0181558087cd9f76e84e8321091ebfb3a93d4c341479a736f099", size = 381700 },
    { url = "https://files.pythonhosted.org/packages/7a/38/1674672954d35bce3b1c9af99d5849f9256ac8f5b672e020ac7821581206/jiter-0.8.2-cp311-cp311-manylinux_2_17_s390x.manylinux2014_s390x.whl", hash = "sha256:32475a42b2ea7b344069dc1e81445cfc00b9d0e3ca837f0523072432332e9f74", size = 389710 },
    { url = "https://files.pythonhosted.org/packages/f8/9b/92f9da9a9e107d019bcf883cd9125fa1690079f323f5a9d5c6986eeec3c0/jiter-0.8.2-cp311-cp311-manylinux_2_17_x86_64.manylinux2014_x86_64.whl", hash = "sha256:8b9931fd36ee513c26b5bf08c940b0ac875de175341cbdd4fa3be109f0492586", size = 345553 },
    { url = "https://files.pythonhosted.org/packages/44/a6/6d030003394e9659cd0d7136bbeabd82e869849ceccddc34d40abbbbb269/jiter-0.8.2-cp311-cp311-manylinux_2_5_i686.manylinux1_i686.whl", hash = "sha256:ce0820f4a3a59ddced7fce696d86a096d5cc48d32a4183483a17671a61edfddc", size = 376388 },
    { url = "https://files.pythonhosted.org/packages/ad/8d/87b09e648e4aca5f9af89e3ab3cfb93db2d1e633b2f2931ede8dabd9b19a/jiter-0.8.2-cp311-cp311-musllinux_1_1_aarch64.whl", hash = "sha256:8ffc86ae5e3e6a93765d49d1ab47b6075a9c978a2b3b80f0f32628f39caa0c88", size = 511226 },
    { url = "https://files.pythonhosted.org/packages/77/95/8008ebe4cdc82eac1c97864a8042ca7e383ed67e0ec17bfd03797045c727/jiter-0.8.2-cp311-cp311-musllinux_1_1_x86_64.whl", hash = "sha256:5127dc1abd809431172bc3fbe8168d6b90556a30bb10acd5ded41c3cfd6f43b6", size = 504134 },
    { url = "https://files.pythonhosted.org/packages/26/0d/3056a74de13e8b2562e4d526de6dac2f65d91ace63a8234deb9284a1d24d/jiter-0.8.2-cp311-cp311-win32.whl", hash = "sha256:66227a2c7b575720c1871c8800d3a0122bb8ee94edb43a5685aa9aceb2782d44", size = 203103 },
    { url = "https://files.pythonhosted.org/packages/4e/1e/7f96b798f356e531ffc0f53dd2f37185fac60fae4d6c612bbbd4639b90aa/jiter-0.8.2-cp311-cp311-win_amd64.whl", hash = "sha256:cde031d8413842a1e7501e9129b8e676e62a657f8ec8166e18a70d94d4682855", size = 206717 },
    { url = "https://files.pythonhosted.org/packages/a1/17/c8747af8ea4e045f57d6cfd6fc180752cab9bc3de0e8a0c9ca4e8af333b1/jiter-0.8.2-cp312-cp312-macosx_10_12_x86_64.whl", hash = "sha256:e6ec2be506e7d6f9527dae9ff4b7f54e68ea44a0ef6b098256ddf895218a2f8f", size = 302027 },
    { url = "https://files.pythonhosted.org/packages/3c/c1/6da849640cd35a41e91085723b76acc818d4b7d92b0b6e5111736ce1dd10/jiter-0.8.2-cp312-cp312-macosx_11_0_arm64.whl", hash = "sha256:76e324da7b5da060287c54f2fabd3db5f76468006c811831f051942bf68c9d44", size = 310326 },
    { url = "https://files.pythonhosted.org/packages/06/99/a2bf660d8ccffee9ad7ed46b4f860d2108a148d0ea36043fd16f4dc37e94/jiter-0.8.2-cp312-cp312-manylinux_2_17_aarch64.manylinux2014_aarch64.whl", hash = "sha256:180a8aea058f7535d1c84183c0362c710f4750bef66630c05f40c93c2b152a0f", size = 334242 },
    { url = "https://files.pythonhosted.org/packages/a7/5f/cea1c17864828731f11427b9d1ab7f24764dbd9aaf4648a7f851164d2718/jiter-0.8.2-cp312-cp312-manylinux_2_17_armv7l.manylinux2014_armv7l.whl", hash = "sha256:025337859077b41548bdcbabe38698bcd93cfe10b06ff66617a48ff92c9aec60", size = 356654 },
    { url = "https://files.pythonhosted.org/packages/e9/13/62774b7e5e7f5d5043efe1d0f94ead66e6d0f894ae010adb56b3f788de71/jiter-0.8.2-cp312-cp312-manylinux_2_17_ppc64le.manylinux2014_ppc64le.whl", hash = "sha256:ecff0dc14f409599bbcafa7e470c00b80f17abc14d1405d38ab02e4b42e55b57", size = 379967 },
    { url = "https://files.pythonhosted.org/packages/ec/fb/096b34c553bb0bd3f2289d5013dcad6074948b8d55212aa13a10d44c5326/jiter-0.8.2-cp312-cp312-manylinux_2_17_s390x.manylinux2014_s390x.whl", hash = "sha256:ffd9fee7d0775ebaba131f7ca2e2d83839a62ad65e8e02fe2bd8fc975cedeb9e", size = 389252 },
    { url = "https://files.pythonhosted.org/packages/17/61/beea645c0bf398ced8b199e377b61eb999d8e46e053bb285c91c3d3eaab0/jiter-0.8.2-cp312-cp312-manylinux_2_17_x86_64.manylinux2014_x86_64.whl", hash = "sha256:14601dcac4889e0a1c75ccf6a0e4baf70dbc75041e51bcf8d0e9274519df6887", size = 345490 },
    { url = "https://files.pythonhosted.org/packages/d5/df/834aa17ad5dcc3cf0118821da0a0cf1589ea7db9832589278553640366bc/jiter-0.8.2-cp312-cp312-manylinux_2_5_i686.manylinux1_i686.whl", hash = "sha256:92249669925bc1c54fcd2ec73f70f2c1d6a817928480ee1c65af5f6b81cdf12d", size = 376991 },
    { url = "https://files.pythonhosted.org/packages/67/80/87d140399d382fb4ea5b3d56e7ecaa4efdca17cd7411ff904c1517855314/jiter-0.8.2-cp312-cp312-musllinux_1_1_aarch64.whl", hash = "sha256:e725edd0929fa79f8349ab4ec7f81c714df51dc4e991539a578e5018fa4a7152", size = 510822 },
    { url = "https://files.pythonhosted.org/packages/5c/37/3394bb47bac1ad2cb0465601f86828a0518d07828a650722e55268cdb7e6/jiter-0.8.2-cp312-cp312-musllinux_1_1_x86_64.whl", hash = "sha256:bf55846c7b7a680eebaf9c3c48d630e1bf51bdf76c68a5f654b8524335b0ad29", size = 503730 },
    { url = "https://files.pythonhosted.org/packages/f9/e2/253fc1fa59103bb4e3aa0665d6ceb1818df1cd7bf3eb492c4dad229b1cd4/jiter-0.8.2-cp312-cp312-win32.whl", hash = "sha256:7efe4853ecd3d6110301665a5178b9856be7e2a9485f49d91aa4d737ad2ae49e", size = 203375 },
    { url = "https://files.pythonhosted.org/packages/41/69/6d4bbe66b3b3b4507e47aa1dd5d075919ad242b4b1115b3f80eecd443687/jiter-0.8.2-cp312-cp312-win_amd64.whl", hash = "sha256:83c0efd80b29695058d0fd2fa8a556490dbce9804eac3e281f373bbc99045f6c", size = 204740 },
    { url = "https://files.pythonhosted.org/packages/6c/b0/bfa1f6f2c956b948802ef5a021281978bf53b7a6ca54bb126fd88a5d014e/jiter-0.8.2-cp313-cp313-macosx_10_12_x86_64.whl", hash = "sha256:ca1f08b8e43dc3bd0594c992fb1fd2f7ce87f7bf0d44358198d6da8034afdf84", size = 301190 },
    { url = "https://files.pythonhosted.org/packages/a4/8f/396ddb4e292b5ea57e45ade5dc48229556b9044bad29a3b4b2dddeaedd52/jiter-0.8.2-cp313-cp313-macosx_11_0_arm64.whl", hash = "sha256:5672a86d55416ccd214c778efccf3266b84f87b89063b582167d803246354be4", size = 309334 },
    { url = "https://files.pythonhosted.org/packages/7f/68/805978f2f446fa6362ba0cc2e4489b945695940656edd844e110a61c98f8/jiter-0.8.2-cp313-cp313-manylinux_2_17_aarch64.manylinux2014_aarch64.whl", hash = "sha256:58dc9bc9767a1101f4e5e22db1b652161a225874d66f0e5cb8e2c7d1c438b587", size = 333918 },
    { url = "https://files.pythonhosted.org/packages/b3/99/0f71f7be667c33403fa9706e5b50583ae5106d96fab997fa7e2f38ee8347/jiter-0.8.2-cp313-cp313-manylinux_2_17_armv7l.manylinux2014_armv7l.whl", hash = "sha256:37b2998606d6dadbb5ccda959a33d6a5e853252d921fec1792fc902351bb4e2c", size = 356057 },
    { url = "https://files.pythonhosted.org/packages/8d/50/a82796e421a22b699ee4d2ce527e5bcb29471a2351cbdc931819d941a167/jiter-0.8.2-cp313-cp313-manylinux_2_17_ppc64le.manylinux2014_ppc64le.whl", hash = "sha256:4ab9a87f3784eb0e098f84a32670cfe4a79cb6512fd8f42ae3d0709f06405d18", size = 379790 },
    { url = "https://files.pythonhosted.org/packages/3c/31/10fb012b00f6d83342ca9e2c9618869ab449f1aa78c8f1b2193a6b49647c/jiter-0.8.2-cp313-cp313-manylinux_2_17_s390x.manylinux2014_s390x.whl", hash = "sha256:79aec8172b9e3c6d05fd4b219d5de1ac616bd8da934107325a6c0d0e866a21b6", size = 388285 },
    { url = "https://files.pythonhosted.org/packages/c8/81/f15ebf7de57be488aa22944bf4274962aca8092e4f7817f92ffa50d3ee46/jiter-0.8.2-cp313-cp313-manylinux_2_17_x86_64.manylinux2014_x86_64.whl", hash = "sha256:711e408732d4e9a0208008e5892c2966b485c783cd2d9a681f3eb147cf36c7ef", size = 344764 },
    { url = "https://files.pythonhosted.org/packages/b3/e8/0cae550d72b48829ba653eb348cdc25f3f06f8a62363723702ec18e7be9c/jiter-0.8.2-cp313-cp313-manylinux_2_5_i686.manylinux1_i686.whl", hash = "sha256:653cf462db4e8c41995e33d865965e79641ef45369d8a11f54cd30888b7e6ff1", size = 376620 },
    { url = "https://files.pythonhosted.org/packages/b8/50/e5478ff9d82534a944c03b63bc217c5f37019d4a34d288db0f079b13c10b/jiter-0.8.2-cp313-cp313-musllinux_1_1_aarch64.whl", hash = "sha256:9c63eaef32b7bebac8ebebf4dabebdbc6769a09c127294db6babee38e9f405b9", size = 510402 },
    { url = "https://files.pythonhosted.org/packages/8e/1e/3de48bbebbc8f7025bd454cedc8c62378c0e32dd483dece5f4a814a5cb55/jiter-0.8.2-cp313-cp313-musllinux_1_1_x86_64.whl", hash = "sha256:eb21aaa9a200d0a80dacc7a81038d2e476ffe473ffdd9c91eb745d623561de05", size = 503018 },
    { url = "https://files.pythonhosted.org/packages/d5/cd/d5a5501d72a11fe3e5fd65c78c884e5164eefe80077680533919be22d3a3/jiter-0.8.2-cp313-cp313-win32.whl", hash = "sha256:789361ed945d8d42850f919342a8665d2dc79e7e44ca1c97cc786966a21f627a", size = 203190 },
    { url = "https://files.pythonhosted.org/packages/51/bf/e5ca301245ba951447e3ad677a02a64a8845b185de2603dabd83e1e4b9c6/jiter-0.8.2-cp313-cp313-win_amd64.whl", hash = "sha256:ab7f43235d71e03b941c1630f4b6e3055d46b6cb8728a17663eaac9d8e83a865", size = 203551 },
    { url = "https://files.pythonhosted.org/packages/2f/3c/71a491952c37b87d127790dd7a0b1ebea0514c6b6ad30085b16bbe00aee6/jiter-0.8.2-cp313-cp313t-macosx_11_0_arm64.whl", hash = "sha256:b426f72cd77da3fec300ed3bc990895e2dd6b49e3bfe6c438592a3ba660e41ca", size = 308347 },
    { url = "https://files.pythonhosted.org/packages/a0/4c/c02408042e6a7605ec063daed138e07b982fdb98467deaaf1c90950cf2c6/jiter-0.8.2-cp313-cp313t-manylinux_2_17_x86_64.manylinux2014_x86_64.whl", hash = "sha256:b2dd880785088ff2ad21ffee205e58a8c1ddabc63612444ae41e5e4b321b39c0", size = 342875 },
    { url = "https://files.pythonhosted.org/packages/91/61/c80ef80ed8a0a21158e289ef70dac01e351d929a1c30cb0f49be60772547/jiter-0.8.2-cp313-cp313t-win_amd64.whl", hash = "sha256:3ac9f578c46f22405ff7f8b1f5848fb753cc4b8377fbec8470a7dc3997ca7566", size = 202374 },
]

[[package]]
name = "joblib"
version = "1.4.2"
source = { registry = "https://pypi.org/simple" }
sdist = { url = "https://files.pythonhosted.org/packages/64/33/60135848598c076ce4b231e1b1895170f45fbcaeaa2c9d5e38b04db70c35/joblib-1.4.2.tar.gz", hash = "sha256:2382c5816b2636fbd20a09e0f4e9dad4736765fdfb7dca582943b9c1366b3f0e", size = 2116621 }
wheels = [
    { url = "https://files.pythonhosted.org/packages/91/29/df4b9b42f2be0b623cbd5e2140cafcaa2bef0759a00b7b70104dcfe2fb51/joblib-1.4.2-py3-none-any.whl", hash = "sha256:06d478d5674cbc267e7496a410ee875abd68e4340feff4490bcb7afb88060ae6", size = 301817 },
]

[[package]]
name = "jsonschema"
version = "4.23.0"
source = { registry = "https://pypi.org/simple" }
dependencies = [
    { name = "attrs" },
    { name = "jsonschema-specifications" },
    { name = "referencing" },
    { name = "rpds-py" },
]
sdist = { url = "https://files.pythonhosted.org/packages/38/2e/03362ee4034a4c917f697890ccd4aec0800ccf9ded7f511971c75451deec/jsonschema-4.23.0.tar.gz", hash = "sha256:d71497fef26351a33265337fa77ffeb82423f3ea21283cd9467bb03999266bc4", size = 325778 }
wheels = [
    { url = "https://files.pythonhosted.org/packages/69/4a/4f9dbeb84e8850557c02365a0eee0649abe5eb1d84af92a25731c6c0f922/jsonschema-4.23.0-py3-none-any.whl", hash = "sha256:fbadb6f8b144a8f8cf9f0b89ba94501d143e50411a1278633f56a7acf7fd5566", size = 88462 },
]

[[package]]
name = "jsonschema-specifications"
version = "2024.10.1"
source = { registry = "https://pypi.org/simple" }
dependencies = [
    { name = "referencing" },
]
sdist = { url = "https://files.pythonhosted.org/packages/10/db/58f950c996c793472e336ff3655b13fbcf1e3b359dcf52dcf3ed3b52c352/jsonschema_specifications-2024.10.1.tar.gz", hash = "sha256:0f38b83639958ce1152d02a7f062902c41c8fd20d558b0c34344292d417ae272", size = 15561 }
wheels = [
    { url = "https://files.pythonhosted.org/packages/d1/0f/8910b19ac0670a0f80ce1008e5e751c4a57e14d2c4c13a482aa6079fa9d6/jsonschema_specifications-2024.10.1-py3-none-any.whl", hash = "sha256:a09a0680616357d9a0ecf05c12ad234479f549239d0f5b55f3deea67475da9bf", size = 18459 },
]

[[package]]
name = "kiwisolver"
version = "1.4.8"
source = { registry = "https://pypi.org/simple" }
sdist = { url = "https://files.pythonhosted.org/packages/82/59/7c91426a8ac292e1cdd53a63b6d9439abd573c875c3f92c146767dd33faf/kiwisolver-1.4.8.tar.gz", hash = "sha256:23d5f023bdc8c7e54eb65f03ca5d5bb25b601eac4d7f1a042888a1f45237987e", size = 97538 }
wheels = [
    { url = "https://files.pythonhosted.org/packages/da/ed/c913ee28936c371418cb167b128066ffb20bbf37771eecc2c97edf8a6e4c/kiwisolver-1.4.8-cp311-cp311-macosx_10_9_universal2.whl", hash = "sha256:a4d3601908c560bdf880f07d94f31d734afd1bb71e96585cace0e38ef44c6d84", size = 124635 },
    { url = "https://files.pythonhosted.org/packages/4c/45/4a7f896f7467aaf5f56ef093d1f329346f3b594e77c6a3c327b2d415f521/kiwisolver-1.4.8-cp311-cp311-macosx_10_9_x86_64.whl", hash = "sha256:856b269c4d28a5c0d5e6c1955ec36ebfd1651ac00e1ce0afa3e28da95293b561", size = 66717 },
    { url = "https://files.pythonhosted.org/packages/5f/b4/c12b3ac0852a3a68f94598d4c8d569f55361beef6159dce4e7b624160da2/kiwisolver-1.4.8-cp311-cp311-macosx_11_0_arm64.whl", hash = "sha256:c2b9a96e0f326205af81a15718a9073328df1173a2619a68553decb7097fd5d7", size = 65413 },
    { url = "https://files.pythonhosted.org/packages/a9/98/1df4089b1ed23d83d410adfdc5947245c753bddfbe06541c4aae330e9e70/kiwisolver-1.4.8-cp311-cp311-manylinux_2_12_i686.manylinux2010_i686.manylinux_2_17_i686.manylinux2014_i686.whl", hash = "sha256:c5020c83e8553f770cb3b5fc13faac40f17e0b205bd237aebd21d53d733adb03", size = 1343994 },
    { url = "https://files.pythonhosted.org/packages/8d/bf/b4b169b050c8421a7c53ea1ea74e4ef9c335ee9013216c558a047f162d20/kiwisolver-1.4.8-cp311-cp311-manylinux_2_17_aarch64.manylinux2014_aarch64.whl", hash = "sha256:dace81d28c787956bfbfbbfd72fdcef014f37d9b48830829e488fdb32b49d954", size = 1434804 },
    { url = "https://files.pythonhosted.org/packages/66/5a/e13bd341fbcf73325ea60fdc8af752addf75c5079867af2e04cc41f34434/kiwisolver-1.4.8-cp311-cp311-manylinux_2_17_ppc64le.manylinux2014_ppc64le.whl", hash = "sha256:11e1022b524bd48ae56c9b4f9296bce77e15a2e42a502cceba602f804b32bb79", size = 1450690 },
    { url = "https://files.pythonhosted.org/packages/9b/4f/5955dcb376ba4a830384cc6fab7d7547bd6759fe75a09564910e9e3bb8ea/kiwisolver-1.4.8-cp311-cp311-manylinux_2_17_s390x.manylinux2014_s390x.whl", hash = "sha256:3b9b4d2892fefc886f30301cdd80debd8bb01ecdf165a449eb6e78f79f0fabd6", size = 1376839 },
    { url = "https://files.pythonhosted.org/packages/3a/97/5edbed69a9d0caa2e4aa616ae7df8127e10f6586940aa683a496c2c280b9/kiwisolver-1.4.8-cp311-cp311-manylinux_2_17_x86_64.manylinux2014_x86_64.whl", hash = "sha256:3a96c0e790ee875d65e340ab383700e2b4891677b7fcd30a699146f9384a2bb0", size = 1435109 },
    { url = "https://files.pythonhosted.org/packages/13/fc/e756382cb64e556af6c1809a1bbb22c141bbc2445049f2da06b420fe52bf/kiwisolver-1.4.8-cp311-cp311-musllinux_1_2_aarch64.whl", hash = "sha256:23454ff084b07ac54ca8be535f4174170c1094a4cff78fbae4f73a4bcc0d4dab", size = 2245269 },
    { url = "https://files.pythonhosted.org/packages/76/15/e59e45829d7f41c776d138245cabae6515cb4eb44b418f6d4109c478b481/kiwisolver-1.4.8-cp311-cp311-musllinux_1_2_i686.whl", hash = "sha256:87b287251ad6488e95b4f0b4a79a6d04d3ea35fde6340eb38fbd1ca9cd35bbbc", size = 2393468 },
    { url = "https://files.pythonhosted.org/packages/e9/39/483558c2a913ab8384d6e4b66a932406f87c95a6080112433da5ed668559/kiwisolver-1.4.8-cp311-cp311-musllinux_1_2_ppc64le.whl", hash = "sha256:b21dbe165081142b1232a240fc6383fd32cdd877ca6cc89eab93e5f5883e1c25", size = 2355394 },
    { url = "https://files.pythonhosted.org/packages/01/aa/efad1fbca6570a161d29224f14b082960c7e08268a133fe5dc0f6906820e/kiwisolver-1.4.8-cp311-cp311-musllinux_1_2_s390x.whl", hash = "sha256:768cade2c2df13db52475bd28d3a3fac8c9eff04b0e9e2fda0f3760f20b3f7fc", size = 2490901 },
    { url = "https://files.pythonhosted.org/packages/c9/4f/15988966ba46bcd5ab9d0c8296914436720dd67fca689ae1a75b4ec1c72f/kiwisolver-1.4.8-cp311-cp311-musllinux_1_2_x86_64.whl", hash = "sha256:d47cfb2650f0e103d4bf68b0b5804c68da97272c84bb12850d877a95c056bd67", size = 2312306 },
    { url = "https://files.pythonhosted.org/packages/2d/27/bdf1c769c83f74d98cbc34483a972f221440703054894a37d174fba8aa68/kiwisolver-1.4.8-cp311-cp311-win_amd64.whl", hash = "sha256:ed33ca2002a779a2e20eeb06aea7721b6e47f2d4b8a8ece979d8ba9e2a167e34", size = 71966 },
    { url = "https://files.pythonhosted.org/packages/4a/c9/9642ea855604aeb2968a8e145fc662edf61db7632ad2e4fb92424be6b6c0/kiwisolver-1.4.8-cp311-cp311-win_arm64.whl", hash = "sha256:16523b40aab60426ffdebe33ac374457cf62863e330a90a0383639ce14bf44b2", size = 65311 },
    { url = "https://files.pythonhosted.org/packages/fc/aa/cea685c4ab647f349c3bc92d2daf7ae34c8e8cf405a6dcd3a497f58a2ac3/kiwisolver-1.4.8-cp312-cp312-macosx_10_13_universal2.whl", hash = "sha256:d6af5e8815fd02997cb6ad9bbed0ee1e60014438ee1a5c2444c96f87b8843502", size = 124152 },
    { url = "https://files.pythonhosted.org/packages/c5/0b/8db6d2e2452d60d5ebc4ce4b204feeb16176a851fd42462f66ade6808084/kiwisolver-1.4.8-cp312-cp312-macosx_10_13_x86_64.whl", hash = "sha256:bade438f86e21d91e0cf5dd7c0ed00cda0f77c8c1616bd83f9fc157fa6760d31", size = 66555 },
    { url = "https://files.pythonhosted.org/packages/60/26/d6a0db6785dd35d3ba5bf2b2df0aedc5af089962c6eb2cbf67a15b81369e/kiwisolver-1.4.8-cp312-cp312-macosx_11_0_arm64.whl", hash = "sha256:b83dc6769ddbc57613280118fb4ce3cd08899cc3369f7d0e0fab518a7cf37fdb", size = 65067 },
    { url = "https://files.pythonhosted.org/packages/c9/ed/1d97f7e3561e09757a196231edccc1bcf59d55ddccefa2afc9c615abd8e0/kiwisolver-1.4.8-cp312-cp312-manylinux_2_12_i686.manylinux2010_i686.manylinux_2_17_i686.manylinux2014_i686.whl", hash = "sha256:111793b232842991be367ed828076b03d96202c19221b5ebab421ce8bcad016f", size = 1378443 },
    { url = "https://files.pythonhosted.org/packages/29/61/39d30b99954e6b46f760e6289c12fede2ab96a254c443639052d1b573fbc/kiwisolver-1.4.8-cp312-cp312-manylinux_2_17_aarch64.manylinux2014_aarch64.whl", hash = "sha256:257af1622860e51b1a9d0ce387bf5c2c4f36a90594cb9514f55b074bcc787cfc", size = 1472728 },
    { url = "https://files.pythonhosted.org/packages/0c/3e/804163b932f7603ef256e4a715e5843a9600802bb23a68b4e08c8c0ff61d/kiwisolver-1.4.8-cp312-cp312-manylinux_2_17_ppc64le.manylinux2014_ppc64le.whl", hash = "sha256:69b5637c3f316cab1ec1c9a12b8c5f4750a4c4b71af9157645bf32830e39c03a", size = 1478388 },
    { url = "https://files.pythonhosted.org/packages/8a/9e/60eaa75169a154700be74f875a4d9961b11ba048bef315fbe89cb6999056/kiwisolver-1.4.8-cp312-cp312-manylinux_2_17_s390x.manylinux2014_s390x.whl", hash = "sha256:782bb86f245ec18009890e7cb8d13a5ef54dcf2ebe18ed65f795e635a96a1c6a", size = 1413849 },
    { url = "https://files.pythonhosted.org/packages/bc/b3/9458adb9472e61a998c8c4d95cfdfec91c73c53a375b30b1428310f923e4/kiwisolver-1.4.8-cp312-cp312-manylinux_2_17_x86_64.manylinux2014_x86_64.whl", hash = "sha256:cc978a80a0db3a66d25767b03688f1147a69e6237175c0f4ffffaaedf744055a", size = 1475533 },
    { url = "https://files.pythonhosted.org/packages/e4/7a/0a42d9571e35798de80aef4bb43a9b672aa7f8e58643d7bd1950398ffb0a/kiwisolver-1.4.8-cp312-cp312-musllinux_1_2_aarch64.whl", hash = "sha256:36dbbfd34838500a31f52c9786990d00150860e46cd5041386f217101350f0d3", size = 2268898 },
    { url = "https://files.pythonhosted.org/packages/d9/07/1255dc8d80271400126ed8db35a1795b1a2c098ac3a72645075d06fe5c5d/kiwisolver-1.4.8-cp312-cp312-musllinux_1_2_i686.whl", hash = "sha256:eaa973f1e05131de5ff3569bbba7f5fd07ea0595d3870ed4a526d486fe57fa1b", size = 2425605 },
    { url = "https://files.pythonhosted.org/packages/84/df/5a3b4cf13780ef6f6942df67b138b03b7e79e9f1f08f57c49957d5867f6e/kiwisolver-1.4.8-cp312-cp312-musllinux_1_2_ppc64le.whl", hash = "sha256:a66f60f8d0c87ab7f59b6fb80e642ebb29fec354a4dfad687ca4092ae69d04f4", size = 2375801 },
    { url = "https://files.pythonhosted.org/packages/8f/10/2348d068e8b0f635c8c86892788dac7a6b5c0cb12356620ab575775aad89/kiwisolver-1.4.8-cp312-cp312-musllinux_1_2_s390x.whl", hash = "sha256:858416b7fb777a53f0c59ca08190ce24e9abbd3cffa18886a5781b8e3e26f65d", size = 2520077 },
    { url = "https://files.pythonhosted.org/packages/32/d8/014b89fee5d4dce157d814303b0fce4d31385a2af4c41fed194b173b81ac/kiwisolver-1.4.8-cp312-cp312-musllinux_1_2_x86_64.whl", hash = "sha256:085940635c62697391baafaaeabdf3dd7a6c3643577dde337f4d66eba021b2b8", size = 2338410 },
    { url = "https://files.pythonhosted.org/packages/bd/72/dfff0cc97f2a0776e1c9eb5bef1ddfd45f46246c6533b0191887a427bca5/kiwisolver-1.4.8-cp312-cp312-win_amd64.whl", hash = "sha256:01c3d31902c7db5fb6182832713d3b4122ad9317c2c5877d0539227d96bb2e50", size = 71853 },
    { url = "https://files.pythonhosted.org/packages/dc/85/220d13d914485c0948a00f0b9eb419efaf6da81b7d72e88ce2391f7aed8d/kiwisolver-1.4.8-cp312-cp312-win_arm64.whl", hash = "sha256:a3c44cb68861de93f0c4a8175fbaa691f0aa22550c331fefef02b618a9dcb476", size = 65424 },
    { url = "https://files.pythonhosted.org/packages/79/b3/e62464a652f4f8cd9006e13d07abad844a47df1e6537f73ddfbf1bc997ec/kiwisolver-1.4.8-cp313-cp313-macosx_10_13_universal2.whl", hash = "sha256:1c8ceb754339793c24aee1c9fb2485b5b1f5bb1c2c214ff13368431e51fc9a09", size = 124156 },
    { url = "https://files.pythonhosted.org/packages/8d/2d/f13d06998b546a2ad4f48607a146e045bbe48030774de29f90bdc573df15/kiwisolver-1.4.8-cp313-cp313-macosx_10_13_x86_64.whl", hash = "sha256:54a62808ac74b5e55a04a408cda6156f986cefbcf0ada13572696b507cc92fa1", size = 66555 },
    { url = "https://files.pythonhosted.org/packages/59/e3/b8bd14b0a54998a9fd1e8da591c60998dc003618cb19a3f94cb233ec1511/kiwisolver-1.4.8-cp313-cp313-macosx_11_0_arm64.whl", hash = "sha256:68269e60ee4929893aad82666821aaacbd455284124817af45c11e50a4b42e3c", size = 65071 },
    { url = "https://files.pythonhosted.org/packages/f0/1c/6c86f6d85ffe4d0ce04228d976f00674f1df5dc893bf2dd4f1928748f187/kiwisolver-1.4.8-cp313-cp313-manylinux_2_12_i686.manylinux2010_i686.manylinux_2_17_i686.manylinux2014_i686.whl", hash = "sha256:34d142fba9c464bc3bbfeff15c96eab0e7310343d6aefb62a79d51421fcc5f1b", size = 1378053 },
    { url = "https://files.pythonhosted.org/packages/4e/b9/1c6e9f6dcb103ac5cf87cb695845f5fa71379021500153566d8a8a9fc291/kiwisolver-1.4.8-cp313-cp313-manylinux_2_17_aarch64.manylinux2014_aarch64.whl", hash = "sha256:3ddc373e0eef45b59197de815b1b28ef89ae3955e7722cc9710fb91cd77b7f47", size = 1472278 },
    { url = "https://files.pythonhosted.org/packages/ee/81/aca1eb176de671f8bda479b11acdc42c132b61a2ac861c883907dde6debb/kiwisolver-1.4.8-cp313-cp313-manylinux_2_17_ppc64le.manylinux2014_ppc64le.whl", hash = "sha256:77e6f57a20b9bd4e1e2cedda4d0b986ebd0216236f0106e55c28aea3d3d69b16", size = 1478139 },
    { url = "https://files.pythonhosted.org/packages/49/f4/e081522473671c97b2687d380e9e4c26f748a86363ce5af48b4a28e48d06/kiwisolver-1.4.8-cp313-cp313-manylinux_2_17_s390x.manylinux2014_s390x.whl", hash = "sha256:08e77738ed7538f036cd1170cbed942ef749137b1311fa2bbe2a7fda2f6bf3cc", size = 1413517 },
    { url = "https://files.pythonhosted.org/packages/8f/e9/6a7d025d8da8c4931522922cd706105aa32b3291d1add8c5427cdcd66e63/kiwisolver-1.4.8-cp313-cp313-manylinux_2_17_x86_64.manylinux2014_x86_64.whl", hash = "sha256:a5ce1e481a74b44dd5e92ff03ea0cb371ae7a0268318e202be06c8f04f4f1246", size = 1474952 },
    { url = "https://files.pythonhosted.org/packages/82/13/13fa685ae167bee5d94b415991c4fc7bb0a1b6ebea6e753a87044b209678/kiwisolver-1.4.8-cp313-cp313-musllinux_1_2_aarch64.whl", hash = "sha256:fc2ace710ba7c1dfd1a3b42530b62b9ceed115f19a1656adefce7b1782a37794", size = 2269132 },
    { url = "https://files.pythonhosted.org/packages/ef/92/bb7c9395489b99a6cb41d502d3686bac692586db2045adc19e45ee64ed23/kiwisolver-1.4.8-cp313-cp313-musllinux_1_2_i686.whl", hash = "sha256:3452046c37c7692bd52b0e752b87954ef86ee2224e624ef7ce6cb21e8c41cc1b", size = 2425997 },
    { url = "https://files.pythonhosted.org/packages/ed/12/87f0e9271e2b63d35d0d8524954145837dd1a6c15b62a2d8c1ebe0f182b4/kiwisolver-1.4.8-cp313-cp313-musllinux_1_2_ppc64le.whl", hash = "sha256:7e9a60b50fe8b2ec6f448fe8d81b07e40141bfced7f896309df271a0b92f80f3", size = 2376060 },
    { url = "https://files.pythonhosted.org/packages/02/6e/c8af39288edbce8bf0fa35dee427b082758a4b71e9c91ef18fa667782138/kiwisolver-1.4.8-cp313-cp313-musllinux_1_2_s390x.whl", hash = "sha256:918139571133f366e8362fa4a297aeba86c7816b7ecf0bc79168080e2bd79957", size = 2520471 },
    { url = "https://files.pythonhosted.org/packages/13/78/df381bc7b26e535c91469f77f16adcd073beb3e2dd25042efd064af82323/kiwisolver-1.4.8-cp313-cp313-musllinux_1_2_x86_64.whl", hash = "sha256:e063ef9f89885a1d68dd8b2e18f5ead48653176d10a0e324e3b0030e3a69adeb", size = 2338793 },
    { url = "https://files.pythonhosted.org/packages/d0/dc/c1abe38c37c071d0fc71c9a474fd0b9ede05d42f5a458d584619cfd2371a/kiwisolver-1.4.8-cp313-cp313-win_amd64.whl", hash = "sha256:a17b7c4f5b2c51bb68ed379defd608a03954a1845dfed7cc0117f1cc8a9b7fd2", size = 71855 },
    { url = "https://files.pythonhosted.org/packages/a0/b6/21529d595b126ac298fdd90b705d87d4c5693de60023e0efcb4f387ed99e/kiwisolver-1.4.8-cp313-cp313-win_arm64.whl", hash = "sha256:3cd3bc628b25f74aedc6d374d5babf0166a92ff1317f46267f12d2ed54bc1d30", size = 65430 },
    { url = "https://files.pythonhosted.org/packages/34/bd/b89380b7298e3af9b39f49334e3e2a4af0e04819789f04b43d560516c0c8/kiwisolver-1.4.8-cp313-cp313t-macosx_10_13_universal2.whl", hash = "sha256:370fd2df41660ed4e26b8c9d6bbcad668fbe2560462cba151a721d49e5b6628c", size = 126294 },
    { url = "https://files.pythonhosted.org/packages/83/41/5857dc72e5e4148eaac5aa76e0703e594e4465f8ab7ec0fc60e3a9bb8fea/kiwisolver-1.4.8-cp313-cp313t-macosx_10_13_x86_64.whl", hash = "sha256:84a2f830d42707de1d191b9490ac186bf7997a9495d4e9072210a1296345f7dc", size = 67736 },
    { url = "https://files.pythonhosted.org/packages/e1/d1/be059b8db56ac270489fb0b3297fd1e53d195ba76e9bbb30e5401fa6b759/kiwisolver-1.4.8-cp313-cp313t-macosx_11_0_arm64.whl", hash = "sha256:7a3ad337add5148cf51ce0b55642dc551c0b9d6248458a757f98796ca7348712", size = 66194 },
    { url = "https://files.pythonhosted.org/packages/e1/83/4b73975f149819eb7dcf9299ed467eba068ecb16439a98990dcb12e63fdd/kiwisolver-1.4.8-cp313-cp313t-manylinux_2_12_i686.manylinux2010_i686.manylinux_2_17_i686.manylinux2014_i686.whl", hash = "sha256:7506488470f41169b86d8c9aeff587293f530a23a23a49d6bc64dab66bedc71e", size = 1465942 },
    { url = "https://files.pythonhosted.org/packages/c7/2c/30a5cdde5102958e602c07466bce058b9d7cb48734aa7a4327261ac8e002/kiwisolver-1.4.8-cp313-cp313t-manylinux_2_17_aarch64.manylinux2014_aarch64.whl", hash = "sha256:2f0121b07b356a22fb0414cec4666bbe36fd6d0d759db3d37228f496ed67c880", size = 1595341 },
    { url = "https://files.pythonhosted.org/packages/ff/9b/1e71db1c000385aa069704f5990574b8244cce854ecd83119c19e83c9586/kiwisolver-1.4.8-cp313-cp313t-manylinux_2_17_ppc64le.manylinux2014_ppc64le.whl", hash = "sha256:d6d6bd87df62c27d4185de7c511c6248040afae67028a8a22012b010bc7ad062", size = 1598455 },
    { url = "https://files.pythonhosted.org/packages/85/92/c8fec52ddf06231b31cbb779af77e99b8253cd96bd135250b9498144c78b/kiwisolver-1.4.8-cp313-cp313t-manylinux_2_17_s390x.manylinux2014_s390x.whl", hash = "sha256:291331973c64bb9cce50bbe871fb2e675c4331dab4f31abe89f175ad7679a4d7", size = 1522138 },
    { url = "https://files.pythonhosted.org/packages/0b/51/9eb7e2cd07a15d8bdd976f6190c0164f92ce1904e5c0c79198c4972926b7/kiwisolver-1.4.8-cp313-cp313t-manylinux_2_17_x86_64.manylinux2014_x86_64.whl", hash = "sha256:893f5525bb92d3d735878ec00f781b2de998333659507d29ea4466208df37bed", size = 1582857 },
    { url = "https://files.pythonhosted.org/packages/0f/95/c5a00387a5405e68ba32cc64af65ce881a39b98d73cc394b24143bebc5b8/kiwisolver-1.4.8-cp313-cp313t-musllinux_1_2_aarch64.whl", hash = "sha256:b47a465040146981dc9db8647981b8cb96366fbc8d452b031e4f8fdffec3f26d", size = 2293129 },
    { url = "https://files.pythonhosted.org/packages/44/83/eeb7af7d706b8347548313fa3a3a15931f404533cc54fe01f39e830dd231/kiwisolver-1.4.8-cp313-cp313t-musllinux_1_2_i686.whl", hash = "sha256:99cea8b9dd34ff80c521aef46a1dddb0dcc0283cf18bde6d756f1e6f31772165", size = 2421538 },
    { url = "https://files.pythonhosted.org/packages/05/f9/27e94c1b3eb29e6933b6986ffc5fa1177d2cd1f0c8efc5f02c91c9ac61de/kiwisolver-1.4.8-cp313-cp313t-musllinux_1_2_ppc64le.whl", hash = "sha256:151dffc4865e5fe6dafce5480fab84f950d14566c480c08a53c663a0020504b6", size = 2390661 },
    { url = "https://files.pythonhosted.org/packages/d9/d4/3c9735faa36ac591a4afcc2980d2691000506050b7a7e80bcfe44048daa7/kiwisolver-1.4.8-cp313-cp313t-musllinux_1_2_s390x.whl", hash = "sha256:577facaa411c10421314598b50413aa1ebcf5126f704f1e5d72d7e4e9f020d90", size = 2546710 },
    { url = "https://files.pythonhosted.org/packages/4c/fa/be89a49c640930180657482a74970cdcf6f7072c8d2471e1babe17a222dc/kiwisolver-1.4.8-cp313-cp313t-musllinux_1_2_x86_64.whl", hash = "sha256:be4816dc51c8a471749d664161b434912eee82f2ea66bd7628bd14583a833e85", size = 2349213 },
]

[[package]]
name = "latexcodec"
version = "3.0.0"
source = { registry = "https://pypi.org/simple" }
sdist = { url = "https://files.pythonhosted.org/packages/98/e7/ed339caf3662976949e4fdbfdf4a6db818b8d2aa1cf2b5f73af89e936bba/latexcodec-3.0.0.tar.gz", hash = "sha256:917dc5fe242762cc19d963e6548b42d63a118028cdd3361d62397e3b638b6bc5", size = 31023 }
wheels = [
    { url = "https://files.pythonhosted.org/packages/b0/bf/ea8887e9f31a8f93ca306699d11909c6140151393a4216f0d9f85a004077/latexcodec-3.0.0-py3-none-any.whl", hash = "sha256:6f3477ad5e61a0a99bd31a6a370c34e88733a6bad9c921a3ffcfacada12f41a7", size = 18150 },
]

[[package]]
name = "ldp"
version = "0.22.0"
source = { registry = "https://pypi.org/simple" }
dependencies = [
    { name = "aiofiles" },
    { name = "dm-tree" },
    { name = "fh-llm-client" },
    { name = "fhaviary" },
    { name = "httpx" },
    { name = "networkx", extra = ["default"] },
    { name = "numpy" },
    { name = "pydantic" },
    { name = "tenacity" },
    { name = "tiktoken" },
    { name = "tqdm" },
    { name = "typing-extensions", marker = "python_full_version < '3.12'" },
    { name = "usearch" },
]
sdist = { url = "https://files.pythonhosted.org/packages/bd/b4/e351973340eaf02c92fb90801bf7ceba256b7ce3adda41f3c723b6240c0f/ldp-0.22.0.tar.gz", hash = "sha256:1a60f7211dfb515b7b690b0864f7e958785afaf9f9dd72e91e556f4ed0018cdc", size = 434177 }
wheels = [
    { url = "https://files.pythonhosted.org/packages/f2/0d/c2a6e860091201576c84447a9f9faadcd58bb6e38fbd4c2ca9612141ad82/ldp-0.22.0-py3-none-any.whl", hash = "sha256:79494741783dbbc97e335ca56ecad24fece6a77c20d17be78e9a70c883811361", size = 134913 },
]

[[package]]
name = "limits"
version = "4.0.1"
source = { registry = "https://pypi.org/simple" }
dependencies = [
    { name = "deprecated" },
    { name = "packaging" },
    { name = "typing-extensions" },
]
sdist = { url = "https://files.pythonhosted.org/packages/bc/03/91618859fc967fd727a3ecce5f7d9b0322152fa81c4a1bdd1f8afcfc5185/limits-4.0.1.tar.gz", hash = "sha256:a54f5c058dfc965319ae3ee78faf222294659e371b46d22cd7456761f7e46d5a", size = 70787 }
wheels = [
    { url = "https://files.pythonhosted.org/packages/8e/7a/6d84edd5a6bf666cdb14f8aaa3363c341271e0fa19e645e575ac0afd26d1/limits-4.0.1-py3-none-any.whl", hash = "sha256:67667e669f570cf7be4e2c2bc52f763b3f93bdf66ea945584360bc1a3f251901", size = 45753 },
]

[[package]]
name = "litellm"
version = "1.61.1"
source = { registry = "https://pypi.org/simple" }
dependencies = [
    { name = "aiohttp" },
    { name = "click" },
    { name = "httpx" },
    { name = "importlib-metadata" },
    { name = "jinja2" },
    { name = "jsonschema" },
    { name = "openai" },
    { name = "pydantic" },
    { name = "python-dotenv" },
    { name = "tiktoken" },
    { name = "tokenizers" },
]
sdist = { url = "https://files.pythonhosted.org/packages/66/3c/9a27c2507bec2c7766bcf30e37f2cd64a1b0a4ea2f318175d262f55960ea/litellm-1.61.1.tar.gz", hash = "sha256:2d02c702444703e7b9e5b960c80a2acda764314497053b0ca5d2ec47329d70a9", size = 6473583 }
wheels = [
    { url = "https://files.pythonhosted.org/packages/34/f8/7de3c64f3ea42170d98833b1b140841528bd6ef3780cc78eeebf868f4b25/litellm-1.61.1-py3-none-any.whl", hash = "sha256:3bb546209979831c0440580b8b2309a138a4ad74ddb68309c5b619916b215bf2", size = 6777138 },
]

[[package]]
name = "markdown-it-py"
version = "3.0.0"
source = { registry = "https://pypi.org/simple" }
dependencies = [
    { name = "mdurl" },
]
sdist = { url = "https://files.pythonhosted.org/packages/38/71/3b932df36c1a044d397a1f92d1cf91ee0a503d91e470cbd670aa66b07ed0/markdown-it-py-3.0.0.tar.gz", hash = "sha256:e3f60a94fa066dc52ec76661e37c851cb232d92f9886b15cb560aaada2df8feb", size = 74596 }
wheels = [
    { url = "https://files.pythonhosted.org/packages/42/d7/1ec15b46af6af88f19b8e5ffea08fa375d433c998b8a7639e76935c14f1f/markdown_it_py-3.0.0-py3-none-any.whl", hash = "sha256:355216845c60bd96232cd8d8c40e8f9765cc86f46880e43a8fd22dc1a1a8cab1", size = 87528 },
]

[[package]]
name = "markupsafe"
version = "3.0.2"
source = { registry = "https://pypi.org/simple" }
sdist = { url = "https://files.pythonhosted.org/packages/b2/97/5d42485e71dfc078108a86d6de8fa46db44a1a9295e89c5d6d4a06e23a62/markupsafe-3.0.2.tar.gz", hash = "sha256:ee55d3edf80167e48ea11a923c7386f4669df67d7994554387f84e7d8b0a2bf0", size = 20537 }
wheels = [
    { url = "https://files.pythonhosted.org/packages/6b/28/bbf83e3f76936960b850435576dd5e67034e200469571be53f69174a2dfd/MarkupSafe-3.0.2-cp311-cp311-macosx_10_9_universal2.whl", hash = "sha256:9025b4018f3a1314059769c7bf15441064b2207cb3f065e6ea1e7359cb46db9d", size = 14353 },
    { url = "https://files.pythonhosted.org/packages/6c/30/316d194b093cde57d448a4c3209f22e3046c5bb2fb0820b118292b334be7/MarkupSafe-3.0.2-cp311-cp311-macosx_11_0_arm64.whl", hash = "sha256:93335ca3812df2f366e80509ae119189886b0f3c2b81325d39efdb84a1e2ae93", size = 12392 },
    { url = "https://files.pythonhosted.org/packages/f2/96/9cdafba8445d3a53cae530aaf83c38ec64c4d5427d975c974084af5bc5d2/MarkupSafe-3.0.2-cp311-cp311-manylinux_2_17_aarch64.manylinux2014_aarch64.whl", hash = "sha256:2cb8438c3cbb25e220c2ab33bb226559e7afb3baec11c4f218ffa7308603c832", size = 23984 },
    { url = "https://files.pythonhosted.org/packages/f1/a4/aefb044a2cd8d7334c8a47d3fb2c9f328ac48cb349468cc31c20b539305f/MarkupSafe-3.0.2-cp311-cp311-manylinux_2_17_x86_64.manylinux2014_x86_64.whl", hash = "sha256:a123e330ef0853c6e822384873bef7507557d8e4a082961e1defa947aa59ba84", size = 23120 },
    { url = "https://files.pythonhosted.org/packages/8d/21/5e4851379f88f3fad1de30361db501300d4f07bcad047d3cb0449fc51f8c/MarkupSafe-3.0.2-cp311-cp311-manylinux_2_5_i686.manylinux1_i686.manylinux_2_17_i686.manylinux2014_i686.whl", hash = "sha256:1e084f686b92e5b83186b07e8a17fc09e38fff551f3602b249881fec658d3eca", size = 23032 },
    { url = "https://files.pythonhosted.org/packages/00/7b/e92c64e079b2d0d7ddf69899c98842f3f9a60a1ae72657c89ce2655c999d/MarkupSafe-3.0.2-cp311-cp311-musllinux_1_2_aarch64.whl", hash = "sha256:d8213e09c917a951de9d09ecee036d5c7d36cb6cb7dbaece4c71a60d79fb9798", size = 24057 },
    { url = "https://files.pythonhosted.org/packages/f9/ac/46f960ca323037caa0a10662ef97d0a4728e890334fc156b9f9e52bcc4ca/MarkupSafe-3.0.2-cp311-cp311-musllinux_1_2_i686.whl", hash = "sha256:5b02fb34468b6aaa40dfc198d813a641e3a63b98c2b05a16b9f80b7ec314185e", size = 23359 },
    { url = "https://files.pythonhosted.org/packages/69/84/83439e16197337b8b14b6a5b9c2105fff81d42c2a7c5b58ac7b62ee2c3b1/MarkupSafe-3.0.2-cp311-cp311-musllinux_1_2_x86_64.whl", hash = "sha256:0bff5e0ae4ef2e1ae4fdf2dfd5b76c75e5c2fa4132d05fc1b0dabcd20c7e28c4", size = 23306 },
    { url = "https://files.pythonhosted.org/packages/9a/34/a15aa69f01e2181ed8d2b685c0d2f6655d5cca2c4db0ddea775e631918cd/MarkupSafe-3.0.2-cp311-cp311-win32.whl", hash = "sha256:6c89876f41da747c8d3677a2b540fb32ef5715f97b66eeb0c6b66f5e3ef6f59d", size = 15094 },
    { url = "https://files.pythonhosted.org/packages/da/b8/3a3bd761922d416f3dc5d00bfbed11f66b1ab89a0c2b6e887240a30b0f6b/MarkupSafe-3.0.2-cp311-cp311-win_amd64.whl", hash = "sha256:70a87b411535ccad5ef2f1df5136506a10775d267e197e4cf531ced10537bd6b", size = 15521 },
    { url = "https://files.pythonhosted.org/packages/22/09/d1f21434c97fc42f09d290cbb6350d44eb12f09cc62c9476effdb33a18aa/MarkupSafe-3.0.2-cp312-cp312-macosx_10_13_universal2.whl", hash = "sha256:9778bd8ab0a994ebf6f84c2b949e65736d5575320a17ae8984a77fab08db94cf", size = 14274 },
    { url = "https://files.pythonhosted.org/packages/6b/b0/18f76bba336fa5aecf79d45dcd6c806c280ec44538b3c13671d49099fdd0/MarkupSafe-3.0.2-cp312-cp312-macosx_11_0_arm64.whl", hash = "sha256:846ade7b71e3536c4e56b386c2a47adf5741d2d8b94ec9dc3e92e5e1ee1e2225", size = 12348 },
    { url = "https://files.pythonhosted.org/packages/e0/25/dd5c0f6ac1311e9b40f4af06c78efde0f3b5cbf02502f8ef9501294c425b/MarkupSafe-3.0.2-cp312-cp312-manylinux_2_17_aarch64.manylinux2014_aarch64.whl", hash = "sha256:1c99d261bd2d5f6b59325c92c73df481e05e57f19837bdca8413b9eac4bd8028", size = 24149 },
    { url = "https://files.pythonhosted.org/packages/f3/f0/89e7aadfb3749d0f52234a0c8c7867877876e0a20b60e2188e9850794c17/MarkupSafe-3.0.2-cp312-cp312-manylinux_2_17_x86_64.manylinux2014_x86_64.whl", hash = "sha256:e17c96c14e19278594aa4841ec148115f9c7615a47382ecb6b82bd8fea3ab0c8", size = 23118 },
    { url = "https://files.pythonhosted.org/packages/d5/da/f2eeb64c723f5e3777bc081da884b414671982008c47dcc1873d81f625b6/MarkupSafe-3.0.2-cp312-cp312-manylinux_2_5_i686.manylinux1_i686.manylinux_2_17_i686.manylinux2014_i686.whl", hash = "sha256:88416bd1e65dcea10bc7569faacb2c20ce071dd1f87539ca2ab364bf6231393c", size = 22993 },
    { url = "https://files.pythonhosted.org/packages/da/0e/1f32af846df486dce7c227fe0f2398dc7e2e51d4a370508281f3c1c5cddc/MarkupSafe-3.0.2-cp312-cp312-musllinux_1_2_aarch64.whl", hash = "sha256:2181e67807fc2fa785d0592dc2d6206c019b9502410671cc905d132a92866557", size = 24178 },
    { url = "https://files.pythonhosted.org/packages/c4/f6/bb3ca0532de8086cbff5f06d137064c8410d10779c4c127e0e47d17c0b71/MarkupSafe-3.0.2-cp312-cp312-musllinux_1_2_i686.whl", hash = "sha256:52305740fe773d09cffb16f8ed0427942901f00adedac82ec8b67752f58a1b22", size = 23319 },
    { url = "https://files.pythonhosted.org/packages/a2/82/8be4c96ffee03c5b4a034e60a31294daf481e12c7c43ab8e34a1453ee48b/MarkupSafe-3.0.2-cp312-cp312-musllinux_1_2_x86_64.whl", hash = "sha256:ad10d3ded218f1039f11a75f8091880239651b52e9bb592ca27de44eed242a48", size = 23352 },
    { url = "https://files.pythonhosted.org/packages/51/ae/97827349d3fcffee7e184bdf7f41cd6b88d9919c80f0263ba7acd1bbcb18/MarkupSafe-3.0.2-cp312-cp312-win32.whl", hash = "sha256:0f4ca02bea9a23221c0182836703cbf8930c5e9454bacce27e767509fa286a30", size = 15097 },
    { url = "https://files.pythonhosted.org/packages/c1/80/a61f99dc3a936413c3ee4e1eecac96c0da5ed07ad56fd975f1a9da5bc630/MarkupSafe-3.0.2-cp312-cp312-win_amd64.whl", hash = "sha256:8e06879fc22a25ca47312fbe7c8264eb0b662f6db27cb2d3bbbc74b1df4b9b87", size = 15601 },
    { url = "https://files.pythonhosted.org/packages/83/0e/67eb10a7ecc77a0c2bbe2b0235765b98d164d81600746914bebada795e97/MarkupSafe-3.0.2-cp313-cp313-macosx_10_13_universal2.whl", hash = "sha256:ba9527cdd4c926ed0760bc301f6728ef34d841f405abf9d4f959c478421e4efd", size = 14274 },
    { url = "https://files.pythonhosted.org/packages/2b/6d/9409f3684d3335375d04e5f05744dfe7e9f120062c9857df4ab490a1031a/MarkupSafe-3.0.2-cp313-cp313-macosx_11_0_arm64.whl", hash = "sha256:f8b3d067f2e40fe93e1ccdd6b2e1d16c43140e76f02fb1319a05cf2b79d99430", size = 12352 },
    { url = "https://files.pythonhosted.org/packages/d2/f5/6eadfcd3885ea85fe2a7c128315cc1bb7241e1987443d78c8fe712d03091/MarkupSafe-3.0.2-cp313-cp313-manylinux_2_17_aarch64.manylinux2014_aarch64.whl", hash = "sha256:569511d3b58c8791ab4c2e1285575265991e6d8f8700c7be0e88f86cb0672094", size = 24122 },
    { url = "https://files.pythonhosted.org/packages/0c/91/96cf928db8236f1bfab6ce15ad070dfdd02ed88261c2afafd4b43575e9e9/MarkupSafe-3.0.2-cp313-cp313-manylinux_2_17_x86_64.manylinux2014_x86_64.whl", hash = "sha256:15ab75ef81add55874e7ab7055e9c397312385bd9ced94920f2802310c930396", size = 23085 },
    { url = "https://files.pythonhosted.org/packages/c2/cf/c9d56af24d56ea04daae7ac0940232d31d5a8354f2b457c6d856b2057d69/MarkupSafe-3.0.2-cp313-cp313-manylinux_2_5_i686.manylinux1_i686.manylinux_2_17_i686.manylinux2014_i686.whl", hash = "sha256:f3818cb119498c0678015754eba762e0d61e5b52d34c8b13d770f0719f7b1d79", size = 22978 },
    { url = "https://files.pythonhosted.org/packages/2a/9f/8619835cd6a711d6272d62abb78c033bda638fdc54c4e7f4272cf1c0962b/MarkupSafe-3.0.2-cp313-cp313-musllinux_1_2_aarch64.whl", hash = "sha256:cdb82a876c47801bb54a690c5ae105a46b392ac6099881cdfb9f6e95e4014c6a", size = 24208 },
    { url = "https://files.pythonhosted.org/packages/f9/bf/176950a1792b2cd2102b8ffeb5133e1ed984547b75db47c25a67d3359f77/MarkupSafe-3.0.2-cp313-cp313-musllinux_1_2_i686.whl", hash = "sha256:cabc348d87e913db6ab4aa100f01b08f481097838bdddf7c7a84b7575b7309ca", size = 23357 },
    { url = "https://files.pythonhosted.org/packages/ce/4f/9a02c1d335caabe5c4efb90e1b6e8ee944aa245c1aaaab8e8a618987d816/MarkupSafe-3.0.2-cp313-cp313-musllinux_1_2_x86_64.whl", hash = "sha256:444dcda765c8a838eaae23112db52f1efaf750daddb2d9ca300bcae1039adc5c", size = 23344 },
    { url = "https://files.pythonhosted.org/packages/ee/55/c271b57db36f748f0e04a759ace9f8f759ccf22b4960c270c78a394f58be/MarkupSafe-3.0.2-cp313-cp313-win32.whl", hash = "sha256:bcf3e58998965654fdaff38e58584d8937aa3096ab5354d493c77d1fdd66d7a1", size = 15101 },
    { url = "https://files.pythonhosted.org/packages/29/88/07df22d2dd4df40aba9f3e402e6dc1b8ee86297dddbad4872bd5e7b0094f/MarkupSafe-3.0.2-cp313-cp313-win_amd64.whl", hash = "sha256:e6a2a455bd412959b57a172ce6328d2dd1f01cb2135efda2e4576e8a23fa3b0f", size = 15603 },
    { url = "https://files.pythonhosted.org/packages/62/6a/8b89d24db2d32d433dffcd6a8779159da109842434f1dd2f6e71f32f738c/MarkupSafe-3.0.2-cp313-cp313t-macosx_10_13_universal2.whl", hash = "sha256:b5a6b3ada725cea8a5e634536b1b01c30bcdcd7f9c6fff4151548d5bf6b3a36c", size = 14510 },
    { url = "https://files.pythonhosted.org/packages/7a/06/a10f955f70a2e5a9bf78d11a161029d278eeacbd35ef806c3fd17b13060d/MarkupSafe-3.0.2-cp313-cp313t-macosx_11_0_arm64.whl", hash = "sha256:a904af0a6162c73e3edcb969eeeb53a63ceeb5d8cf642fade7d39e7963a22ddb", size = 12486 },
    { url = "https://files.pythonhosted.org/packages/34/cf/65d4a571869a1a9078198ca28f39fba5fbb910f952f9dbc5220afff9f5e6/MarkupSafe-3.0.2-cp313-cp313t-manylinux_2_17_aarch64.manylinux2014_aarch64.whl", hash = "sha256:4aa4e5faecf353ed117801a068ebab7b7e09ffb6e1d5e412dc852e0da018126c", size = 25480 },
    { url = "https://files.pythonhosted.org/packages/0c/e3/90e9651924c430b885468b56b3d597cabf6d72be4b24a0acd1fa0e12af67/MarkupSafe-3.0.2-cp313-cp313t-manylinux_2_17_x86_64.manylinux2014_x86_64.whl", hash = "sha256:c0ef13eaeee5b615fb07c9a7dadb38eac06a0608b41570d8ade51c56539e509d", size = 23914 },
    { url = "https://files.pythonhosted.org/packages/66/8c/6c7cf61f95d63bb866db39085150df1f2a5bd3335298f14a66b48e92659c/MarkupSafe-3.0.2-cp313-cp313t-manylinux_2_5_i686.manylinux1_i686.manylinux_2_17_i686.manylinux2014_i686.whl", hash = "sha256:d16a81a06776313e817c951135cf7340a3e91e8c1ff2fac444cfd75fffa04afe", size = 23796 },
    { url = "https://files.pythonhosted.org/packages/bb/35/cbe9238ec3f47ac9a7c8b3df7a808e7cb50fe149dc7039f5f454b3fba218/MarkupSafe-3.0.2-cp313-cp313t-musllinux_1_2_aarch64.whl", hash = "sha256:6381026f158fdb7c72a168278597a5e3a5222e83ea18f543112b2662a9b699c5", size = 25473 },
    { url = "https://files.pythonhosted.org/packages/e6/32/7621a4382488aa283cc05e8984a9c219abad3bca087be9ec77e89939ded9/MarkupSafe-3.0.2-cp313-cp313t-musllinux_1_2_i686.whl", hash = "sha256:3d79d162e7be8f996986c064d1c7c817f6df3a77fe3d6859f6f9e7be4b8c213a", size = 24114 },
    { url = "https://files.pythonhosted.org/packages/0d/80/0985960e4b89922cb5a0bac0ed39c5b96cbc1a536a99f30e8c220a996ed9/MarkupSafe-3.0.2-cp313-cp313t-musllinux_1_2_x86_64.whl", hash = "sha256:131a3c7689c85f5ad20f9f6fb1b866f402c445b220c19fe4308c0b147ccd2ad9", size = 24098 },
    { url = "https://files.pythonhosted.org/packages/82/78/fedb03c7d5380df2427038ec8d973587e90561b2d90cd472ce9254cf348b/MarkupSafe-3.0.2-cp313-cp313t-win32.whl", hash = "sha256:ba8062ed2cf21c07a9e295d5b8a2a5ce678b913b45fdf68c32d95d6c1291e0b6", size = 15208 },
    { url = "https://files.pythonhosted.org/packages/4f/65/6079a46068dfceaeabb5dcad6d674f5f5c61a6fa5673746f42a9f4c233b3/MarkupSafe-3.0.2-cp313-cp313t-win_amd64.whl", hash = "sha256:e444a31f8db13eb18ada366ab3cf45fd4b31e4db1236a4448f68778c1d1a5a2f", size = 15739 },
]

[[package]]
name = "matplotlib"
version = "3.10.0"
source = { registry = "https://pypi.org/simple" }
dependencies = [
    { name = "contourpy" },
    { name = "cycler" },
    { name = "fonttools" },
    { name = "kiwisolver" },
    { name = "numpy" },
    { name = "packaging" },
    { name = "pillow" },
    { name = "pyparsing" },
    { name = "python-dateutil" },
]
sdist = { url = "https://files.pythonhosted.org/packages/68/dd/fa2e1a45fce2d09f4aea3cee169760e672c8262325aa5796c49d543dc7e6/matplotlib-3.10.0.tar.gz", hash = "sha256:b886d02a581b96704c9d1ffe55709e49b4d2d52709ccebc4be42db856e511278", size = 36686418 }
wheels = [
    { url = "https://files.pythonhosted.org/packages/0c/f1/e37f6c84d252867d7ddc418fff70fc661cfd363179263b08e52e8b748e30/matplotlib-3.10.0-cp311-cp311-macosx_10_12_x86_64.whl", hash = "sha256:fd44fc75522f58612ec4a33958a7e5552562b7705b42ef1b4f8c0818e304a363", size = 8171677 },
    { url = "https://files.pythonhosted.org/packages/c7/8b/92e9da1f28310a1f6572b5c55097b0c0ceb5e27486d85fb73b54f5a9b939/matplotlib-3.10.0-cp311-cp311-macosx_11_0_arm64.whl", hash = "sha256:c58a9622d5dbeb668f407f35f4e6bfac34bb9ecdcc81680c04d0258169747997", size = 8044945 },
    { url = "https://files.pythonhosted.org/packages/c5/cb/49e83f0fd066937a5bd3bc5c5d63093703f3637b2824df8d856e0558beef/matplotlib-3.10.0-cp311-cp311-manylinux_2_17_aarch64.manylinux2014_aarch64.whl", hash = "sha256:845d96568ec873be63f25fa80e9e7fae4be854a66a7e2f0c8ccc99e94a8bd4ef", size = 8458269 },
    { url = "https://files.pythonhosted.org/packages/b2/7d/2d873209536b9ee17340754118a2a17988bc18981b5b56e6715ee07373ac/matplotlib-3.10.0-cp311-cp311-manylinux_2_17_x86_64.manylinux2014_x86_64.whl", hash = "sha256:5439f4c5a3e2e8eab18e2f8c3ef929772fd5641876db71f08127eed95ab64683", size = 8599369 },
    { url = "https://files.pythonhosted.org/packages/b8/03/57d6cbbe85c61fe4cbb7c94b54dce443d68c21961830833a1f34d056e5ea/matplotlib-3.10.0-cp311-cp311-musllinux_1_2_x86_64.whl", hash = "sha256:4673ff67a36152c48ddeaf1135e74ce0d4bce1bbf836ae40ed39c29edf7e2765", size = 9405992 },
    { url = "https://files.pythonhosted.org/packages/14/cf/e382598f98be11bf51dd0bc60eca44a517f6793e3dc8b9d53634a144620c/matplotlib-3.10.0-cp311-cp311-win_amd64.whl", hash = "sha256:7e8632baebb058555ac0cde75db885c61f1212e47723d63921879806b40bec6a", size = 8034580 },
    { url = "https://files.pythonhosted.org/packages/44/c7/6b2d8cb7cc251d53c976799cacd3200add56351c175ba89ab9cbd7c1e68a/matplotlib-3.10.0-cp312-cp312-macosx_10_13_x86_64.whl", hash = "sha256:4659665bc7c9b58f8c00317c3c2a299f7f258eeae5a5d56b4c64226fca2f7c59", size = 8172465 },
    { url = "https://files.pythonhosted.org/packages/42/2a/6d66d0fba41e13e9ca6512a0a51170f43e7e7ed3a8dfa036324100775612/matplotlib-3.10.0-cp312-cp312-macosx_11_0_arm64.whl", hash = "sha256:d44cb942af1693cced2604c33a9abcef6205601c445f6d0dc531d813af8a2f5a", size = 8043300 },
    { url = "https://files.pythonhosted.org/packages/90/60/2a60342b27b90a16bada939a85e29589902b41073f59668b904b15ea666c/matplotlib-3.10.0-cp312-cp312-manylinux_2_17_aarch64.manylinux2014_aarch64.whl", hash = "sha256:a994f29e968ca002b50982b27168addfd65f0105610b6be7fa515ca4b5307c95", size = 8448936 },
    { url = "https://files.pythonhosted.org/packages/a7/b2/d872fc3d753516870d520595ddd8ce4dd44fa797a240999f125f58521ad7/matplotlib-3.10.0-cp312-cp312-manylinux_2_17_x86_64.manylinux2014_x86_64.whl", hash = "sha256:9b0558bae37f154fffda54d779a592bc97ca8b4701f1c710055b609a3bac44c8", size = 8594151 },
    { url = "https://files.pythonhosted.org/packages/f4/bd/b2f60cf7f57d014ab33e4f74602a2b5bdc657976db8196bbc022185f6f9c/matplotlib-3.10.0-cp312-cp312-musllinux_1_2_x86_64.whl", hash = "sha256:503feb23bd8c8acc75541548a1d709c059b7184cde26314896e10a9f14df5f12", size = 9400347 },
    { url = "https://files.pythonhosted.org/packages/9f/6e/264673e64001b99d747aff5a288eca82826c024437a3694e19aed1decf46/matplotlib-3.10.0-cp312-cp312-win_amd64.whl", hash = "sha256:c40ba2eb08b3f5de88152c2333c58cee7edcead0a2a0d60fcafa116b17117adc", size = 8039144 },
    { url = "https://files.pythonhosted.org/packages/72/11/1b2a094d95dcb6e6edd4a0b238177c439006c6b7a9fe8d31801237bf512f/matplotlib-3.10.0-cp313-cp313-macosx_10_13_x86_64.whl", hash = "sha256:96f2886f5c1e466f21cc41b70c5a0cd47bfa0015eb2d5793c88ebce658600e25", size = 8173073 },
    { url = "https://files.pythonhosted.org/packages/0d/c4/87b6ad2723070511a411ea719f9c70fde64605423b184face4e94986de9d/matplotlib-3.10.0-cp313-cp313-macosx_11_0_arm64.whl", hash = "sha256:12eaf48463b472c3c0f8dbacdbf906e573013df81a0ab82f0616ea4b11281908", size = 8043892 },
    { url = "https://files.pythonhosted.org/packages/57/69/cb0812a136550b21361335e9ffb7d459bf6d13e03cb7b015555d5143d2d6/matplotlib-3.10.0-cp313-cp313-manylinux_2_17_aarch64.manylinux2014_aarch64.whl", hash = "sha256:2fbbabc82fde51391c4da5006f965e36d86d95f6ee83fb594b279564a4c5d0d2", size = 8450532 },
    { url = "https://files.pythonhosted.org/packages/ea/3a/bab9deb4fb199c05e9100f94d7f1c702f78d3241e6a71b784d2b88d7bebd/matplotlib-3.10.0-cp313-cp313-manylinux_2_17_x86_64.manylinux2014_x86_64.whl", hash = "sha256:ad2e15300530c1a94c63cfa546e3b7864bd18ea2901317bae8bbf06a5ade6dcf", size = 8593905 },
    { url = "https://files.pythonhosted.org/packages/8b/66/742fd242f989adc1847ddf5f445815f73ad7c46aa3440690cc889cfa423c/matplotlib-3.10.0-cp313-cp313-musllinux_1_2_x86_64.whl", hash = "sha256:3547d153d70233a8496859097ef0312212e2689cdf8d7ed764441c77604095ae", size = 9399609 },
    { url = "https://files.pythonhosted.org/packages/fa/d6/54cee7142cef7d910a324a7aedf335c0c147b03658b54d49ec48166f10a6/matplotlib-3.10.0-cp313-cp313-win_amd64.whl", hash = "sha256:c55b20591ced744aa04e8c3e4b7543ea4d650b6c3c4b208c08a05b4010e8b442", size = 8039076 },
    { url = "https://files.pythonhosted.org/packages/43/14/815d072dc36e88753433bfd0385113405efb947e6895ff7b4d2e8614a33b/matplotlib-3.10.0-cp313-cp313t-macosx_10_13_x86_64.whl", hash = "sha256:9ade1003376731a971e398cc4ef38bb83ee8caf0aee46ac6daa4b0506db1fd06", size = 8211000 },
    { url = "https://files.pythonhosted.org/packages/9a/76/34e75f364194ec352678adcb540964be6f35ec7d3d8c75ebcb17e6839359/matplotlib-3.10.0-cp313-cp313t-macosx_11_0_arm64.whl", hash = "sha256:95b710fea129c76d30be72c3b38f330269363fbc6e570a5dd43580487380b5ff", size = 8087707 },
    { url = "https://files.pythonhosted.org/packages/c3/2b/b6bc0dff6a72d333bc7df94a66e6ce662d224e43daa8ad8ae4eaa9a77f55/matplotlib-3.10.0-cp313-cp313t-manylinux_2_17_aarch64.manylinux2014_aarch64.whl", hash = "sha256:5cdbaf909887373c3e094b0318d7ff230b2ad9dcb64da7ade654182872ab2593", size = 8477384 },
    { url = "https://files.pythonhosted.org/packages/c2/2d/b5949fb2b76e9b47ab05e25a5f5f887c70de20d8b0cbc704a4e2ee71c786/matplotlib-3.10.0-cp313-cp313t-manylinux_2_17_x86_64.manylinux2014_x86_64.whl", hash = "sha256:d907fddb39f923d011875452ff1eca29a9e7f21722b873e90db32e5d8ddff12e", size = 8610334 },
    { url = "https://files.pythonhosted.org/packages/d6/9a/6e3c799d5134d9af44b01c787e1360bee38cf51850506ea2e743a787700b/matplotlib-3.10.0-cp313-cp313t-musllinux_1_2_x86_64.whl", hash = "sha256:3b427392354d10975c1d0f4ee18aa5844640b512d5311ef32efd4dd7db106ede", size = 9406777 },
    { url = "https://files.pythonhosted.org/packages/0e/dd/e6ae97151e5ed648ab2ea48885bc33d39202b640eec7a2910e2c843f7ac0/matplotlib-3.10.0-cp313-cp313t-win_amd64.whl", hash = "sha256:5fd41b0ec7ee45cd960a8e71aea7c946a28a0b8a4dcee47d2856b2af051f334c", size = 8109742 },
]

[[package]]
name = "matplotlib-inline"
version = "0.1.7"
source = { registry = "https://pypi.org/simple" }
dependencies = [
    { name = "traitlets" },
]
sdist = { url = "https://files.pythonhosted.org/packages/99/5b/a36a337438a14116b16480db471ad061c36c3694df7c2084a0da7ba538b7/matplotlib_inline-0.1.7.tar.gz", hash = "sha256:8423b23ec666be3d16e16b60bdd8ac4e86e840ebd1dd11a30b9f117f2fa0ab90", size = 8159 }
wheels = [
    { url = "https://files.pythonhosted.org/packages/8f/8e/9ad090d3553c280a8060fbf6e24dc1c0c29704ee7d1c372f0c174aa59285/matplotlib_inline-0.1.7-py3-none-any.whl", hash = "sha256:df192d39a4ff8f21b1895d72e6a13f5fcc5099f00fa84384e0ea28c2cc0653ca", size = 9899 },
]

[[package]]
name = "mccabe"
version = "0.7.0"
source = { registry = "https://pypi.org/simple" }
sdist = { url = "https://files.pythonhosted.org/packages/e7/ff/0ffefdcac38932a54d2b5eed4e0ba8a408f215002cd178ad1df0f2806ff8/mccabe-0.7.0.tar.gz", hash = "sha256:348e0240c33b60bbdf4e523192ef919f28cb2c3d7d5c7794f74009290f236325", size = 9658 }
wheels = [
    { url = "https://files.pythonhosted.org/packages/27/1a/1f68f9ba0c207934b35b86a8ca3aad8395a3d6dd7921c0686e23853ff5a9/mccabe-0.7.0-py2.py3-none-any.whl", hash = "sha256:6c2d30ab6be0e4a46919781807b4f0d834ebdd6c6e3dca0bda5a15f863427b6e", size = 7350 },
]

[[package]]
name = "mdurl"
version = "0.1.2"
source = { registry = "https://pypi.org/simple" }
sdist = { url = "https://files.pythonhosted.org/packages/d6/54/cfe61301667036ec958cb99bd3efefba235e65cdeb9c84d24a8293ba1d90/mdurl-0.1.2.tar.gz", hash = "sha256:bb413d29f5eea38f31dd4754dd7377d4465116fb207585f97bf925588687c1ba", size = 8729 }
wheels = [
    { url = "https://files.pythonhosted.org/packages/b3/38/89ba8ad64ae25be8de66a6d463314cf1eb366222074cfda9ee839c56a4b4/mdurl-0.1.2-py3-none-any.whl", hash = "sha256:84008a41e51615a49fc9966191ff91509e3c40b939176e643fd50a5c2196b8f8", size = 9979 },
]

[[package]]
name = "mpmath"
version = "1.3.0"
source = { registry = "https://pypi.org/simple" }
sdist = { url = "https://files.pythonhosted.org/packages/e0/47/dd32fa426cc72114383ac549964eecb20ecfd886d1e5ccf5340b55b02f57/mpmath-1.3.0.tar.gz", hash = "sha256:7a28eb2a9774d00c7bc92411c19a89209d5da7c4c9a9e227be8330a23a25b91f", size = 508106 }
wheels = [
    { url = "https://files.pythonhosted.org/packages/43/e3/7d92a15f894aa0c9c4b49b8ee9ac9850d6e63b03c9c32c0367a13ae62209/mpmath-1.3.0-py3-none-any.whl", hash = "sha256:a0b2b9fe80bbcd81a6647ff13108738cfb482d481d826cc0e02f5b35e5c88d2c", size = 536198 },
]

[[package]]
name = "multidict"
version = "6.1.0"
source = { registry = "https://pypi.org/simple" }
sdist = { url = "https://files.pythonhosted.org/packages/d6/be/504b89a5e9ca731cd47487e91c469064f8ae5af93b7259758dcfc2b9c848/multidict-6.1.0.tar.gz", hash = "sha256:22ae2ebf9b0c69d206c003e2f6a914ea33f0a932d4aa16f236afc049d9958f4a", size = 64002 }
wheels = [
    { url = "https://files.pythonhosted.org/packages/93/13/df3505a46d0cd08428e4c8169a196131d1b0c4b515c3649829258843dde6/multidict-6.1.0-cp311-cp311-macosx_10_9_universal2.whl", hash = "sha256:3efe2c2cb5763f2f1b275ad2bf7a287d3f7ebbef35648a9726e3b69284a4f3d6", size = 48570 },
    { url = "https://files.pythonhosted.org/packages/f0/e1/a215908bfae1343cdb72f805366592bdd60487b4232d039c437fe8f5013d/multidict-6.1.0-cp311-cp311-macosx_10_9_x86_64.whl", hash = "sha256:c7053d3b0353a8b9de430a4f4b4268ac9a4fb3481af37dfe49825bf45ca24156", size = 29316 },
    { url = "https://files.pythonhosted.org/packages/70/0f/6dc70ddf5d442702ed74f298d69977f904960b82368532c88e854b79f72b/multidict-6.1.0-cp311-cp311-macosx_11_0_arm64.whl", hash = "sha256:27e5fc84ccef8dfaabb09d82b7d179c7cf1a3fbc8a966f8274fcb4ab2eb4cadb", size = 29640 },
    { url = "https://files.pythonhosted.org/packages/d8/6d/9c87b73a13d1cdea30b321ef4b3824449866bd7f7127eceed066ccb9b9ff/multidict-6.1.0-cp311-cp311-manylinux_2_17_aarch64.manylinux2014_aarch64.whl", hash = "sha256:0e2b90b43e696f25c62656389d32236e049568b39320e2735d51f08fd362761b", size = 131067 },
    { url = "https://files.pythonhosted.org/packages/cc/1e/1b34154fef373371fd6c65125b3d42ff5f56c7ccc6bfff91b9b3c60ae9e0/multidict-6.1.0-cp311-cp311-manylinux_2_17_ppc64le.manylinux2014_ppc64le.whl", hash = "sha256:d83a047959d38a7ff552ff94be767b7fd79b831ad1cd9920662db05fec24fe72", size = 138507 },
    { url = "https://files.pythonhosted.org/packages/fb/e0/0bc6b2bac6e461822b5f575eae85da6aae76d0e2a79b6665d6206b8e2e48/multidict-6.1.0-cp311-cp311-manylinux_2_17_s390x.manylinux2014_s390x.whl", hash = "sha256:d1a9dd711d0877a1ece3d2e4fea11a8e75741ca21954c919406b44e7cf971304", size = 133905 },
    { url = "https://files.pythonhosted.org/packages/ba/af/73d13b918071ff9b2205fcf773d316e0f8fefb4ec65354bbcf0b10908cc6/multidict-6.1.0-cp311-cp311-manylinux_2_17_x86_64.manylinux2014_x86_64.whl", hash = "sha256:ec2abea24d98246b94913b76a125e855eb5c434f7c46546046372fe60f666351", size = 129004 },
    { url = "https://files.pythonhosted.org/packages/74/21/23960627b00ed39643302d81bcda44c9444ebcdc04ee5bedd0757513f259/multidict-6.1.0-cp311-cp311-manylinux_2_5_i686.manylinux1_i686.manylinux_2_17_i686.manylinux2014_i686.whl", hash = "sha256:4867cafcbc6585e4b678876c489b9273b13e9fff9f6d6d66add5e15d11d926cb", size = 121308 },
    { url = "https://files.pythonhosted.org/packages/8b/5c/cf282263ffce4a596ed0bb2aa1a1dddfe1996d6a62d08842a8d4b33dca13/multidict-6.1.0-cp311-cp311-musllinux_1_2_aarch64.whl", hash = "sha256:5b48204e8d955c47c55b72779802b219a39acc3ee3d0116d5080c388970b76e3", size = 132608 },
    { url = "https://files.pythonhosted.org/packages/d7/3e/97e778c041c72063f42b290888daff008d3ab1427f5b09b714f5a8eff294/multidict-6.1.0-cp311-cp311-musllinux_1_2_i686.whl", hash = "sha256:d8fff389528cad1618fb4b26b95550327495462cd745d879a8c7c2115248e399", size = 127029 },
    { url = "https://files.pythonhosted.org/packages/47/ac/3efb7bfe2f3aefcf8d103e9a7162572f01936155ab2f7ebcc7c255a23212/multidict-6.1.0-cp311-cp311-musllinux_1_2_ppc64le.whl", hash = "sha256:a7a9541cd308eed5e30318430a9c74d2132e9a8cb46b901326272d780bf2d423", size = 137594 },
    { url = "https://files.pythonhosted.org/packages/42/9b/6c6e9e8dc4f915fc90a9b7798c44a30773dea2995fdcb619870e705afe2b/multidict-6.1.0-cp311-cp311-musllinux_1_2_s390x.whl", hash = "sha256:da1758c76f50c39a2efd5e9859ce7d776317eb1dd34317c8152ac9251fc574a3", size = 134556 },
    { url = "https://files.pythonhosted.org/packages/1d/10/8e881743b26aaf718379a14ac58572a240e8293a1c9d68e1418fb11c0f90/multidict-6.1.0-cp311-cp311-musllinux_1_2_x86_64.whl", hash = "sha256:c943a53e9186688b45b323602298ab727d8865d8c9ee0b17f8d62d14b56f0753", size = 130993 },
    { url = "https://files.pythonhosted.org/packages/45/84/3eb91b4b557442802d058a7579e864b329968c8d0ea57d907e7023c677f2/multidict-6.1.0-cp311-cp311-win32.whl", hash = "sha256:90f8717cb649eea3504091e640a1b8568faad18bd4b9fcd692853a04475a4b80", size = 26405 },
    { url = "https://files.pythonhosted.org/packages/9f/0b/ad879847ecbf6d27e90a6eabb7eff6b62c129eefe617ea45eae7c1f0aead/multidict-6.1.0-cp311-cp311-win_amd64.whl", hash = "sha256:82176036e65644a6cc5bd619f65f6f19781e8ec2e5330f51aa9ada7504cc1926", size = 28795 },
    { url = "https://files.pythonhosted.org/packages/fd/16/92057c74ba3b96d5e211b553895cd6dc7cc4d1e43d9ab8fafc727681ef71/multidict-6.1.0-cp312-cp312-macosx_10_9_universal2.whl", hash = "sha256:b04772ed465fa3cc947db808fa306d79b43e896beb677a56fb2347ca1a49c1fa", size = 48713 },
    { url = "https://files.pythonhosted.org/packages/94/3d/37d1b8893ae79716179540b89fc6a0ee56b4a65fcc0d63535c6f5d96f217/multidict-6.1.0-cp312-cp312-macosx_10_9_x86_64.whl", hash = "sha256:6180c0ae073bddeb5a97a38c03f30c233e0a4d39cd86166251617d1bbd0af436", size = 29516 },
    { url = "https://files.pythonhosted.org/packages/a2/12/adb6b3200c363062f805275b4c1e656be2b3681aada66c80129932ff0bae/multidict-6.1.0-cp312-cp312-macosx_11_0_arm64.whl", hash = "sha256:071120490b47aa997cca00666923a83f02c7fbb44f71cf7f136df753f7fa8761", size = 29557 },
    { url = "https://files.pythonhosted.org/packages/47/e9/604bb05e6e5bce1e6a5cf80a474e0f072e80d8ac105f1b994a53e0b28c42/multidict-6.1.0-cp312-cp312-manylinux_2_17_aarch64.manylinux2014_aarch64.whl", hash = "sha256:50b3a2710631848991d0bf7de077502e8994c804bb805aeb2925a981de58ec2e", size = 130170 },
    { url = "https://files.pythonhosted.org/packages/7e/13/9efa50801785eccbf7086b3c83b71a4fb501a4d43549c2f2f80b8787d69f/multidict-6.1.0-cp312-cp312-manylinux_2_17_ppc64le.manylinux2014_ppc64le.whl", hash = "sha256:b58c621844d55e71c1b7f7c498ce5aa6985d743a1a59034c57a905b3f153c1ef", size = 134836 },
    { url = "https://files.pythonhosted.org/packages/bf/0f/93808b765192780d117814a6dfcc2e75de6dcc610009ad408b8814dca3ba/multidict-6.1.0-cp312-cp312-manylinux_2_17_s390x.manylinux2014_s390x.whl", hash = "sha256:55b6d90641869892caa9ca42ff913f7ff1c5ece06474fbd32fb2cf6834726c95", size = 133475 },
    { url = "https://files.pythonhosted.org/packages/d3/c8/529101d7176fe7dfe1d99604e48d69c5dfdcadb4f06561f465c8ef12b4df/multidict-6.1.0-cp312-cp312-manylinux_2_17_x86_64.manylinux2014_x86_64.whl", hash = "sha256:4b820514bfc0b98a30e3d85462084779900347e4d49267f747ff54060cc33925", size = 131049 },
    { url = "https://files.pythonhosted.org/packages/ca/0c/fc85b439014d5a58063e19c3a158a889deec399d47b5269a0f3b6a2e28bc/multidict-6.1.0-cp312-cp312-manylinux_2_5_i686.manylinux1_i686.manylinux_2_17_i686.manylinux2014_i686.whl", hash = "sha256:10a9b09aba0c5b48c53761b7c720aaaf7cf236d5fe394cd399c7ba662d5f9966", size = 120370 },
    { url = "https://files.pythonhosted.org/packages/db/46/d4416eb20176492d2258fbd47b4abe729ff3b6e9c829ea4236f93c865089/multidict-6.1.0-cp312-cp312-musllinux_1_2_aarch64.whl", hash = "sha256:1e16bf3e5fc9f44632affb159d30a437bfe286ce9e02754759be5536b169b305", size = 125178 },
    { url = "https://files.pythonhosted.org/packages/5b/46/73697ad7ec521df7de5531a32780bbfd908ded0643cbe457f981a701457c/multidict-6.1.0-cp312-cp312-musllinux_1_2_i686.whl", hash = "sha256:76f364861c3bfc98cbbcbd402d83454ed9e01a5224bb3a28bf70002a230f73e2", size = 119567 },
    { url = "https://files.pythonhosted.org/packages/cd/ed/51f060e2cb0e7635329fa6ff930aa5cffa17f4c7f5c6c3ddc3500708e2f2/multidict-6.1.0-cp312-cp312-musllinux_1_2_ppc64le.whl", hash = "sha256:820c661588bd01a0aa62a1283f20d2be4281b086f80dad9e955e690c75fb54a2", size = 129822 },
    { url = "https://files.pythonhosted.org/packages/df/9e/ee7d1954b1331da3eddea0c4e08d9142da5f14b1321c7301f5014f49d492/multidict-6.1.0-cp312-cp312-musllinux_1_2_s390x.whl", hash = "sha256:0e5f362e895bc5b9e67fe6e4ded2492d8124bdf817827f33c5b46c2fe3ffaca6", size = 128656 },
    { url = "https://files.pythonhosted.org/packages/77/00/8538f11e3356b5d95fa4b024aa566cde7a38aa7a5f08f4912b32a037c5dc/multidict-6.1.0-cp312-cp312-musllinux_1_2_x86_64.whl", hash = "sha256:3ec660d19bbc671e3a6443325f07263be452c453ac9e512f5eb935e7d4ac28b3", size = 125360 },
    { url = "https://files.pythonhosted.org/packages/be/05/5d334c1f2462d43fec2363cd00b1c44c93a78c3925d952e9a71caf662e96/multidict-6.1.0-cp312-cp312-win32.whl", hash = "sha256:58130ecf8f7b8112cdb841486404f1282b9c86ccb30d3519faf301b2e5659133", size = 26382 },
    { url = "https://files.pythonhosted.org/packages/a3/bf/f332a13486b1ed0496d624bcc7e8357bb8053823e8cd4b9a18edc1d97e73/multidict-6.1.0-cp312-cp312-win_amd64.whl", hash = "sha256:188215fc0aafb8e03341995e7c4797860181562380f81ed0a87ff455b70bf1f1", size = 28529 },
    { url = "https://files.pythonhosted.org/packages/22/67/1c7c0f39fe069aa4e5d794f323be24bf4d33d62d2a348acdb7991f8f30db/multidict-6.1.0-cp313-cp313-macosx_10_13_universal2.whl", hash = "sha256:d569388c381b24671589335a3be6e1d45546c2988c2ebe30fdcada8457a31008", size = 48771 },
    { url = "https://files.pythonhosted.org/packages/3c/25/c186ee7b212bdf0df2519eacfb1981a017bda34392c67542c274651daf23/multidict-6.1.0-cp313-cp313-macosx_10_13_x86_64.whl", hash = "sha256:052e10d2d37810b99cc170b785945421141bf7bb7d2f8799d431e7db229c385f", size = 29533 },
    { url = "https://files.pythonhosted.org/packages/67/5e/04575fd837e0958e324ca035b339cea174554f6f641d3fb2b4f2e7ff44a2/multidict-6.1.0-cp313-cp313-macosx_11_0_arm64.whl", hash = "sha256:f90c822a402cb865e396a504f9fc8173ef34212a342d92e362ca498cad308e28", size = 29595 },
    { url = "https://files.pythonhosted.org/packages/d3/b2/e56388f86663810c07cfe4a3c3d87227f3811eeb2d08450b9e5d19d78876/multidict-6.1.0-cp313-cp313-manylinux_2_17_aarch64.manylinux2014_aarch64.whl", hash = "sha256:b225d95519a5bf73860323e633a664b0d85ad3d5bede6d30d95b35d4dfe8805b", size = 130094 },
    { url = "https://files.pythonhosted.org/packages/6c/ee/30ae9b4186a644d284543d55d491fbd4239b015d36b23fea43b4c94f7052/multidict-6.1.0-cp313-cp313-manylinux_2_17_ppc64le.manylinux2014_ppc64le.whl", hash = "sha256:23bfd518810af7de1116313ebd9092cb9aa629beb12f6ed631ad53356ed6b86c", size = 134876 },
    { url = "https://files.pythonhosted.org/packages/84/c7/70461c13ba8ce3c779503c70ec9d0345ae84de04521c1f45a04d5f48943d/multidict-6.1.0-cp313-cp313-manylinux_2_17_s390x.manylinux2014_s390x.whl", hash = "sha256:5c09fcfdccdd0b57867577b719c69e347a436b86cd83747f179dbf0cc0d4c1f3", size = 133500 },
    { url = "https://files.pythonhosted.org/packages/4a/9f/002af221253f10f99959561123fae676148dd730e2daa2cd053846a58507/multidict-6.1.0-cp313-cp313-manylinux_2_17_x86_64.manylinux2014_x86_64.whl", hash = "sha256:bf6bea52ec97e95560af5ae576bdac3aa3aae0b6758c6efa115236d9e07dae44", size = 131099 },
    { url = "https://files.pythonhosted.org/packages/82/42/d1c7a7301d52af79d88548a97e297f9d99c961ad76bbe6f67442bb77f097/multidict-6.1.0-cp313-cp313-manylinux_2_5_i686.manylinux1_i686.manylinux_2_17_i686.manylinux2014_i686.whl", hash = "sha256:57feec87371dbb3520da6192213c7d6fc892d5589a93db548331954de8248fd2", size = 120403 },
    { url = "https://files.pythonhosted.org/packages/68/f3/471985c2c7ac707547553e8f37cff5158030d36bdec4414cb825fbaa5327/multidict-6.1.0-cp313-cp313-musllinux_1_2_aarch64.whl", hash = "sha256:0c3f390dc53279cbc8ba976e5f8035eab997829066756d811616b652b00a23a3", size = 125348 },
    { url = "https://files.pythonhosted.org/packages/67/2c/e6df05c77e0e433c214ec1d21ddd203d9a4770a1f2866a8ca40a545869a0/multidict-6.1.0-cp313-cp313-musllinux_1_2_i686.whl", hash = "sha256:59bfeae4b25ec05b34f1956eaa1cb38032282cd4dfabc5056d0a1ec4d696d3aa", size = 119673 },
    { url = "https://files.pythonhosted.org/packages/c5/cd/bc8608fff06239c9fb333f9db7743a1b2eafe98c2666c9a196e867a3a0a4/multidict-6.1.0-cp313-cp313-musllinux_1_2_ppc64le.whl", hash = "sha256:b2f59caeaf7632cc633b5cf6fc449372b83bbdf0da4ae04d5be36118e46cc0aa", size = 129927 },
    { url = "https://files.pythonhosted.org/packages/44/8e/281b69b7bc84fc963a44dc6e0bbcc7150e517b91df368a27834299a526ac/multidict-6.1.0-cp313-cp313-musllinux_1_2_s390x.whl", hash = "sha256:37bb93b2178e02b7b618893990941900fd25b6b9ac0fa49931a40aecdf083fe4", size = 128711 },
    { url = "https://files.pythonhosted.org/packages/12/a4/63e7cd38ed29dd9f1881d5119f272c898ca92536cdb53ffe0843197f6c85/multidict-6.1.0-cp313-cp313-musllinux_1_2_x86_64.whl", hash = "sha256:4e9f48f58c2c523d5a06faea47866cd35b32655c46b443f163d08c6d0ddb17d6", size = 125519 },
    { url = "https://files.pythonhosted.org/packages/38/e0/4f5855037a72cd8a7a2f60a3952d9aa45feedb37ae7831642102604e8a37/multidict-6.1.0-cp313-cp313-win32.whl", hash = "sha256:3a37ffb35399029b45c6cc33640a92bef403c9fd388acce75cdc88f58bd19a81", size = 26426 },
    { url = "https://files.pythonhosted.org/packages/7e/a5/17ee3a4db1e310b7405f5d25834460073a8ccd86198ce044dfaf69eac073/multidict-6.1.0-cp313-cp313-win_amd64.whl", hash = "sha256:e9aa71e15d9d9beaad2c6b9319edcdc0a49a43ef5c0a4c8265ca9ee7d6c67774", size = 28531 },
    { url = "https://files.pythonhosted.org/packages/99/b7/b9e70fde2c0f0c9af4cc5277782a89b66d35948ea3369ec9f598358c3ac5/multidict-6.1.0-py3-none-any.whl", hash = "sha256:48e171e52d1c4d33888e529b999e5900356b9ae588c2f09a52dcefb158b27506", size = 10051 },
]

[[package]]
name = "mypy"
version = "1.15.0"
source = { registry = "https://pypi.org/simple" }
dependencies = [
    { name = "mypy-extensions" },
    { name = "typing-extensions" },
]
sdist = { url = "https://files.pythonhosted.org/packages/ce/43/d5e49a86afa64bd3839ea0d5b9c7103487007d728e1293f52525d6d5486a/mypy-1.15.0.tar.gz", hash = "sha256:404534629d51d3efea5c800ee7c42b72a6554d6c400e6a79eafe15d11341fd43", size = 3239717 }
wheels = [
    { url = "https://files.pythonhosted.org/packages/03/bc/f6339726c627bd7ca1ce0fa56c9ae2d0144604a319e0e339bdadafbbb599/mypy-1.15.0-cp311-cp311-macosx_10_9_x86_64.whl", hash = "sha256:2922d42e16d6de288022e5ca321cd0618b238cfc5570e0263e5ba0a77dbef56f", size = 10662338 },
    { url = "https://files.pythonhosted.org/packages/e2/90/8dcf506ca1a09b0d17555cc00cd69aee402c203911410136cd716559efe7/mypy-1.15.0-cp311-cp311-macosx_11_0_arm64.whl", hash = "sha256:2ee2d57e01a7c35de00f4634ba1bbf015185b219e4dc5909e281016df43f5ee5", size = 9787540 },
    { url = "https://files.pythonhosted.org/packages/05/05/a10f9479681e5da09ef2f9426f650d7b550d4bafbef683b69aad1ba87457/mypy-1.15.0-cp311-cp311-manylinux_2_17_aarch64.manylinux2014_aarch64.manylinux_2_28_aarch64.whl", hash = "sha256:973500e0774b85d9689715feeffcc980193086551110fd678ebe1f4342fb7c5e", size = 11538051 },
    { url = "https://files.pythonhosted.org/packages/e9/9a/1f7d18b30edd57441a6411fcbc0c6869448d1a4bacbaee60656ac0fc29c8/mypy-1.15.0-cp311-cp311-manylinux_2_17_x86_64.manylinux2014_x86_64.manylinux_2_28_x86_64.whl", hash = "sha256:5a95fb17c13e29d2d5195869262f8125dfdb5c134dc8d9a9d0aecf7525b10c2c", size = 12286751 },
    { url = "https://files.pythonhosted.org/packages/72/af/19ff499b6f1dafcaf56f9881f7a965ac2f474f69f6f618b5175b044299f5/mypy-1.15.0-cp311-cp311-musllinux_1_2_x86_64.whl", hash = "sha256:1905f494bfd7d85a23a88c5d97840888a7bd516545fc5aaedff0267e0bb54e2f", size = 12421783 },
    { url = "https://files.pythonhosted.org/packages/96/39/11b57431a1f686c1aed54bf794870efe0f6aeca11aca281a0bd87a5ad42c/mypy-1.15.0-cp311-cp311-win_amd64.whl", hash = "sha256:c9817fa23833ff189db061e6d2eff49b2f3b6ed9856b4a0a73046e41932d744f", size = 9265618 },
    { url = "https://files.pythonhosted.org/packages/98/3a/03c74331c5eb8bd025734e04c9840532226775c47a2c39b56a0c8d4f128d/mypy-1.15.0-cp312-cp312-macosx_10_13_x86_64.whl", hash = "sha256:aea39e0583d05124836ea645f412e88a5c7d0fd77a6d694b60d9b6b2d9f184fd", size = 10793981 },
    { url = "https://files.pythonhosted.org/packages/f0/1a/41759b18f2cfd568848a37c89030aeb03534411eef981df621d8fad08a1d/mypy-1.15.0-cp312-cp312-macosx_11_0_arm64.whl", hash = "sha256:2f2147ab812b75e5b5499b01ade1f4a81489a147c01585cda36019102538615f", size = 9749175 },
    { url = "https://files.pythonhosted.org/packages/12/7e/873481abf1ef112c582db832740f4c11b2bfa510e829d6da29b0ab8c3f9c/mypy-1.15.0-cp312-cp312-manylinux_2_17_aarch64.manylinux2014_aarch64.manylinux_2_28_aarch64.whl", hash = "sha256:ce436f4c6d218a070048ed6a44c0bbb10cd2cc5e272b29e7845f6a2f57ee4464", size = 11455675 },
    { url = "https://files.pythonhosted.org/packages/b3/d0/92ae4cde706923a2d3f2d6c39629134063ff64b9dedca9c1388363da072d/mypy-1.15.0-cp312-cp312-manylinux_2_17_x86_64.manylinux2014_x86_64.manylinux_2_28_x86_64.whl", hash = "sha256:8023ff13985661b50a5928fc7a5ca15f3d1affb41e5f0a9952cb68ef090b31ee", size = 12410020 },
    { url = "https://files.pythonhosted.org/packages/46/8b/df49974b337cce35f828ba6fda228152d6db45fed4c86ba56ffe442434fd/mypy-1.15.0-cp312-cp312-musllinux_1_2_x86_64.whl", hash = "sha256:1124a18bc11a6a62887e3e137f37f53fbae476dc36c185d549d4f837a2a6a14e", size = 12498582 },
    { url = "https://files.pythonhosted.org/packages/13/50/da5203fcf6c53044a0b699939f31075c45ae8a4cadf538a9069b165c1050/mypy-1.15.0-cp312-cp312-win_amd64.whl", hash = "sha256:171a9ca9a40cd1843abeca0e405bc1940cd9b305eaeea2dda769ba096932bb22", size = 9366614 },
    { url = "https://files.pythonhosted.org/packages/6a/9b/fd2e05d6ffff24d912f150b87db9e364fa8282045c875654ce7e32fffa66/mypy-1.15.0-cp313-cp313-macosx_10_13_x86_64.whl", hash = "sha256:93faf3fdb04768d44bf28693293f3904bbb555d076b781ad2530214ee53e3445", size = 10788592 },
    { url = "https://files.pythonhosted.org/packages/74/37/b246d711c28a03ead1fd906bbc7106659aed7c089d55fe40dd58db812628/mypy-1.15.0-cp313-cp313-macosx_11_0_arm64.whl", hash = "sha256:811aeccadfb730024c5d3e326b2fbe9249bb7413553f15499a4050f7c30e801d", size = 9753611 },
    { url = "https://files.pythonhosted.org/packages/a6/ac/395808a92e10cfdac8003c3de9a2ab6dc7cde6c0d2a4df3df1b815ffd067/mypy-1.15.0-cp313-cp313-manylinux_2_17_aarch64.manylinux2014_aarch64.manylinux_2_28_aarch64.whl", hash = "sha256:98b7b9b9aedb65fe628c62a6dc57f6d5088ef2dfca37903a7d9ee374d03acca5", size = 11438443 },
    { url = "https://files.pythonhosted.org/packages/d2/8b/801aa06445d2de3895f59e476f38f3f8d610ef5d6908245f07d002676cbf/mypy-1.15.0-cp313-cp313-manylinux_2_17_x86_64.manylinux2014_x86_64.manylinux_2_28_x86_64.whl", hash = "sha256:c43a7682e24b4f576d93072216bf56eeff70d9140241f9edec0c104d0c515036", size = 12402541 },
    { url = "https://files.pythonhosted.org/packages/c7/67/5a4268782eb77344cc613a4cf23540928e41f018a9a1ec4c6882baf20ab8/mypy-1.15.0-cp313-cp313-musllinux_1_2_x86_64.whl", hash = "sha256:baefc32840a9f00babd83251560e0ae1573e2f9d1b067719479bfb0e987c6357", size = 12494348 },
    { url = "https://files.pythonhosted.org/packages/83/3e/57bb447f7bbbfaabf1712d96f9df142624a386d98fb026a761532526057e/mypy-1.15.0-cp313-cp313-win_amd64.whl", hash = "sha256:b9378e2c00146c44793c98b8d5a61039a048e31f429fb0eb546d93f4b000bedf", size = 9373648 },
    { url = "https://files.pythonhosted.org/packages/09/4e/a7d65c7322c510de2c409ff3828b03354a7c43f5a8ed458a7a131b41c7b9/mypy-1.15.0-py3-none-any.whl", hash = "sha256:5469affef548bd1895d86d3bf10ce2b44e33d86923c29e4d675b3e323437ea3e", size = 2221777 },
]

[[package]]
name = "mypy-extensions"
version = "1.0.0"
source = { registry = "https://pypi.org/simple" }
sdist = { url = "https://files.pythonhosted.org/packages/98/a4/1ab47638b92648243faf97a5aeb6ea83059cc3624972ab6b8d2316078d3f/mypy_extensions-1.0.0.tar.gz", hash = "sha256:75dbf8955dc00442a438fc4d0666508a9a97b6bd41aa2f0ffe9d2f2725af0782", size = 4433 }
wheels = [
    { url = "https://files.pythonhosted.org/packages/2a/e2/5d3f6ada4297caebe1a2add3b126fe800c96f56dbe5d1988a2cbe0b267aa/mypy_extensions-1.0.0-py3-none-any.whl", hash = "sha256:4392f6c0eb8a5668a69e23d168ffa70f0be9ccfd32b5cc2d26a34ae5b844552d", size = 4695 },
]

[[package]]
name = "networkx"
version = "3.4.2"
source = { registry = "https://pypi.org/simple" }
sdist = { url = "https://files.pythonhosted.org/packages/fd/1d/06475e1cd5264c0b870ea2cc6fdb3e37177c1e565c43f56ff17a10e3937f/networkx-3.4.2.tar.gz", hash = "sha256:307c3669428c5362aab27c8a1260aa8f47c4e91d3891f48be0141738d8d053e1", size = 2151368 }
wheels = [
    { url = "https://files.pythonhosted.org/packages/b9/54/dd730b32ea14ea797530a4479b2ed46a6fb250f682a9cfb997e968bf0261/networkx-3.4.2-py3-none-any.whl", hash = "sha256:df5d4365b724cf81b8c6a7312509d0c22386097011ad1abe274afd5e9d3bbc5f", size = 1723263 },
]

[package.optional-dependencies]
default = [
    { name = "matplotlib" },
    { name = "numpy" },
    { name = "pandas" },
    { name = "scipy" },
]

[[package]]
name = "nodeenv"
version = "1.9.1"
source = { registry = "https://pypi.org/simple" }
sdist = { url = "https://files.pythonhosted.org/packages/43/16/fc88b08840de0e0a72a2f9d8c6bae36be573e475a6326ae854bcc549fc45/nodeenv-1.9.1.tar.gz", hash = "sha256:6ec12890a2dab7946721edbfbcd91f3319c6ccc9aec47be7c7e6b7011ee6645f", size = 47437 }
wheels = [
    { url = "https://files.pythonhosted.org/packages/d2/1d/1b658dbd2b9fa9c4c9f32accbfc0205d532c8c6194dc0f2a4c0428e7128a/nodeenv-1.9.1-py2.py3-none-any.whl", hash = "sha256:ba11c9782d29c27c70ffbdda2d7415098754709be8a7056d79a737cd901155c9", size = 22314 },
]

[[package]]
name = "numpy"
version = "2.2.3"
source = { registry = "https://pypi.org/simple" }
sdist = { url = "https://files.pythonhosted.org/packages/fb/90/8956572f5c4ae52201fdec7ba2044b2c882832dcec7d5d0922c9e9acf2de/numpy-2.2.3.tar.gz", hash = "sha256:dbdc15f0c81611925f382dfa97b3bd0bc2c1ce19d4fe50482cb0ddc12ba30020", size = 20262700 }
wheels = [
    { url = "https://files.pythonhosted.org/packages/96/86/453aa3949eab6ff54e2405f9cb0c01f756f031c3dc2a6d60a1d40cba5488/numpy-2.2.3-cp311-cp311-macosx_10_9_x86_64.whl", hash = "sha256:16372619ee728ed67a2a606a614f56d3eabc5b86f8b615c79d01957062826ca8", size = 21237256 },
    { url = "https://files.pythonhosted.org/packages/20/c3/93ecceadf3e155d6a9e4464dd2392d8d80cf436084c714dc8535121c83e8/numpy-2.2.3-cp311-cp311-macosx_11_0_arm64.whl", hash = "sha256:5521a06a3148686d9269c53b09f7d399a5725c47bbb5b35747e1cb76326b714b", size = 14408049 },
    { url = "https://files.pythonhosted.org/packages/8d/29/076999b69bd9264b8df5e56f2be18da2de6b2a2d0e10737e5307592e01de/numpy-2.2.3-cp311-cp311-macosx_14_0_arm64.whl", hash = "sha256:7c8dde0ca2f77828815fd1aedfdf52e59071a5bae30dac3b4da2a335c672149a", size = 5408655 },
    { url = "https://files.pythonhosted.org/packages/e2/a7/b14f0a73eb0fe77cb9bd5b44534c183b23d4229c099e339c522724b02678/numpy-2.2.3-cp311-cp311-macosx_14_0_x86_64.whl", hash = "sha256:77974aba6c1bc26e3c205c2214f0d5b4305bdc719268b93e768ddb17e3fdd636", size = 6949996 },
    { url = "https://files.pythonhosted.org/packages/72/2f/8063da0616bb0f414b66dccead503bd96e33e43685c820e78a61a214c098/numpy-2.2.3-cp311-cp311-manylinux_2_17_aarch64.manylinux2014_aarch64.whl", hash = "sha256:d42f9c36d06440e34226e8bd65ff065ca0963aeecada587b937011efa02cdc9d", size = 14355789 },
    { url = "https://files.pythonhosted.org/packages/e6/d7/3cd47b00b8ea95ab358c376cf5602ad21871410950bc754cf3284771f8b6/numpy-2.2.3-cp311-cp311-manylinux_2_17_x86_64.manylinux2014_x86_64.whl", hash = "sha256:f2712c5179f40af9ddc8f6727f2bd910ea0eb50206daea75f58ddd9fa3f715bb", size = 16411356 },
    { url = "https://files.pythonhosted.org/packages/27/c0/a2379e202acbb70b85b41483a422c1e697ff7eee74db642ca478de4ba89f/numpy-2.2.3-cp311-cp311-musllinux_1_2_aarch64.whl", hash = "sha256:c8b0451d2ec95010d1db8ca733afc41f659f425b7f608af569711097fd6014e2", size = 15576770 },
    { url = "https://files.pythonhosted.org/packages/bc/63/a13ee650f27b7999e5b9e1964ae942af50bb25606d088df4229283eda779/numpy-2.2.3-cp311-cp311-musllinux_1_2_x86_64.whl", hash = "sha256:d9b4a8148c57ecac25a16b0e11798cbe88edf5237b0df99973687dd866f05e1b", size = 18200483 },
    { url = "https://files.pythonhosted.org/packages/4c/87/e71f89935e09e8161ac9c590c82f66d2321eb163893a94af749dfa8a3cf8/numpy-2.2.3-cp311-cp311-win32.whl", hash = "sha256:1f45315b2dc58d8a3e7754fe4e38b6fce132dab284a92851e41b2b344f6441c5", size = 6588415 },
    { url = "https://files.pythonhosted.org/packages/b9/c6/cd4298729826af9979c5f9ab02fcaa344b82621e7c49322cd2d210483d3f/numpy-2.2.3-cp311-cp311-win_amd64.whl", hash = "sha256:9f48ba6f6c13e5e49f3d3efb1b51c8193215c42ac82610a04624906a9270be6f", size = 12929604 },
    { url = "https://files.pythonhosted.org/packages/43/ec/43628dcf98466e087812142eec6d1c1a6c6bdfdad30a0aa07b872dc01f6f/numpy-2.2.3-cp312-cp312-macosx_10_13_x86_64.whl", hash = "sha256:12c045f43b1d2915eca6b880a7f4a256f59d62df4f044788c8ba67709412128d", size = 20929458 },
    { url = "https://files.pythonhosted.org/packages/9b/c0/2f4225073e99a5c12350954949ed19b5d4a738f541d33e6f7439e33e98e4/numpy-2.2.3-cp312-cp312-macosx_11_0_arm64.whl", hash = "sha256:87eed225fd415bbae787f93a457af7f5990b92a334e346f72070bf569b9c9c95", size = 14115299 },
    { url = "https://files.pythonhosted.org/packages/ca/fa/d2c5575d9c734a7376cc1592fae50257ec95d061b27ee3dbdb0b3b551eb2/numpy-2.2.3-cp312-cp312-macosx_14_0_arm64.whl", hash = "sha256:712a64103d97c404e87d4d7c47fb0c7ff9acccc625ca2002848e0d53288b90ea", size = 5145723 },
    { url = "https://files.pythonhosted.org/packages/eb/dc/023dad5b268a7895e58e791f28dc1c60eb7b6c06fcbc2af8538ad069d5f3/numpy-2.2.3-cp312-cp312-macosx_14_0_x86_64.whl", hash = "sha256:a5ae282abe60a2db0fd407072aff4599c279bcd6e9a2475500fc35b00a57c532", size = 6678797 },
    { url = "https://files.pythonhosted.org/packages/3f/19/bcd641ccf19ac25abb6fb1dcd7744840c11f9d62519d7057b6ab2096eb60/numpy-2.2.3-cp312-cp312-manylinux_2_17_aarch64.manylinux2014_aarch64.whl", hash = "sha256:5266de33d4c3420973cf9ae3b98b54a2a6d53a559310e3236c4b2b06b9c07d4e", size = 14067362 },
    { url = "https://files.pythonhosted.org/packages/39/04/78d2e7402fb479d893953fb78fa7045f7deb635ec095b6b4f0260223091a/numpy-2.2.3-cp312-cp312-manylinux_2_17_x86_64.manylinux2014_x86_64.whl", hash = "sha256:3b787adbf04b0db1967798dba8da1af07e387908ed1553a0d6e74c084d1ceafe", size = 16116679 },
    { url = "https://files.pythonhosted.org/packages/d0/a1/e90f7aa66512be3150cb9d27f3d9995db330ad1b2046474a13b7040dfd92/numpy-2.2.3-cp312-cp312-musllinux_1_2_aarch64.whl", hash = "sha256:34c1b7e83f94f3b564b35f480f5652a47007dd91f7c839f404d03279cc8dd021", size = 15264272 },
    { url = "https://files.pythonhosted.org/packages/dc/b6/50bd027cca494de4fa1fc7bf1662983d0ba5f256fa0ece2c376b5eb9b3f0/numpy-2.2.3-cp312-cp312-musllinux_1_2_x86_64.whl", hash = "sha256:4d8335b5f1b6e2bce120d55fb17064b0262ff29b459e8493d1785c18ae2553b8", size = 17880549 },
    { url = "https://files.pythonhosted.org/packages/96/30/f7bf4acb5f8db10a96f73896bdeed7a63373137b131ca18bd3dab889db3b/numpy-2.2.3-cp312-cp312-win32.whl", hash = "sha256:4d9828d25fb246bedd31e04c9e75714a4087211ac348cb39c8c5f99dbb6683fe", size = 6293394 },
    { url = "https://files.pythonhosted.org/packages/42/6e/55580a538116d16ae7c9aa17d4edd56e83f42126cb1dfe7a684da7925d2c/numpy-2.2.3-cp312-cp312-win_amd64.whl", hash = "sha256:83807d445817326b4bcdaaaf8e8e9f1753da04341eceec705c001ff342002e5d", size = 12626357 },
    { url = "https://files.pythonhosted.org/packages/0e/8b/88b98ed534d6a03ba8cddb316950fe80842885709b58501233c29dfa24a9/numpy-2.2.3-cp313-cp313-macosx_10_13_x86_64.whl", hash = "sha256:7bfdb06b395385ea9b91bf55c1adf1b297c9fdb531552845ff1d3ea6e40d5aba", size = 20916001 },
    { url = "https://files.pythonhosted.org/packages/d9/b4/def6ec32c725cc5fbd8bdf8af80f616acf075fe752d8a23e895da8c67b70/numpy-2.2.3-cp313-cp313-macosx_11_0_arm64.whl", hash = "sha256:23c9f4edbf4c065fddb10a4f6e8b6a244342d95966a48820c614891e5059bb50", size = 14130721 },
    { url = "https://files.pythonhosted.org/packages/20/60/70af0acc86495b25b672d403e12cb25448d79a2b9658f4fc45e845c397a8/numpy-2.2.3-cp313-cp313-macosx_14_0_arm64.whl", hash = "sha256:a0c03b6be48aaf92525cccf393265e02773be8fd9551a2f9adbe7db1fa2b60f1", size = 5130999 },
    { url = "https://files.pythonhosted.org/packages/2e/69/d96c006fb73c9a47bcb3611417cf178049aae159afae47c48bd66df9c536/numpy-2.2.3-cp313-cp313-macosx_14_0_x86_64.whl", hash = "sha256:2376e317111daa0a6739e50f7ee2a6353f768489102308b0d98fcf4a04f7f3b5", size = 6665299 },
    { url = "https://files.pythonhosted.org/packages/5a/3f/d8a877b6e48103733ac224ffa26b30887dc9944ff95dffdfa6c4ce3d7df3/numpy-2.2.3-cp313-cp313-manylinux_2_17_aarch64.manylinux2014_aarch64.whl", hash = "sha256:8fb62fe3d206d72fe1cfe31c4a1106ad2b136fcc1606093aeab314f02930fdf2", size = 14064096 },
    { url = "https://files.pythonhosted.org/packages/e4/43/619c2c7a0665aafc80efca465ddb1f260287266bdbdce517396f2f145d49/numpy-2.2.3-cp313-cp313-manylinux_2_17_x86_64.manylinux2014_x86_64.whl", hash = "sha256:52659ad2534427dffcc36aac76bebdd02b67e3b7a619ac67543bc9bfe6b7cdb1", size = 16114758 },
    { url = "https://files.pythonhosted.org/packages/d9/79/ee4fe4f60967ccd3897aa71ae14cdee9e3c097e3256975cc9575d393cb42/numpy-2.2.3-cp313-cp313-musllinux_1_2_aarch64.whl", hash = "sha256:1b416af7d0ed3271cad0f0a0d0bee0911ed7eba23e66f8424d9f3dfcdcae1304", size = 15259880 },
    { url = "https://files.pythonhosted.org/packages/fb/c8/8b55cf05db6d85b7a7d414b3d1bd5a740706df00bfa0824a08bf041e52ee/numpy-2.2.3-cp313-cp313-musllinux_1_2_x86_64.whl", hash = "sha256:1402da8e0f435991983d0a9708b779f95a8c98c6b18a171b9f1be09005e64d9d", size = 17876721 },
    { url = "https://files.pythonhosted.org/packages/21/d6/b4c2f0564b7dcc413117b0ffbb818d837e4b29996b9234e38b2025ed24e7/numpy-2.2.3-cp313-cp313-win32.whl", hash = "sha256:136553f123ee2951bfcfbc264acd34a2fc2f29d7cdf610ce7daf672b6fbaa693", size = 6290195 },
    { url = "https://files.pythonhosted.org/packages/97/e7/7d55a86719d0de7a6a597949f3febefb1009435b79ba510ff32f05a8c1d7/numpy-2.2.3-cp313-cp313-win_amd64.whl", hash = "sha256:5b732c8beef1d7bc2d9e476dbba20aaff6167bf205ad9aa8d30913859e82884b", size = 12619013 },
    { url = "https://files.pythonhosted.org/packages/a6/1f/0b863d5528b9048fd486a56e0b97c18bf705e88736c8cea7239012119a54/numpy-2.2.3-cp313-cp313t-macosx_10_13_x86_64.whl", hash = "sha256:435e7a933b9fda8126130b046975a968cc2d833b505475e588339e09f7672890", size = 20944621 },
    { url = "https://files.pythonhosted.org/packages/aa/99/b478c384f7a0a2e0736177aafc97dc9152fc036a3fdb13f5a3ab225f1494/numpy-2.2.3-cp313-cp313t-macosx_11_0_arm64.whl", hash = "sha256:7678556eeb0152cbd1522b684dcd215250885993dd00adb93679ec3c0e6e091c", size = 14142502 },
    { url = "https://files.pythonhosted.org/packages/fb/61/2d9a694a0f9cd0a839501d362de2a18de75e3004576a3008e56bdd60fcdb/numpy-2.2.3-cp313-cp313t-macosx_14_0_arm64.whl", hash = "sha256:2e8da03bd561504d9b20e7a12340870dfc206c64ea59b4cfee9fceb95070ee94", size = 5176293 },
    { url = "https://files.pythonhosted.org/packages/33/35/51e94011b23e753fa33f891f601e5c1c9a3d515448659b06df9d40c0aa6e/numpy-2.2.3-cp313-cp313t-macosx_14_0_x86_64.whl", hash = "sha256:c9aa4496fd0e17e3843399f533d62857cef5900facf93e735ef65aa4bbc90ef0", size = 6691874 },
    { url = "https://files.pythonhosted.org/packages/ff/cf/06e37619aad98a9d03bd8d65b8e3041c3a639be0f5f6b0a0e2da544538d4/numpy-2.2.3-cp313-cp313t-manylinux_2_17_aarch64.manylinux2014_aarch64.whl", hash = "sha256:f4ca91d61a4bf61b0f2228f24bbfa6a9facd5f8af03759fe2a655c50ae2c6610", size = 14036826 },
    { url = "https://files.pythonhosted.org/packages/0c/93/5d7d19955abd4d6099ef4a8ee006f9ce258166c38af259f9e5558a172e3e/numpy-2.2.3-cp313-cp313t-manylinux_2_17_x86_64.manylinux2014_x86_64.whl", hash = "sha256:deaa09cd492e24fd9b15296844c0ad1b3c976da7907e1c1ed3a0ad21dded6f76", size = 16096567 },
    { url = "https://files.pythonhosted.org/packages/af/53/d1c599acf7732d81f46a93621dab6aa8daad914b502a7a115b3f17288ab2/numpy-2.2.3-cp313-cp313t-musllinux_1_2_aarch64.whl", hash = "sha256:246535e2f7496b7ac85deffe932896a3577be7af8fb7eebe7146444680297e9a", size = 15242514 },
    { url = "https://files.pythonhosted.org/packages/53/43/c0f5411c7b3ea90adf341d05ace762dad8cb9819ef26093e27b15dd121ac/numpy-2.2.3-cp313-cp313t-musllinux_1_2_x86_64.whl", hash = "sha256:daf43a3d1ea699402c5a850e5313680ac355b4adc9770cd5cfc2940e7861f1bf", size = 17872920 },
    { url = "https://files.pythonhosted.org/packages/5b/57/6dbdd45ab277aff62021cafa1e15f9644a52f5b5fc840bc7591b4079fb58/numpy-2.2.3-cp313-cp313t-win32.whl", hash = "sha256:cf802eef1f0134afb81fef94020351be4fe1d6681aadf9c5e862af6602af64ef", size = 6346584 },
    { url = "https://files.pythonhosted.org/packages/97/9b/484f7d04b537d0a1202a5ba81c6f53f1846ae6c63c2127f8df869ed31342/numpy-2.2.3-cp313-cp313t-win_amd64.whl", hash = "sha256:aee2512827ceb6d7f517c8b85aa5d3923afe8fc7a57d028cffcd522f1c6fd082", size = 12706784 },
]

[[package]]
name = "nvidia-cublas-cu12"
version = "12.4.5.8"
source = { registry = "https://pypi.org/simple" }
wheels = [
    { url = "https://files.pythonhosted.org/packages/ae/71/1c91302526c45ab494c23f61c7a84aa568b8c1f9d196efa5993957faf906/nvidia_cublas_cu12-12.4.5.8-py3-none-manylinux2014_x86_64.whl", hash = "sha256:2fc8da60df463fdefa81e323eef2e36489e1c94335b5358bcb38360adf75ac9b", size = 363438805 },
]

[[package]]
name = "nvidia-cuda-cupti-cu12"
version = "12.4.127"
source = { registry = "https://pypi.org/simple" }
wheels = [
    { url = "https://files.pythonhosted.org/packages/67/42/f4f60238e8194a3106d06a058d494b18e006c10bb2b915655bd9f6ea4cb1/nvidia_cuda_cupti_cu12-12.4.127-py3-none-manylinux2014_x86_64.whl", hash = "sha256:9dec60f5ac126f7bb551c055072b69d85392b13311fcc1bcda2202d172df30fb", size = 13813957 },
]

[[package]]
name = "nvidia-cuda-nvrtc-cu12"
version = "12.4.127"
source = { registry = "https://pypi.org/simple" }
wheels = [
    { url = "https://files.pythonhosted.org/packages/2c/14/91ae57cd4db3f9ef7aa99f4019cfa8d54cb4caa7e00975df6467e9725a9f/nvidia_cuda_nvrtc_cu12-12.4.127-py3-none-manylinux2014_x86_64.whl", hash = "sha256:a178759ebb095827bd30ef56598ec182b85547f1508941a3d560eb7ea1fbf338", size = 24640306 },
]

[[package]]
name = "nvidia-cuda-runtime-cu12"
version = "12.4.127"
source = { registry = "https://pypi.org/simple" }
wheels = [
    { url = "https://files.pythonhosted.org/packages/ea/27/1795d86fe88ef397885f2e580ac37628ed058a92ed2c39dc8eac3adf0619/nvidia_cuda_runtime_cu12-12.4.127-py3-none-manylinux2014_x86_64.whl", hash = "sha256:64403288fa2136ee8e467cdc9c9427e0434110899d07c779f25b5c068934faa5", size = 883737 },
]

[[package]]
name = "nvidia-cudnn-cu12"
version = "9.1.0.70"
source = { registry = "https://pypi.org/simple" }
dependencies = [
    { name = "nvidia-cublas-cu12" },
]
wheels = [
    { url = "https://files.pythonhosted.org/packages/9f/fd/713452cd72343f682b1c7b9321e23829f00b842ceaedcda96e742ea0b0b3/nvidia_cudnn_cu12-9.1.0.70-py3-none-manylinux2014_x86_64.whl", hash = "sha256:165764f44ef8c61fcdfdfdbe769d687e06374059fbb388b6c89ecb0e28793a6f", size = 664752741 },
]

[[package]]
name = "nvidia-cufft-cu12"
version = "11.2.1.3"
source = { registry = "https://pypi.org/simple" }
dependencies = [
    { name = "nvidia-nvjitlink-cu12" },
]
wheels = [
    { url = "https://files.pythonhosted.org/packages/27/94/3266821f65b92b3138631e9c8e7fe1fb513804ac934485a8d05776e1dd43/nvidia_cufft_cu12-11.2.1.3-py3-none-manylinux2014_x86_64.whl", hash = "sha256:f083fc24912aa410be21fa16d157fed2055dab1cc4b6934a0e03cba69eb242b9", size = 211459117 },
]

[[package]]
name = "nvidia-curand-cu12"
version = "10.3.5.147"
source = { registry = "https://pypi.org/simple" }
wheels = [
    { url = "https://files.pythonhosted.org/packages/8a/6d/44ad094874c6f1b9c654f8ed939590bdc408349f137f9b98a3a23ccec411/nvidia_curand_cu12-10.3.5.147-py3-none-manylinux2014_x86_64.whl", hash = "sha256:a88f583d4e0bb643c49743469964103aa59f7f708d862c3ddb0fc07f851e3b8b", size = 56305206 },
]

[[package]]
name = "nvidia-cusolver-cu12"
version = "11.6.1.9"
source = { registry = "https://pypi.org/simple" }
dependencies = [
    { name = "nvidia-cublas-cu12" },
    { name = "nvidia-cusparse-cu12" },
    { name = "nvidia-nvjitlink-cu12" },
]
wheels = [
    { url = "https://files.pythonhosted.org/packages/3a/e1/5b9089a4b2a4790dfdea8b3a006052cfecff58139d5a4e34cb1a51df8d6f/nvidia_cusolver_cu12-11.6.1.9-py3-none-manylinux2014_x86_64.whl", hash = "sha256:19e33fa442bcfd085b3086c4ebf7e8debc07cfe01e11513cc6d332fd918ac260", size = 127936057 },
]

[[package]]
name = "nvidia-cusparse-cu12"
version = "12.3.1.170"
source = { registry = "https://pypi.org/simple" }
dependencies = [
    { name = "nvidia-nvjitlink-cu12" },
]
wheels = [
    { url = "https://files.pythonhosted.org/packages/db/f7/97a9ea26ed4bbbfc2d470994b8b4f338ef663be97b8f677519ac195e113d/nvidia_cusparse_cu12-12.3.1.170-py3-none-manylinux2014_x86_64.whl", hash = "sha256:ea4f11a2904e2a8dc4b1833cc1b5181cde564edd0d5cd33e3c168eff2d1863f1", size = 207454763 },
]

[[package]]
name = "nvidia-cusparselt-cu12"
version = "0.6.2"
source = { registry = "https://pypi.org/simple" }
wheels = [
    { url = "https://files.pythonhosted.org/packages/78/a8/bcbb63b53a4b1234feeafb65544ee55495e1bb37ec31b999b963cbccfd1d/nvidia_cusparselt_cu12-0.6.2-py3-none-manylinux2014_x86_64.whl", hash = "sha256:df2c24502fd76ebafe7457dbc4716b2fec071aabaed4fb7691a201cde03704d9", size = 150057751 },
]

[[package]]
name = "nvidia-nccl-cu12"
version = "2.21.5"
source = { registry = "https://pypi.org/simple" }
wheels = [
    { url = "https://files.pythonhosted.org/packages/df/99/12cd266d6233f47d00daf3a72739872bdc10267d0383508b0b9c84a18bb6/nvidia_nccl_cu12-2.21.5-py3-none-manylinux2014_x86_64.whl", hash = "sha256:8579076d30a8c24988834445f8d633c697d42397e92ffc3f63fa26766d25e0a0", size = 188654414 },
]

[[package]]
name = "nvidia-nvjitlink-cu12"
version = "12.4.127"
source = { registry = "https://pypi.org/simple" }
wheels = [
    { url = "https://files.pythonhosted.org/packages/ff/ff/847841bacfbefc97a00036e0fce5a0f086b640756dc38caea5e1bb002655/nvidia_nvjitlink_cu12-12.4.127-py3-none-manylinux2014_x86_64.whl", hash = "sha256:06b3b9b25bf3f8af351d664978ca26a16d2c5127dbd53c0497e28d1fb9611d57", size = 21066810 },
]

[[package]]
name = "nvidia-nvtx-cu12"
version = "12.4.127"
source = { registry = "https://pypi.org/simple" }
wheels = [
    { url = "https://files.pythonhosted.org/packages/87/20/199b8713428322a2f22b722c62b8cc278cc53dffa9705d744484b5035ee9/nvidia_nvtx_cu12-12.4.127-py3-none-manylinux2014_x86_64.whl", hash = "sha256:781e950d9b9f60d8241ccea575b32f5105a5baf4c2351cab5256a24869f12a1a", size = 99144 },
]

[[package]]
name = "openai"
version = "1.62.0"
source = { registry = "https://pypi.org/simple" }
dependencies = [
    { name = "anyio" },
    { name = "distro" },
    { name = "httpx" },
    { name = "jiter" },
    { name = "pydantic" },
    { name = "sniffio" },
    { name = "tqdm" },
    { name = "typing-extensions" },
]
sdist = { url = "https://files.pythonhosted.org/packages/57/82/163797f1ebfc7effd23e942fd4e52e023e8f9e0d6895e838c62c7737311d/openai-1.62.0.tar.gz", hash = "sha256:ef3f6864ae2f75fa6296bc9811acf684b95557fcb611fe95734215a8b9150b43", size = 352798 }
wheels = [
    { url = "https://files.pythonhosted.org/packages/30/0f/c8f8d3b0c313d9ee0539941eb38fd549ba3b776f0daf19a3fb6e4aeac247/openai-1.62.0-py3-none-any.whl", hash = "sha256:dcb7f9fb4fbc3f27e3ffd2d7bf045be9211510d7fafefcef7ad2302cb27484e0", size = 464814 },
]

[[package]]
name = "packaging"
version = "24.2"
source = { registry = "https://pypi.org/simple" }
sdist = { url = "https://files.pythonhosted.org/packages/d0/63/68dbb6eb2de9cb10ee4c9c14a0148804425e13c4fb20d61cce69f53106da/packaging-24.2.tar.gz", hash = "sha256:c228a6dc5e932d346bc5739379109d49e8853dd8223571c7c5b55260edc0b97f", size = 163950 }
wheels = [
    { url = "https://files.pythonhosted.org/packages/88/ef/eb23f262cca3c0c4eb7ab1933c3b1f03d021f2c48f54763065b6f0e321be/packaging-24.2-py3-none-any.whl", hash = "sha256:09abb1bccd265c01f4a3aa3f7a7db064b36514d2cba19a2f694fe6150451a759", size = 65451 },
]

[[package]]
name = "pandas"
version = "2.2.3"
source = { registry = "https://pypi.org/simple" }
dependencies = [
    { name = "numpy" },
    { name = "python-dateutil" },
    { name = "pytz" },
    { name = "tzdata" },
]
sdist = { url = "https://files.pythonhosted.org/packages/9c/d6/9f8431bacc2e19dca897724cd097b1bb224a6ad5433784a44b587c7c13af/pandas-2.2.3.tar.gz", hash = "sha256:4f18ba62b61d7e192368b84517265a99b4d7ee8912f8708660fb4a366cc82667", size = 4399213 }
wheels = [
    { url = "https://files.pythonhosted.org/packages/a8/44/d9502bf0ed197ba9bf1103c9867d5904ddcaf869e52329787fc54ed70cc8/pandas-2.2.3-cp311-cp311-macosx_10_9_x86_64.whl", hash = "sha256:66108071e1b935240e74525006034333f98bcdb87ea116de573a6a0dccb6c039", size = 12602222 },
    { url = "https://files.pythonhosted.org/packages/52/11/9eac327a38834f162b8250aab32a6781339c69afe7574368fffe46387edf/pandas-2.2.3-cp311-cp311-macosx_11_0_arm64.whl", hash = "sha256:7c2875855b0ff77b2a64a0365e24455d9990730d6431b9e0ee18ad8acee13dbd", size = 11321274 },
    { url = "https://files.pythonhosted.org/packages/45/fb/c4beeb084718598ba19aa9f5abbc8aed8b42f90930da861fcb1acdb54c3a/pandas-2.2.3-cp311-cp311-manylinux2014_aarch64.manylinux_2_17_aarch64.whl", hash = "sha256:cd8d0c3be0515c12fed0bdbae072551c8b54b7192c7b1fda0ba56059a0179698", size = 15579836 },
    { url = "https://files.pythonhosted.org/packages/cd/5f/4dba1d39bb9c38d574a9a22548c540177f78ea47b32f99c0ff2ec499fac5/pandas-2.2.3-cp311-cp311-manylinux_2_17_x86_64.manylinux2014_x86_64.whl", hash = "sha256:c124333816c3a9b03fbeef3a9f230ba9a737e9e5bb4060aa2107a86cc0a497fc", size = 13058505 },
    { url = "https://files.pythonhosted.org/packages/b9/57/708135b90391995361636634df1f1130d03ba456e95bcf576fada459115a/pandas-2.2.3-cp311-cp311-musllinux_1_2_aarch64.whl", hash = "sha256:63cc132e40a2e084cf01adf0775b15ac515ba905d7dcca47e9a251819c575ef3", size = 16744420 },
    { url = "https://files.pythonhosted.org/packages/86/4a/03ed6b7ee323cf30404265c284cee9c65c56a212e0a08d9ee06984ba2240/pandas-2.2.3-cp311-cp311-musllinux_1_2_x86_64.whl", hash = "sha256:29401dbfa9ad77319367d36940cd8a0b3a11aba16063e39632d98b0e931ddf32", size = 14440457 },
    { url = "https://files.pythonhosted.org/packages/ed/8c/87ddf1fcb55d11f9f847e3c69bb1c6f8e46e2f40ab1a2d2abadb2401b007/pandas-2.2.3-cp311-cp311-win_amd64.whl", hash = "sha256:3fc6873a41186404dad67245896a6e440baacc92f5b716ccd1bc9ed2995ab2c5", size = 11617166 },
    { url = "https://files.pythonhosted.org/packages/17/a3/fb2734118db0af37ea7433f57f722c0a56687e14b14690edff0cdb4b7e58/pandas-2.2.3-cp312-cp312-macosx_10_9_x86_64.whl", hash = "sha256:b1d432e8d08679a40e2a6d8b2f9770a5c21793a6f9f47fdd52c5ce1948a5a8a9", size = 12529893 },
    { url = "https://files.pythonhosted.org/packages/e1/0c/ad295fd74bfac85358fd579e271cded3ac969de81f62dd0142c426b9da91/pandas-2.2.3-cp312-cp312-macosx_11_0_arm64.whl", hash = "sha256:a5a1595fe639f5988ba6a8e5bc9649af3baf26df3998a0abe56c02609392e0a4", size = 11363475 },
    { url = "https://files.pythonhosted.org/packages/c6/2a/4bba3f03f7d07207481fed47f5b35f556c7441acddc368ec43d6643c5777/pandas-2.2.3-cp312-cp312-manylinux2014_aarch64.manylinux_2_17_aarch64.whl", hash = "sha256:5de54125a92bb4d1c051c0659e6fcb75256bf799a732a87184e5ea503965bce3", size = 15188645 },
    { url = "https://files.pythonhosted.org/packages/38/f8/d8fddee9ed0d0c0f4a2132c1dfcf0e3e53265055da8df952a53e7eaf178c/pandas-2.2.3-cp312-cp312-manylinux_2_17_x86_64.manylinux2014_x86_64.whl", hash = "sha256:fffb8ae78d8af97f849404f21411c95062db1496aeb3e56f146f0355c9989319", size = 12739445 },
    { url = "https://files.pythonhosted.org/packages/20/e8/45a05d9c39d2cea61ab175dbe6a2de1d05b679e8de2011da4ee190d7e748/pandas-2.2.3-cp312-cp312-musllinux_1_2_aarch64.whl", hash = "sha256:6dfcb5ee8d4d50c06a51c2fffa6cff6272098ad6540aed1a76d15fb9318194d8", size = 16359235 },
    { url = "https://files.pythonhosted.org/packages/1d/99/617d07a6a5e429ff90c90da64d428516605a1ec7d7bea494235e1c3882de/pandas-2.2.3-cp312-cp312-musllinux_1_2_x86_64.whl", hash = "sha256:062309c1b9ea12a50e8ce661145c6aab431b1e99530d3cd60640e255778bd43a", size = 14056756 },
    { url = "https://files.pythonhosted.org/packages/29/d4/1244ab8edf173a10fd601f7e13b9566c1b525c4f365d6bee918e68381889/pandas-2.2.3-cp312-cp312-win_amd64.whl", hash = "sha256:59ef3764d0fe818125a5097d2ae867ca3fa64df032331b7e0917cf5d7bf66b13", size = 11504248 },
    { url = "https://files.pythonhosted.org/packages/64/22/3b8f4e0ed70644e85cfdcd57454686b9057c6c38d2f74fe4b8bc2527214a/pandas-2.2.3-cp313-cp313-macosx_10_13_x86_64.whl", hash = "sha256:f00d1345d84d8c86a63e476bb4955e46458b304b9575dcf71102b5c705320015", size = 12477643 },
    { url = "https://files.pythonhosted.org/packages/e4/93/b3f5d1838500e22c8d793625da672f3eec046b1a99257666c94446969282/pandas-2.2.3-cp313-cp313-macosx_11_0_arm64.whl", hash = "sha256:3508d914817e153ad359d7e069d752cdd736a247c322d932eb89e6bc84217f28", size = 11281573 },
    { url = "https://files.pythonhosted.org/packages/f5/94/6c79b07f0e5aab1dcfa35a75f4817f5c4f677931d4234afcd75f0e6a66ca/pandas-2.2.3-cp313-cp313-manylinux2014_aarch64.manylinux_2_17_aarch64.whl", hash = "sha256:22a9d949bfc9a502d320aa04e5d02feab689d61da4e7764b62c30b991c42c5f0", size = 15196085 },
    { url = "https://files.pythonhosted.org/packages/e8/31/aa8da88ca0eadbabd0a639788a6da13bb2ff6edbbb9f29aa786450a30a91/pandas-2.2.3-cp313-cp313-manylinux_2_17_x86_64.manylinux2014_x86_64.whl", hash = "sha256:f3a255b2c19987fbbe62a9dfd6cff7ff2aa9ccab3fc75218fd4b7530f01efa24", size = 12711809 },
    { url = "https://files.pythonhosted.org/packages/ee/7c/c6dbdb0cb2a4344cacfb8de1c5808ca885b2e4dcfde8008266608f9372af/pandas-2.2.3-cp313-cp313-musllinux_1_2_aarch64.whl", hash = "sha256:800250ecdadb6d9c78eae4990da62743b857b470883fa27f652db8bdde7f6659", size = 16356316 },
    { url = "https://files.pythonhosted.org/packages/57/b7/8b757e7d92023b832869fa8881a992696a0bfe2e26f72c9ae9f255988d42/pandas-2.2.3-cp313-cp313-musllinux_1_2_x86_64.whl", hash = "sha256:6374c452ff3ec675a8f46fd9ab25c4ad0ba590b71cf0656f8b6daa5202bca3fb", size = 14022055 },
    { url = "https://files.pythonhosted.org/packages/3b/bc/4b18e2b8c002572c5a441a64826252ce5da2aa738855747247a971988043/pandas-2.2.3-cp313-cp313-win_amd64.whl", hash = "sha256:61c5ad4043f791b61dd4752191d9f07f0ae412515d59ba8f005832a532f8736d", size = 11481175 },
    { url = "https://files.pythonhosted.org/packages/76/a3/a5d88146815e972d40d19247b2c162e88213ef51c7c25993942c39dbf41d/pandas-2.2.3-cp313-cp313t-macosx_10_13_x86_64.whl", hash = "sha256:3b71f27954685ee685317063bf13c7709a7ba74fc996b84fc6821c59b0f06468", size = 12615650 },
    { url = "https://files.pythonhosted.org/packages/9c/8c/f0fd18f6140ddafc0c24122c8a964e48294acc579d47def376fef12bcb4a/pandas-2.2.3-cp313-cp313t-macosx_11_0_arm64.whl", hash = "sha256:38cf8125c40dae9d5acc10fa66af8ea6fdf760b2714ee482ca691fc66e6fcb18", size = 11290177 },
    { url = "https://files.pythonhosted.org/packages/ed/f9/e995754eab9c0f14c6777401f7eece0943840b7a9fc932221c19d1abee9f/pandas-2.2.3-cp313-cp313t-manylinux2014_aarch64.manylinux_2_17_aarch64.whl", hash = "sha256:ba96630bc17c875161df3818780af30e43be9b166ce51c9a18c1feae342906c2", size = 14651526 },
    { url = "https://files.pythonhosted.org/packages/25/b0/98d6ae2e1abac4f35230aa756005e8654649d305df9a28b16b9ae4353bff/pandas-2.2.3-cp313-cp313t-manylinux_2_17_x86_64.manylinux2014_x86_64.whl", hash = "sha256:1db71525a1538b30142094edb9adc10be3f3e176748cd7acc2240c2f2e5aa3a4", size = 11871013 },
    { url = "https://files.pythonhosted.org/packages/cc/57/0f72a10f9db6a4628744c8e8f0df4e6e21de01212c7c981d31e50ffc8328/pandas-2.2.3-cp313-cp313t-musllinux_1_2_aarch64.whl", hash = "sha256:15c0e1e02e93116177d29ff83e8b1619c93ddc9c49083f237d4312337a61165d", size = 15711620 },
    { url = "https://files.pythonhosted.org/packages/ab/5f/b38085618b950b79d2d9164a711c52b10aefc0ae6833b96f626b7021b2ed/pandas-2.2.3-cp313-cp313t-musllinux_1_2_x86_64.whl", hash = "sha256:ad5b65698ab28ed8d7f18790a0dc58005c7629f227be9ecc1072aa74c0c1d43a", size = 13098436 },
]

[[package]]
name = "paper-qa"
source = { editable = "." }
dependencies = [
    { name = "aiohttp" },
    { name = "anyio" },
    { name = "fh-llm-client" },
    { name = "fhaviary", extra = ["llm"] },
    { name = "html2text" },
    { name = "httpx" },
    { name = "numpy" },
    { name = "pybtex" },
    { name = "pydantic" },
    { name = "pydantic-settings" },
    { name = "pymupdf" },
    { name = "rich" },
    { name = "setuptools" },
    { name = "tantivy" },
    { name = "tenacity" },
    { name = "tiktoken" },
]

[package.optional-dependencies]
dev = [
    { name = "fh-llm-client", extra = ["deepseek"] },
    { name = "ipython" },
    { name = "ldp" },
    { name = "mypy" },
    { name = "pre-commit" },
    { name = "pydantic" },
    { name = "pylint-pydantic" },
    { name = "pytest" },
    { name = "pytest-asyncio" },
    { name = "pytest-recording" },
    { name = "pytest-rerunfailures" },
    { name = "pytest-subtests" },
    { name = "pytest-sugar" },
    { name = "pytest-timer", extra = ["colorama"] },
    { name = "pytest-xdist" },
    { name = "python-dotenv" },
    { name = "pyzotero" },
    { name = "qdrant-client" },
    { name = "refurb" },
    { name = "sentence-transformers" },
    { name = "typeguard" },
    { name = "types-pyyaml" },
    { name = "types-setuptools" },
    { name = "vcrpy" },
]
ldp = [
    { name = "ldp" },
]
local = [
    { name = "sentence-transformers" },
]
qdrant = [
    { name = "qdrant-client" },
]
typing = [
    { name = "types-pyyaml" },
    { name = "types-setuptools" },
]
zotero = [
    { name = "pyzotero" },
]

[package.dev-dependencies]
dev = [
    { name = "paper-qa", extra = ["dev"] },
]

[package.metadata]
requires-dist = [
    { name = "aiohttp", specifier = ">=3.10.6" },
    { name = "anyio" },
    { name = "fh-llm-client", specifier = "<0.1.0" },
    { name = "fh-llm-client", extras = ["deepseek"], marker = "extra == 'dev'", specifier = ">=0.0.11" },
<<<<<<< HEAD
    { name = "fhaviary", extras = ["llm"], git = "https://github.com/Future-House/aviary.git?rev=main" },
=======
    { name = "fhaviary", extras = ["llm"], specifier = ">=0.18.2" },
>>>>>>> da424c79
    { name = "html2text" },
    { name = "httpx" },
    { name = "ipython", marker = "extra == 'dev'", specifier = ">=8" },
    { name = "ldp", marker = "extra == 'ldp'", specifier = ">=0.20" },
    { name = "mypy", marker = "extra == 'dev'", specifier = ">=1.8" },
    { name = "numpy" },
    { name = "paper-qa", extras = ["ldp", "local", "qdrant", "typing", "zotero"], marker = "extra == 'dev'" },
    { name = "pre-commit", marker = "extra == 'dev'", specifier = ">=3.4" },
    { name = "pybtex" },
    { name = "pydantic", specifier = "~=2.0,>=2.10.1" },
    { name = "pydantic", marker = "extra == 'dev'", specifier = "~=2.0" },
    { name = "pydantic-settings" },
    { name = "pylint-pydantic", marker = "extra == 'dev'" },
    { name = "pymupdf", specifier = ">=1.24.12" },
    { name = "pytest", marker = "extra == 'dev'", specifier = ">=8" },
    { name = "pytest-asyncio", marker = "extra == 'dev'" },
    { name = "pytest-recording", marker = "extra == 'dev'" },
    { name = "pytest-rerunfailures", marker = "extra == 'dev'" },
    { name = "pytest-subtests", marker = "extra == 'dev'" },
    { name = "pytest-sugar", marker = "extra == 'dev'" },
    { name = "pytest-timer", extras = ["colorama"], marker = "extra == 'dev'" },
    { name = "pytest-xdist", marker = "extra == 'dev'" },
    { name = "python-dotenv", marker = "extra == 'dev'" },
    { name = "pyzotero", marker = "extra == 'zotero'" },
    { name = "qdrant-client", marker = "extra == 'qdrant'" },
    { name = "refurb", marker = "extra == 'dev'", specifier = ">=2" },
    { name = "rich" },
    { name = "sentence-transformers", marker = "extra == 'local'" },
    { name = "setuptools" },
    { name = "tantivy" },
    { name = "tenacity" },
    { name = "tiktoken", specifier = ">=0.4.0" },
    { name = "typeguard", marker = "extra == 'dev'" },
    { name = "types-pyyaml", marker = "extra == 'typing'" },
    { name = "types-setuptools", marker = "extra == 'typing'" },
    { name = "vcrpy", marker = "extra == 'dev'", specifier = ">=6" },
]
provides-extras = ["dev", "ldp", "local", "qdrant", "typing", "zotero"]

[package.metadata.requires-dev]
dev = [{ name = "paper-qa", extras = ["dev"] }]

[[package]]
name = "parso"
version = "0.8.4"
source = { registry = "https://pypi.org/simple" }
sdist = { url = "https://files.pythonhosted.org/packages/66/94/68e2e17afaa9169cf6412ab0f28623903be73d1b32e208d9e8e541bb086d/parso-0.8.4.tar.gz", hash = "sha256:eb3a7b58240fb99099a345571deecc0f9540ea5f4dd2fe14c2a99d6b281ab92d", size = 400609 }
wheels = [
    { url = "https://files.pythonhosted.org/packages/c6/ac/dac4a63f978e4dcb3c6d3a78c4d8e0192a113d288502a1216950c41b1027/parso-0.8.4-py2.py3-none-any.whl", hash = "sha256:a418670a20291dacd2dddc80c377c5c3791378ee1e8d12bffc35420643d43f18", size = 103650 },
]

[[package]]
name = "pexpect"
version = "4.9.0"
source = { registry = "https://pypi.org/simple" }
dependencies = [
    { name = "ptyprocess" },
]
sdist = { url = "https://files.pythonhosted.org/packages/42/92/cc564bf6381ff43ce1f4d06852fc19a2f11d180f23dc32d9588bee2f149d/pexpect-4.9.0.tar.gz", hash = "sha256:ee7d41123f3c9911050ea2c2dac107568dc43b2d3b0c7557a33212c398ead30f", size = 166450 }
wheels = [
    { url = "https://files.pythonhosted.org/packages/9e/c3/059298687310d527a58bb01f3b1965787ee3b40dce76752eda8b44e9a2c5/pexpect-4.9.0-py2.py3-none-any.whl", hash = "sha256:7236d1e080e4936be2dc3e326cec0af72acf9212a7e1d060210e70a47e253523", size = 63772 },
]

[[package]]
name = "pillow"
version = "11.1.0"
source = { registry = "https://pypi.org/simple" }
sdist = { url = "https://files.pythonhosted.org/packages/f3/af/c097e544e7bd278333db77933e535098c259609c4eb3b85381109602fb5b/pillow-11.1.0.tar.gz", hash = "sha256:368da70808b36d73b4b390a8ffac11069f8a5c85f29eff1f1b01bcf3ef5b2a20", size = 46742715 }
wheels = [
    { url = "https://files.pythonhosted.org/packages/dd/d6/2000bfd8d5414fb70cbbe52c8332f2283ff30ed66a9cde42716c8ecbe22c/pillow-11.1.0-cp311-cp311-macosx_10_10_x86_64.whl", hash = "sha256:e06695e0326d05b06833b40b7ef477e475d0b1ba3a6d27da1bb48c23209bf457", size = 3229968 },
    { url = "https://files.pythonhosted.org/packages/d9/45/3fe487010dd9ce0a06adf9b8ff4f273cc0a44536e234b0fad3532a42c15b/pillow-11.1.0-cp311-cp311-macosx_11_0_arm64.whl", hash = "sha256:96f82000e12f23e4f29346e42702b6ed9a2f2fea34a740dd5ffffcc8c539eb35", size = 3101806 },
    { url = "https://files.pythonhosted.org/packages/e3/72/776b3629c47d9d5f1c160113158a7a7ad177688d3a1159cd3b62ded5a33a/pillow-11.1.0-cp311-cp311-manylinux_2_17_aarch64.manylinux2014_aarch64.whl", hash = "sha256:a3cd561ded2cf2bbae44d4605837221b987c216cff94f49dfeed63488bb228d2", size = 4322283 },
    { url = "https://files.pythonhosted.org/packages/e4/c2/e25199e7e4e71d64eeb869f5b72c7ddec70e0a87926398785ab944d92375/pillow-11.1.0-cp311-cp311-manylinux_2_17_x86_64.manylinux2014_x86_64.whl", hash = "sha256:f189805c8be5ca5add39e6f899e6ce2ed824e65fb45f3c28cb2841911da19070", size = 4402945 },
    { url = "https://files.pythonhosted.org/packages/c1/ed/51d6136c9d5911f78632b1b86c45241c712c5a80ed7fa7f9120a5dff1eba/pillow-11.1.0-cp311-cp311-manylinux_2_28_aarch64.whl", hash = "sha256:dd0052e9db3474df30433f83a71b9b23bd9e4ef1de13d92df21a52c0303b8ab6", size = 4361228 },
    { url = "https://files.pythonhosted.org/packages/48/a4/fbfe9d5581d7b111b28f1d8c2762dee92e9821bb209af9fa83c940e507a0/pillow-11.1.0-cp311-cp311-manylinux_2_28_x86_64.whl", hash = "sha256:837060a8599b8f5d402e97197d4924f05a2e0d68756998345c829c33186217b1", size = 4484021 },
    { url = "https://files.pythonhosted.org/packages/39/db/0b3c1a5018117f3c1d4df671fb8e47d08937f27519e8614bbe86153b65a5/pillow-11.1.0-cp311-cp311-musllinux_1_2_aarch64.whl", hash = "sha256:aa8dd43daa836b9a8128dbe7d923423e5ad86f50a7a14dc688194b7be5c0dea2", size = 4287449 },
    { url = "https://files.pythonhosted.org/packages/d9/58/bc128da7fea8c89fc85e09f773c4901e95b5936000e6f303222490c052f3/pillow-11.1.0-cp311-cp311-musllinux_1_2_x86_64.whl", hash = "sha256:0a2f91f8a8b367e7a57c6e91cd25af510168091fb89ec5146003e424e1558a96", size = 4419972 },
    { url = "https://files.pythonhosted.org/packages/5f/bb/58f34379bde9fe197f51841c5bbe8830c28bbb6d3801f16a83b8f2ad37df/pillow-11.1.0-cp311-cp311-win32.whl", hash = "sha256:c12fc111ef090845de2bb15009372175d76ac99969bdf31e2ce9b42e4b8cd88f", size = 2291201 },
    { url = "https://files.pythonhosted.org/packages/3a/c6/fce9255272bcf0c39e15abd2f8fd8429a954cf344469eaceb9d0d1366913/pillow-11.1.0-cp311-cp311-win_amd64.whl", hash = "sha256:fbd43429d0d7ed6533b25fc993861b8fd512c42d04514a0dd6337fb3ccf22761", size = 2625686 },
    { url = "https://files.pythonhosted.org/packages/c8/52/8ba066d569d932365509054859f74f2a9abee273edcef5cd75e4bc3e831e/pillow-11.1.0-cp311-cp311-win_arm64.whl", hash = "sha256:f7955ecf5609dee9442cbface754f2c6e541d9e6eda87fad7f7a989b0bdb9d71", size = 2375194 },
    { url = "https://files.pythonhosted.org/packages/95/20/9ce6ed62c91c073fcaa23d216e68289e19d95fb8188b9fb7a63d36771db8/pillow-11.1.0-cp312-cp312-macosx_10_13_x86_64.whl", hash = "sha256:2062ffb1d36544d42fcaa277b069c88b01bb7298f4efa06731a7fd6cc290b81a", size = 3226818 },
    { url = "https://files.pythonhosted.org/packages/b9/d8/f6004d98579a2596c098d1e30d10b248798cceff82d2b77aa914875bfea1/pillow-11.1.0-cp312-cp312-macosx_11_0_arm64.whl", hash = "sha256:a85b653980faad27e88b141348707ceeef8a1186f75ecc600c395dcac19f385b", size = 3101662 },
    { url = "https://files.pythonhosted.org/packages/08/d9/892e705f90051c7a2574d9f24579c9e100c828700d78a63239676f960b74/pillow-11.1.0-cp312-cp312-manylinux_2_17_aarch64.manylinux2014_aarch64.whl", hash = "sha256:9409c080586d1f683df3f184f20e36fb647f2e0bc3988094d4fd8c9f4eb1b3b3", size = 4329317 },
    { url = "https://files.pythonhosted.org/packages/8c/aa/7f29711f26680eab0bcd3ecdd6d23ed6bce180d82e3f6380fb7ae35fcf3b/pillow-11.1.0-cp312-cp312-manylinux_2_17_x86_64.manylinux2014_x86_64.whl", hash = "sha256:7fdadc077553621911f27ce206ffcbec7d3f8d7b50e0da39f10997e8e2bb7f6a", size = 4412999 },
    { url = "https://files.pythonhosted.org/packages/c8/c4/8f0fe3b9e0f7196f6d0bbb151f9fba323d72a41da068610c4c960b16632a/pillow-11.1.0-cp312-cp312-manylinux_2_28_aarch64.whl", hash = "sha256:93a18841d09bcdd774dcdc308e4537e1f867b3dec059c131fde0327899734aa1", size = 4368819 },
    { url = "https://files.pythonhosted.org/packages/38/0d/84200ed6a871ce386ddc82904bfadc0c6b28b0c0ec78176871a4679e40b3/pillow-11.1.0-cp312-cp312-manylinux_2_28_x86_64.whl", hash = "sha256:9aa9aeddeed452b2f616ff5507459e7bab436916ccb10961c4a382cd3e03f47f", size = 4496081 },
    { url = "https://files.pythonhosted.org/packages/84/9c/9bcd66f714d7e25b64118e3952d52841a4babc6d97b6d28e2261c52045d4/pillow-11.1.0-cp312-cp312-musllinux_1_2_aarch64.whl", hash = "sha256:3cdcdb0b896e981678eee140d882b70092dac83ac1cdf6b3a60e2216a73f2b91", size = 4296513 },
    { url = "https://files.pythonhosted.org/packages/db/61/ada2a226e22da011b45f7104c95ebda1b63dcbb0c378ad0f7c2a710f8fd2/pillow-11.1.0-cp312-cp312-musllinux_1_2_x86_64.whl", hash = "sha256:36ba10b9cb413e7c7dfa3e189aba252deee0602c86c309799da5a74009ac7a1c", size = 4431298 },
    { url = "https://files.pythonhosted.org/packages/e7/c4/fc6e86750523f367923522014b821c11ebc5ad402e659d8c9d09b3c9d70c/pillow-11.1.0-cp312-cp312-win32.whl", hash = "sha256:cfd5cd998c2e36a862d0e27b2df63237e67273f2fc78f47445b14e73a810e7e6", size = 2291630 },
    { url = "https://files.pythonhosted.org/packages/08/5c/2104299949b9d504baf3f4d35f73dbd14ef31bbd1ddc2c1b66a5b7dfda44/pillow-11.1.0-cp312-cp312-win_amd64.whl", hash = "sha256:a697cd8ba0383bba3d2d3ada02b34ed268cb548b369943cd349007730c92bddf", size = 2626369 },
    { url = "https://files.pythonhosted.org/packages/37/f3/9b18362206b244167c958984b57c7f70a0289bfb59a530dd8af5f699b910/pillow-11.1.0-cp312-cp312-win_arm64.whl", hash = "sha256:4dd43a78897793f60766563969442020e90eb7847463eca901e41ba186a7d4a5", size = 2375240 },
    { url = "https://files.pythonhosted.org/packages/b3/31/9ca79cafdce364fd5c980cd3416c20ce1bebd235b470d262f9d24d810184/pillow-11.1.0-cp313-cp313-macosx_10_13_x86_64.whl", hash = "sha256:ae98e14432d458fc3de11a77ccb3ae65ddce70f730e7c76140653048c71bfcbc", size = 3226640 },
    { url = "https://files.pythonhosted.org/packages/ac/0f/ff07ad45a1f172a497aa393b13a9d81a32e1477ef0e869d030e3c1532521/pillow-11.1.0-cp313-cp313-macosx_11_0_arm64.whl", hash = "sha256:cc1331b6d5a6e144aeb5e626f4375f5b7ae9934ba620c0ac6b3e43d5e683a0f0", size = 3101437 },
    { url = "https://files.pythonhosted.org/packages/08/2f/9906fca87a68d29ec4530be1f893149e0cb64a86d1f9f70a7cfcdfe8ae44/pillow-11.1.0-cp313-cp313-manylinux_2_17_aarch64.manylinux2014_aarch64.whl", hash = "sha256:758e9d4ef15d3560214cddbc97b8ef3ef86ce04d62ddac17ad39ba87e89bd3b1", size = 4326605 },
    { url = "https://files.pythonhosted.org/packages/b0/0f/f3547ee15b145bc5c8b336401b2d4c9d9da67da9dcb572d7c0d4103d2c69/pillow-11.1.0-cp313-cp313-manylinux_2_17_x86_64.manylinux2014_x86_64.whl", hash = "sha256:b523466b1a31d0dcef7c5be1f20b942919b62fd6e9a9be199d035509cbefc0ec", size = 4411173 },
    { url = "https://files.pythonhosted.org/packages/b1/df/bf8176aa5db515c5de584c5e00df9bab0713548fd780c82a86cba2c2fedb/pillow-11.1.0-cp313-cp313-manylinux_2_28_aarch64.whl", hash = "sha256:9044b5e4f7083f209c4e35aa5dd54b1dd5b112b108648f5c902ad586d4f945c5", size = 4369145 },
    { url = "https://files.pythonhosted.org/packages/de/7c/7433122d1cfadc740f577cb55526fdc39129a648ac65ce64db2eb7209277/pillow-11.1.0-cp313-cp313-manylinux_2_28_x86_64.whl", hash = "sha256:3764d53e09cdedd91bee65c2527815d315c6b90d7b8b79759cc48d7bf5d4f114", size = 4496340 },
    { url = "https://files.pythonhosted.org/packages/25/46/dd94b93ca6bd555588835f2504bd90c00d5438fe131cf01cfa0c5131a19d/pillow-11.1.0-cp313-cp313-musllinux_1_2_aarch64.whl", hash = "sha256:31eba6bbdd27dde97b0174ddf0297d7a9c3a507a8a1480e1e60ef914fe23d352", size = 4296906 },
    { url = "https://files.pythonhosted.org/packages/a8/28/2f9d32014dfc7753e586db9add35b8a41b7a3b46540e965cb6d6bc607bd2/pillow-11.1.0-cp313-cp313-musllinux_1_2_x86_64.whl", hash = "sha256:b5d658fbd9f0d6eea113aea286b21d3cd4d3fd978157cbf2447a6035916506d3", size = 4431759 },
    { url = "https://files.pythonhosted.org/packages/33/48/19c2cbe7403870fbe8b7737d19eb013f46299cdfe4501573367f6396c775/pillow-11.1.0-cp313-cp313-win32.whl", hash = "sha256:f86d3a7a9af5d826744fabf4afd15b9dfef44fe69a98541f666f66fbb8d3fef9", size = 2291657 },
    { url = "https://files.pythonhosted.org/packages/3b/ad/285c556747d34c399f332ba7c1a595ba245796ef3e22eae190f5364bb62b/pillow-11.1.0-cp313-cp313-win_amd64.whl", hash = "sha256:593c5fd6be85da83656b93ffcccc2312d2d149d251e98588b14fbc288fd8909c", size = 2626304 },
    { url = "https://files.pythonhosted.org/packages/e5/7b/ef35a71163bf36db06e9c8729608f78dedf032fc8313d19bd4be5c2588f3/pillow-11.1.0-cp313-cp313-win_arm64.whl", hash = "sha256:11633d58b6ee5733bde153a8dafd25e505ea3d32e261accd388827ee987baf65", size = 2375117 },
    { url = "https://files.pythonhosted.org/packages/79/30/77f54228401e84d6791354888549b45824ab0ffde659bafa67956303a09f/pillow-11.1.0-cp313-cp313t-macosx_10_13_x86_64.whl", hash = "sha256:70ca5ef3b3b1c4a0812b5c63c57c23b63e53bc38e758b37a951e5bc466449861", size = 3230060 },
    { url = "https://files.pythonhosted.org/packages/ce/b1/56723b74b07dd64c1010fee011951ea9c35a43d8020acd03111f14298225/pillow-11.1.0-cp313-cp313t-macosx_11_0_arm64.whl", hash = "sha256:8000376f139d4d38d6851eb149b321a52bb8893a88dae8ee7d95840431977081", size = 3106192 },
    { url = "https://files.pythonhosted.org/packages/e1/cd/7bf7180e08f80a4dcc6b4c3a0aa9e0b0ae57168562726a05dc8aa8fa66b0/pillow-11.1.0-cp313-cp313t-manylinux_2_17_x86_64.manylinux2014_x86_64.whl", hash = "sha256:9ee85f0696a17dd28fbcfceb59f9510aa71934b483d1f5601d1030c3c8304f3c", size = 4446805 },
    { url = "https://files.pythonhosted.org/packages/97/42/87c856ea30c8ed97e8efbe672b58c8304dee0573f8c7cab62ae9e31db6ae/pillow-11.1.0-cp313-cp313t-manylinux_2_28_x86_64.whl", hash = "sha256:dd0e081319328928531df7a0e63621caf67652c8464303fd102141b785ef9547", size = 4530623 },
    { url = "https://files.pythonhosted.org/packages/ff/41/026879e90c84a88e33fb00cc6bd915ac2743c67e87a18f80270dfe3c2041/pillow-11.1.0-cp313-cp313t-musllinux_1_2_x86_64.whl", hash = "sha256:e63e4e5081de46517099dc30abe418122f54531a6ae2ebc8680bcd7096860eab", size = 4465191 },
    { url = "https://files.pythonhosted.org/packages/e5/fb/a7960e838bc5df57a2ce23183bfd2290d97c33028b96bde332a9057834d3/pillow-11.1.0-cp313-cp313t-win32.whl", hash = "sha256:dda60aa465b861324e65a78c9f5cf0f4bc713e4309f83bc387be158b077963d9", size = 2295494 },
    { url = "https://files.pythonhosted.org/packages/d7/6c/6ec83ee2f6f0fda8d4cf89045c6be4b0373ebfc363ba8538f8c999f63fcd/pillow-11.1.0-cp313-cp313t-win_amd64.whl", hash = "sha256:ad5db5781c774ab9a9b2c4302bbf0c1014960a0a7be63278d13ae6fdf88126fe", size = 2631595 },
    { url = "https://files.pythonhosted.org/packages/cf/6c/41c21c6c8af92b9fea313aa47c75de49e2f9a467964ee33eb0135d47eb64/pillow-11.1.0-cp313-cp313t-win_arm64.whl", hash = "sha256:67cd427c68926108778a9005f2a04adbd5e67c442ed21d95389fe1d595458756", size = 2377651 },
]

[[package]]
name = "platformdirs"
version = "4.3.6"
source = { registry = "https://pypi.org/simple" }
sdist = { url = "https://files.pythonhosted.org/packages/13/fc/128cc9cb8f03208bdbf93d3aa862e16d376844a14f9a0ce5cf4507372de4/platformdirs-4.3.6.tar.gz", hash = "sha256:357fb2acbc885b0419afd3ce3ed34564c13c9b95c89360cd9563f73aa5e2b907", size = 21302 }
wheels = [
    { url = "https://files.pythonhosted.org/packages/3c/a6/bc1012356d8ece4d66dd75c4b9fc6c1f6650ddd5991e421177d9f8f671be/platformdirs-4.3.6-py3-none-any.whl", hash = "sha256:73e575e1408ab8103900836b97580d5307456908a03e92031bab39e4554cc3fb", size = 18439 },
]

[[package]]
name = "pluggy"
version = "1.5.0"
source = { registry = "https://pypi.org/simple" }
sdist = { url = "https://files.pythonhosted.org/packages/96/2d/02d4312c973c6050a18b314a5ad0b3210edb65a906f868e31c111dede4a6/pluggy-1.5.0.tar.gz", hash = "sha256:2cffa88e94fdc978c4c574f15f9e59b7f4201d439195c3715ca9e2486f1d0cf1", size = 67955 }
wheels = [
    { url = "https://files.pythonhosted.org/packages/88/5f/e351af9a41f866ac3f1fac4ca0613908d9a41741cfcf2228f4ad853b697d/pluggy-1.5.0-py3-none-any.whl", hash = "sha256:44e1ad92c8ca002de6377e165f3e0f1be63266ab4d554740532335b9d75ea669", size = 20556 },
]

[[package]]
name = "portalocker"
version = "2.10.1"
source = { registry = "https://pypi.org/simple" }
dependencies = [
    { name = "pywin32", marker = "sys_platform == 'win32'" },
]
sdist = { url = "https://files.pythonhosted.org/packages/ed/d3/c6c64067759e87af98cc668c1cc75171347d0f1577fab7ca3749134e3cd4/portalocker-2.10.1.tar.gz", hash = "sha256:ef1bf844e878ab08aee7e40184156e1151f228f103aa5c6bd0724cc330960f8f", size = 40891 }
wheels = [
    { url = "https://files.pythonhosted.org/packages/9b/fb/a70a4214956182e0d7a9099ab17d50bfcba1056188e9b14f35b9e2b62a0d/portalocker-2.10.1-py3-none-any.whl", hash = "sha256:53a5984ebc86a025552264b459b46a2086e269b21823cb572f8f28ee759e45bf", size = 18423 },
]

[[package]]
name = "pre-commit"
version = "4.1.0"
source = { registry = "https://pypi.org/simple" }
dependencies = [
    { name = "cfgv" },
    { name = "identify" },
    { name = "nodeenv" },
    { name = "pyyaml" },
    { name = "virtualenv" },
]
sdist = { url = "https://files.pythonhosted.org/packages/2a/13/b62d075317d8686071eb843f0bb1f195eb332f48869d3c31a4c6f1e063ac/pre_commit-4.1.0.tar.gz", hash = "sha256:ae3f018575a588e30dfddfab9a05448bfbd6b73d78709617b5a2b853549716d4", size = 193330 }
wheels = [
    { url = "https://files.pythonhosted.org/packages/43/b3/df14c580d82b9627d173ceea305ba898dca135feb360b6d84019d0803d3b/pre_commit-4.1.0-py2.py3-none-any.whl", hash = "sha256:d29e7cb346295bcc1cc75fc3e92e343495e3ea0196c9ec6ba53f49f10ab6ae7b", size = 220560 },
]

[[package]]
name = "prompt-toolkit"
version = "3.0.50"
source = { registry = "https://pypi.org/simple" }
dependencies = [
    { name = "wcwidth" },
]
sdist = { url = "https://files.pythonhosted.org/packages/a1/e1/bd15cb8ffdcfeeb2bdc215de3c3cffca11408d829e4b8416dcfe71ba8854/prompt_toolkit-3.0.50.tar.gz", hash = "sha256:544748f3860a2623ca5cd6d2795e7a14f3d0e1c3c9728359013f79877fc89bab", size = 429087 }
wheels = [
    { url = "https://files.pythonhosted.org/packages/e4/ea/d836f008d33151c7a1f62caf3d8dd782e4d15f6a43897f64480c2b8de2ad/prompt_toolkit-3.0.50-py3-none-any.whl", hash = "sha256:9b6427eb19e479d98acff65196a307c555eb567989e6d88ebbb1b509d9779198", size = 387816 },
]

[[package]]
name = "propcache"
version = "0.2.1"
source = { registry = "https://pypi.org/simple" }
sdist = { url = "https://files.pythonhosted.org/packages/20/c8/2a13f78d82211490855b2fb303b6721348d0787fdd9a12ac46d99d3acde1/propcache-0.2.1.tar.gz", hash = "sha256:3f77ce728b19cb537714499928fe800c3dda29e8d9428778fc7c186da4c09a64", size = 41735 }
wheels = [
    { url = "https://files.pythonhosted.org/packages/bc/0f/2913b6791ebefb2b25b4efd4bb2299c985e09786b9f5b19184a88e5778dd/propcache-0.2.1-cp311-cp311-macosx_10_9_universal2.whl", hash = "sha256:1ffc3cca89bb438fb9c95c13fc874012f7b9466b89328c3c8b1aa93cdcfadd16", size = 79297 },
    { url = "https://files.pythonhosted.org/packages/cf/73/af2053aeccd40b05d6e19058419ac77674daecdd32478088b79375b9ab54/propcache-0.2.1-cp311-cp311-macosx_10_9_x86_64.whl", hash = "sha256:f174bbd484294ed9fdf09437f889f95807e5f229d5d93588d34e92106fbf6717", size = 45611 },
    { url = "https://files.pythonhosted.org/packages/3c/09/8386115ba7775ea3b9537730e8cf718d83bbf95bffe30757ccf37ec4e5da/propcache-0.2.1-cp311-cp311-macosx_11_0_arm64.whl", hash = "sha256:70693319e0b8fd35dd863e3e29513875eb15c51945bf32519ef52927ca883bc3", size = 45146 },
    { url = "https://files.pythonhosted.org/packages/03/7a/793aa12f0537b2e520bf09f4c6833706b63170a211ad042ca71cbf79d9cb/propcache-0.2.1-cp311-cp311-manylinux_2_17_aarch64.manylinux2014_aarch64.whl", hash = "sha256:b480c6a4e1138e1aa137c0079b9b6305ec6dcc1098a8ca5196283e8a49df95a9", size = 232136 },
    { url = "https://files.pythonhosted.org/packages/f1/38/b921b3168d72111769f648314100558c2ea1d52eb3d1ba7ea5c4aa6f9848/propcache-0.2.1-cp311-cp311-manylinux_2_17_ppc64le.manylinux2014_ppc64le.whl", hash = "sha256:d27b84d5880f6d8aa9ae3edb253c59d9f6642ffbb2c889b78b60361eed449787", size = 239706 },
    { url = "https://files.pythonhosted.org/packages/14/29/4636f500c69b5edea7786db3c34eb6166f3384b905665ce312a6e42c720c/propcache-0.2.1-cp311-cp311-manylinux_2_17_s390x.manylinux2014_s390x.whl", hash = "sha256:857112b22acd417c40fa4595db2fe28ab900c8c5fe4670c7989b1c0230955465", size = 238531 },
    { url = "https://files.pythonhosted.org/packages/85/14/01fe53580a8e1734ebb704a3482b7829a0ef4ea68d356141cf0994d9659b/propcache-0.2.1-cp311-cp311-manylinux_2_17_x86_64.manylinux2014_x86_64.whl", hash = "sha256:cf6c4150f8c0e32d241436526f3c3f9cbd34429492abddbada2ffcff506c51af", size = 231063 },
    { url = "https://files.pythonhosted.org/packages/33/5c/1d961299f3c3b8438301ccfbff0143b69afcc30c05fa28673cface692305/propcache-0.2.1-cp311-cp311-manylinux_2_5_i686.manylinux1_i686.manylinux_2_17_i686.manylinux2014_i686.whl", hash = "sha256:66d4cfda1d8ed687daa4bc0274fcfd5267873db9a5bc0418c2da19273040eeb7", size = 220134 },
    { url = "https://files.pythonhosted.org/packages/00/d0/ed735e76db279ba67a7d3b45ba4c654e7b02bc2f8050671ec365d8665e21/propcache-0.2.1-cp311-cp311-musllinux_1_2_aarch64.whl", hash = "sha256:c2f992c07c0fca81655066705beae35fc95a2fa7366467366db627d9f2ee097f", size = 220009 },
    { url = "https://files.pythonhosted.org/packages/75/90/ee8fab7304ad6533872fee982cfff5a53b63d095d78140827d93de22e2d4/propcache-0.2.1-cp311-cp311-musllinux_1_2_armv7l.whl", hash = "sha256:4a571d97dbe66ef38e472703067021b1467025ec85707d57e78711c085984e54", size = 212199 },
    { url = "https://files.pythonhosted.org/packages/eb/ec/977ffaf1664f82e90737275873461695d4c9407d52abc2f3c3e24716da13/propcache-0.2.1-cp311-cp311-musllinux_1_2_i686.whl", hash = "sha256:bb6178c241278d5fe853b3de743087be7f5f4c6f7d6d22a3b524d323eecec505", size = 214827 },
    { url = "https://files.pythonhosted.org/packages/57/48/031fb87ab6081764054821a71b71942161619549396224cbb242922525e8/propcache-0.2.1-cp311-cp311-musllinux_1_2_ppc64le.whl", hash = "sha256:ad1af54a62ffe39cf34db1aa6ed1a1873bd548f6401db39d8e7cd060b9211f82", size = 228009 },
    { url = "https://files.pythonhosted.org/packages/1a/06/ef1390f2524850838f2390421b23a8b298f6ce3396a7cc6d39dedd4047b0/propcache-0.2.1-cp311-cp311-musllinux_1_2_s390x.whl", hash = "sha256:e7048abd75fe40712005bcfc06bb44b9dfcd8e101dda2ecf2f5aa46115ad07ca", size = 231638 },
    { url = "https://files.pythonhosted.org/packages/38/2a/101e6386d5a93358395da1d41642b79c1ee0f3b12e31727932b069282b1d/propcache-0.2.1-cp311-cp311-musllinux_1_2_x86_64.whl", hash = "sha256:160291c60081f23ee43d44b08a7e5fb76681221a8e10b3139618c5a9a291b84e", size = 222788 },
    { url = "https://files.pythonhosted.org/packages/db/81/786f687951d0979007e05ad9346cd357e50e3d0b0f1a1d6074df334b1bbb/propcache-0.2.1-cp311-cp311-win32.whl", hash = "sha256:819ce3b883b7576ca28da3861c7e1a88afd08cc8c96908e08a3f4dd64a228034", size = 40170 },
    { url = "https://files.pythonhosted.org/packages/cf/59/7cc7037b295d5772eceb426358bb1b86e6cab4616d971bd74275395d100d/propcache-0.2.1-cp311-cp311-win_amd64.whl", hash = "sha256:edc9fc7051e3350643ad929df55c451899bb9ae6d24998a949d2e4c87fb596d3", size = 44404 },
    { url = "https://files.pythonhosted.org/packages/4c/28/1d205fe49be8b1b4df4c50024e62480a442b1a7b818e734308bb0d17e7fb/propcache-0.2.1-cp312-cp312-macosx_10_13_universal2.whl", hash = "sha256:081a430aa8d5e8876c6909b67bd2d937bfd531b0382d3fdedb82612c618bc41a", size = 79588 },
    { url = "https://files.pythonhosted.org/packages/21/ee/fc4d893f8d81cd4971affef2a6cb542b36617cd1d8ce56b406112cb80bf7/propcache-0.2.1-cp312-cp312-macosx_10_13_x86_64.whl", hash = "sha256:d2ccec9ac47cf4e04897619c0e0c1a48c54a71bdf045117d3a26f80d38ab1fb0", size = 45825 },
    { url = "https://files.pythonhosted.org/packages/4a/de/bbe712f94d088da1d237c35d735f675e494a816fd6f54e9db2f61ef4d03f/propcache-0.2.1-cp312-cp312-macosx_11_0_arm64.whl", hash = "sha256:14d86fe14b7e04fa306e0c43cdbeebe6b2c2156a0c9ce56b815faacc193e320d", size = 45357 },
    { url = "https://files.pythonhosted.org/packages/7f/14/7ae06a6cf2a2f1cb382586d5a99efe66b0b3d0c6f9ac2f759e6f7af9d7cf/propcache-0.2.1-cp312-cp312-manylinux_2_17_aarch64.manylinux2014_aarch64.whl", hash = "sha256:049324ee97bb67285b49632132db351b41e77833678432be52bdd0289c0e05e4", size = 241869 },
    { url = "https://files.pythonhosted.org/packages/cc/59/227a78be960b54a41124e639e2c39e8807ac0c751c735a900e21315f8c2b/propcache-0.2.1-cp312-cp312-manylinux_2_17_ppc64le.manylinux2014_ppc64le.whl", hash = "sha256:1cd9a1d071158de1cc1c71a26014dcdfa7dd3d5f4f88c298c7f90ad6f27bb46d", size = 247884 },
    { url = "https://files.pythonhosted.org/packages/84/58/f62b4ffaedf88dc1b17f04d57d8536601e4e030feb26617228ef930c3279/propcache-0.2.1-cp312-cp312-manylinux_2_17_s390x.manylinux2014_s390x.whl", hash = "sha256:98110aa363f1bb4c073e8dcfaefd3a5cea0f0834c2aab23dda657e4dab2f53b5", size = 248486 },
    { url = "https://files.pythonhosted.org/packages/1c/07/ebe102777a830bca91bbb93e3479cd34c2ca5d0361b83be9dbd93104865e/propcache-0.2.1-cp312-cp312-manylinux_2_17_x86_64.manylinux2014_x86_64.whl", hash = "sha256:647894f5ae99c4cf6bb82a1bb3a796f6e06af3caa3d32e26d2350d0e3e3faf24", size = 243649 },
    { url = "https://files.pythonhosted.org/packages/ed/bc/4f7aba7f08f520376c4bb6a20b9a981a581b7f2e385fa0ec9f789bb2d362/propcache-0.2.1-cp312-cp312-manylinux_2_5_i686.manylinux1_i686.manylinux_2_17_i686.manylinux2014_i686.whl", hash = "sha256:bfd3223c15bebe26518d58ccf9a39b93948d3dcb3e57a20480dfdd315356baff", size = 229103 },
    { url = "https://files.pythonhosted.org/packages/fe/d5/04ac9cd4e51a57a96f78795e03c5a0ddb8f23ec098b86f92de028d7f2a6b/propcache-0.2.1-cp312-cp312-musllinux_1_2_aarch64.whl", hash = "sha256:d71264a80f3fcf512eb4f18f59423fe82d6e346ee97b90625f283df56aee103f", size = 226607 },
    { url = "https://files.pythonhosted.org/packages/e3/f0/24060d959ea41d7a7cc7fdbf68b31852331aabda914a0c63bdb0e22e96d6/propcache-0.2.1-cp312-cp312-musllinux_1_2_armv7l.whl", hash = "sha256:e73091191e4280403bde6c9a52a6999d69cdfde498f1fdf629105247599b57ec", size = 221153 },
    { url = "https://files.pythonhosted.org/packages/77/a7/3ac76045a077b3e4de4859a0753010765e45749bdf53bd02bc4d372da1a0/propcache-0.2.1-cp312-cp312-musllinux_1_2_i686.whl", hash = "sha256:3935bfa5fede35fb202c4b569bb9c042f337ca4ff7bd540a0aa5e37131659348", size = 222151 },
    { url = "https://files.pythonhosted.org/packages/e7/af/5e29da6f80cebab3f5a4dcd2a3240e7f56f2c4abf51cbfcc99be34e17f0b/propcache-0.2.1-cp312-cp312-musllinux_1_2_ppc64le.whl", hash = "sha256:f508b0491767bb1f2b87fdfacaba5f7eddc2f867740ec69ece6d1946d29029a6", size = 233812 },
    { url = "https://files.pythonhosted.org/packages/8c/89/ebe3ad52642cc5509eaa453e9f4b94b374d81bae3265c59d5c2d98efa1b4/propcache-0.2.1-cp312-cp312-musllinux_1_2_s390x.whl", hash = "sha256:1672137af7c46662a1c2be1e8dc78cb6d224319aaa40271c9257d886be4363a6", size = 238829 },
    { url = "https://files.pythonhosted.org/packages/e9/2f/6b32f273fa02e978b7577159eae7471b3cfb88b48563b1c2578b2d7ca0bb/propcache-0.2.1-cp312-cp312-musllinux_1_2_x86_64.whl", hash = "sha256:b74c261802d3d2b85c9df2dfb2fa81b6f90deeef63c2db9f0e029a3cac50b518", size = 230704 },
    { url = "https://files.pythonhosted.org/packages/5c/2e/f40ae6ff5624a5f77edd7b8359b208b5455ea113f68309e2b00a2e1426b6/propcache-0.2.1-cp312-cp312-win32.whl", hash = "sha256:d09c333d36c1409d56a9d29b3a1b800a42c76a57a5a8907eacdbce3f18768246", size = 40050 },
    { url = "https://files.pythonhosted.org/packages/3b/77/a92c3ef994e47180862b9d7d11e37624fb1c00a16d61faf55115d970628b/propcache-0.2.1-cp312-cp312-win_amd64.whl", hash = "sha256:c214999039d4f2a5b2073ac506bba279945233da8c786e490d411dfc30f855c1", size = 44117 },
    { url = "https://files.pythonhosted.org/packages/0f/2a/329e0547cf2def8857157f9477669043e75524cc3e6251cef332b3ff256f/propcache-0.2.1-cp313-cp313-macosx_10_13_universal2.whl", hash = "sha256:aca405706e0b0a44cc6bfd41fbe89919a6a56999157f6de7e182a990c36e37bc", size = 77002 },
    { url = "https://files.pythonhosted.org/packages/12/2d/c4df5415e2382f840dc2ecbca0eeb2293024bc28e57a80392f2012b4708c/propcache-0.2.1-cp313-cp313-macosx_10_13_x86_64.whl", hash = "sha256:12d1083f001ace206fe34b6bdc2cb94be66d57a850866f0b908972f90996b3e9", size = 44639 },
    { url = "https://files.pythonhosted.org/packages/d0/5a/21aaa4ea2f326edaa4e240959ac8b8386ea31dedfdaa636a3544d9e7a408/propcache-0.2.1-cp313-cp313-macosx_11_0_arm64.whl", hash = "sha256:d93f3307ad32a27bda2e88ec81134b823c240aa3abb55821a8da553eed8d9439", size = 44049 },
    { url = "https://files.pythonhosted.org/packages/4e/3e/021b6cd86c0acc90d74784ccbb66808b0bd36067a1bf3e2deb0f3845f618/propcache-0.2.1-cp313-cp313-manylinux_2_17_aarch64.manylinux2014_aarch64.whl", hash = "sha256:ba278acf14471d36316159c94a802933d10b6a1e117b8554fe0d0d9b75c9d536", size = 224819 },
    { url = "https://files.pythonhosted.org/packages/3c/57/c2fdeed1b3b8918b1770a133ba5c43ad3d78e18285b0c06364861ef5cc38/propcache-0.2.1-cp313-cp313-manylinux_2_17_ppc64le.manylinux2014_ppc64le.whl", hash = "sha256:4e6281aedfca15301c41f74d7005e6e3f4ca143584ba696ac69df4f02f40d629", size = 229625 },
    { url = "https://files.pythonhosted.org/packages/9d/81/70d4ff57bf2877b5780b466471bebf5892f851a7e2ca0ae7ffd728220281/propcache-0.2.1-cp313-cp313-manylinux_2_17_s390x.manylinux2014_s390x.whl", hash = "sha256:5b750a8e5a1262434fb1517ddf64b5de58327f1adc3524a5e44c2ca43305eb0b", size = 232934 },
    { url = "https://files.pythonhosted.org/packages/3c/b9/bb51ea95d73b3fb4100cb95adbd4e1acaf2cbb1fd1083f5468eeb4a099a8/propcache-0.2.1-cp313-cp313-manylinux_2_17_x86_64.manylinux2014_x86_64.whl", hash = "sha256:bf72af5e0fb40e9babf594308911436c8efde3cb5e75b6f206c34ad18be5c052", size = 227361 },
    { url = "https://files.pythonhosted.org/packages/f1/20/3c6d696cd6fd70b29445960cc803b1851a1131e7a2e4ee261ee48e002bcd/propcache-0.2.1-cp313-cp313-manylinux_2_5_i686.manylinux1_i686.manylinux_2_17_i686.manylinux2014_i686.whl", hash = "sha256:b2d0a12018b04f4cb820781ec0dffb5f7c7c1d2a5cd22bff7fb055a2cb19ebce", size = 213904 },
    { url = "https://files.pythonhosted.org/packages/a1/cb/1593bfc5ac6d40c010fa823f128056d6bc25b667f5393781e37d62f12005/propcache-0.2.1-cp313-cp313-musllinux_1_2_aarch64.whl", hash = "sha256:e800776a79a5aabdb17dcc2346a7d66d0777e942e4cd251defeb084762ecd17d", size = 212632 },
    { url = "https://files.pythonhosted.org/packages/6d/5c/e95617e222be14a34c709442a0ec179f3207f8a2b900273720501a70ec5e/propcache-0.2.1-cp313-cp313-musllinux_1_2_armv7l.whl", hash = "sha256:4160d9283bd382fa6c0c2b5e017acc95bc183570cd70968b9202ad6d8fc48dce", size = 207897 },
    { url = "https://files.pythonhosted.org/packages/8e/3b/56c5ab3dc00f6375fbcdeefdede5adf9bee94f1fab04adc8db118f0f9e25/propcache-0.2.1-cp313-cp313-musllinux_1_2_i686.whl", hash = "sha256:30b43e74f1359353341a7adb783c8f1b1c676367b011709f466f42fda2045e95", size = 208118 },
    { url = "https://files.pythonhosted.org/packages/86/25/d7ef738323fbc6ebcbce33eb2a19c5e07a89a3df2fded206065bd5e868a9/propcache-0.2.1-cp313-cp313-musllinux_1_2_ppc64le.whl", hash = "sha256:58791550b27d5488b1bb52bc96328456095d96206a250d28d874fafe11b3dfaf", size = 217851 },
    { url = "https://files.pythonhosted.org/packages/b3/77/763e6cef1852cf1ba740590364ec50309b89d1c818e3256d3929eb92fabf/propcache-0.2.1-cp313-cp313-musllinux_1_2_s390x.whl", hash = "sha256:0f022d381747f0dfe27e99d928e31bc51a18b65bb9e481ae0af1380a6725dd1f", size = 222630 },
    { url = "https://files.pythonhosted.org/packages/4f/e9/0f86be33602089c701696fbed8d8c4c07b6ee9605c5b7536fd27ed540c5b/propcache-0.2.1-cp313-cp313-musllinux_1_2_x86_64.whl", hash = "sha256:297878dc9d0a334358f9b608b56d02e72899f3b8499fc6044133f0d319e2ec30", size = 216269 },
    { url = "https://files.pythonhosted.org/packages/cc/02/5ac83217d522394b6a2e81a2e888167e7ca629ef6569a3f09852d6dcb01a/propcache-0.2.1-cp313-cp313-win32.whl", hash = "sha256:ddfab44e4489bd79bda09d84c430677fc7f0a4939a73d2bba3073036f487a0a6", size = 39472 },
    { url = "https://files.pythonhosted.org/packages/f4/33/d6f5420252a36034bc8a3a01171bc55b4bff5df50d1c63d9caa50693662f/propcache-0.2.1-cp313-cp313-win_amd64.whl", hash = "sha256:556fc6c10989f19a179e4321e5d678db8eb2924131e64652a51fe83e4c3db0e1", size = 43363 },
    { url = "https://files.pythonhosted.org/packages/41/b6/c5319caea262f4821995dca2107483b94a3345d4607ad797c76cb9c36bcc/propcache-0.2.1-py3-none-any.whl", hash = "sha256:52277518d6aae65536e9cea52d4e7fd2f7a66f4aa2d30ed3f2fcea620ace3c54", size = 11818 },
]

[[package]]
name = "protobuf"
version = "5.29.3"
source = { registry = "https://pypi.org/simple" }
sdist = { url = "https://files.pythonhosted.org/packages/f7/d1/e0a911544ca9993e0f17ce6d3cc0932752356c1b0a834397f28e63479344/protobuf-5.29.3.tar.gz", hash = "sha256:5da0f41edaf117bde316404bad1a486cb4ededf8e4a54891296f648e8e076620", size = 424945 }
wheels = [
    { url = "https://files.pythonhosted.org/packages/dc/7a/1e38f3cafa022f477ca0f57a1f49962f21ad25850c3ca0acd3b9d0091518/protobuf-5.29.3-cp310-abi3-win32.whl", hash = "sha256:3ea51771449e1035f26069c4c7fd51fba990d07bc55ba80701c78f886bf9c888", size = 422708 },
    { url = "https://files.pythonhosted.org/packages/61/fa/aae8e10512b83de633f2646506a6d835b151edf4b30d18d73afd01447253/protobuf-5.29.3-cp310-abi3-win_amd64.whl", hash = "sha256:a4fa6f80816a9a0678429e84973f2f98cbc218cca434abe8db2ad0bffc98503a", size = 434508 },
    { url = "https://files.pythonhosted.org/packages/dd/04/3eaedc2ba17a088961d0e3bd396eac764450f431621b58a04ce898acd126/protobuf-5.29.3-cp38-abi3-macosx_10_9_universal2.whl", hash = "sha256:a8434404bbf139aa9e1300dbf989667a83d42ddda9153d8ab76e0d5dcaca484e", size = 417825 },
    { url = "https://files.pythonhosted.org/packages/4f/06/7c467744d23c3979ce250397e26d8ad8eeb2bea7b18ca12ad58313c1b8d5/protobuf-5.29.3-cp38-abi3-manylinux2014_aarch64.whl", hash = "sha256:daaf63f70f25e8689c072cfad4334ca0ac1d1e05a92fc15c54eb9cf23c3efd84", size = 319573 },
    { url = "https://files.pythonhosted.org/packages/a8/45/2ebbde52ad2be18d3675b6bee50e68cd73c9e0654de77d595540b5129df8/protobuf-5.29.3-cp38-abi3-manylinux2014_x86_64.whl", hash = "sha256:c027e08a08be10b67c06bf2370b99c811c466398c357e615ca88c91c07f0910f", size = 319672 },
    { url = "https://files.pythonhosted.org/packages/fd/b2/ab07b09e0f6d143dfb839693aa05765257bceaa13d03bf1a696b78323e7a/protobuf-5.29.3-py3-none-any.whl", hash = "sha256:0a18ed4a24198528f2333802eb075e59dea9d679ab7a6c5efb017a59004d849f", size = 172550 },
]

[[package]]
name = "ptyprocess"
version = "0.7.0"
source = { registry = "https://pypi.org/simple" }
sdist = { url = "https://files.pythonhosted.org/packages/20/e5/16ff212c1e452235a90aeb09066144d0c5a6a8c0834397e03f5224495c4e/ptyprocess-0.7.0.tar.gz", hash = "sha256:5c5d0a3b48ceee0b48485e0c26037c0acd7d29765ca3fbb5cb3831d347423220", size = 70762 }
wheels = [
    { url = "https://files.pythonhosted.org/packages/22/a6/858897256d0deac81a172289110f31629fc4cee19b6f01283303e18c8db3/ptyprocess-0.7.0-py2.py3-none-any.whl", hash = "sha256:4b41f3967fce3af57cc7e94b888626c18bf37a083e3651ca8feeb66d492fef35", size = 13993 },
]

[[package]]
name = "pure-eval"
version = "0.2.3"
source = { registry = "https://pypi.org/simple" }
sdist = { url = "https://files.pythonhosted.org/packages/cd/05/0a34433a064256a578f1783a10da6df098ceaa4a57bbeaa96a6c0352786b/pure_eval-0.2.3.tar.gz", hash = "sha256:5f4e983f40564c576c7c8635ae88db5956bb2229d7e9237d03b3c0b0190eaf42", size = 19752 }
wheels = [
    { url = "https://files.pythonhosted.org/packages/8e/37/efad0257dc6e593a18957422533ff0f87ede7c9c6ea010a2177d738fb82f/pure_eval-0.2.3-py3-none-any.whl", hash = "sha256:1db8e35b67b3d218d818ae653e27f06c3aa420901fa7b081ca98cbedc874e0d0", size = 11842 },
]

[[package]]
name = "pybtex"
version = "0.24.0"
source = { registry = "https://pypi.org/simple" }
dependencies = [
    { name = "latexcodec" },
    { name = "pyyaml" },
    { name = "six" },
]
sdist = { url = "https://files.pythonhosted.org/packages/46/9b/fd39836a6397fb363446d83075a7b9c2cc562f4c449292e039ed36084376/pybtex-0.24.0.tar.gz", hash = "sha256:818eae35b61733e5c007c3fcd2cfb75ed1bc8b4173c1f70b56cc4c0802d34755", size = 402879 }
wheels = [
    { url = "https://files.pythonhosted.org/packages/ad/5f/40d8e90f985a05133a8895fc454c6127ecec3de8b095dd35bba91382f803/pybtex-0.24.0-py2.py3-none-any.whl", hash = "sha256:e1e0c8c69998452fea90e9179aa2a98ab103f3eed894405b7264e517cc2fcc0f", size = 561354 },
]

[[package]]
name = "pydantic"
version = "2.10.1"
source = { registry = "https://pypi.org/simple" }
dependencies = [
    { name = "annotated-types" },
    { name = "pydantic-core" },
    { name = "typing-extensions" },
]
sdist = { url = "https://files.pythonhosted.org/packages/c4/bd/7fc610993f616d2398958d0028d15eaf53bde5f80cb2edb7aa4f1feaf3a7/pydantic-2.10.1.tar.gz", hash = "sha256:a4daca2dc0aa429555e0656d6bf94873a7dc5f54ee42b1f5873d666fb3f35560", size = 783717 }
wheels = [
    { url = "https://files.pythonhosted.org/packages/e0/fc/fda48d347bd50a788dd2a0f318a52160f911b86fc2d8b4c86f4d7c9bceea/pydantic-2.10.1-py3-none-any.whl", hash = "sha256:a8d20db84de64cf4a7d59e899c2caf0fe9d660c7cfc482528e7020d7dd189a7e", size = 455329 },
]

[[package]]
name = "pydantic-core"
version = "2.27.1"
source = { registry = "https://pypi.org/simple" }
dependencies = [
    { name = "typing-extensions" },
]
sdist = { url = "https://files.pythonhosted.org/packages/a6/9f/7de1f19b6aea45aeb441838782d68352e71bfa98ee6fa048d5041991b33e/pydantic_core-2.27.1.tar.gz", hash = "sha256:62a763352879b84aa31058fc931884055fd75089cccbd9d58bb6afd01141b235", size = 412785 }
wheels = [
    { url = "https://files.pythonhosted.org/packages/27/39/46fe47f2ad4746b478ba89c561cafe4428e02b3573df882334bd2964f9cb/pydantic_core-2.27.1-cp311-cp311-macosx_10_12_x86_64.whl", hash = "sha256:ac3b20653bdbe160febbea8aa6c079d3df19310d50ac314911ed8cc4eb7f8cb8", size = 1895553 },
    { url = "https://files.pythonhosted.org/packages/1c/00/0804e84a78b7fdb394fff4c4f429815a10e5e0993e6ae0e0b27dd20379ee/pydantic_core-2.27.1-cp311-cp311-macosx_11_0_arm64.whl", hash = "sha256:a5a8e19d7c707c4cadb8c18f5f60c843052ae83c20fa7d44f41594c644a1d330", size = 1807220 },
    { url = "https://files.pythonhosted.org/packages/01/de/df51b3bac9820d38371f5a261020f505025df732ce566c2a2e7970b84c8c/pydantic_core-2.27.1-cp311-cp311-manylinux_2_17_aarch64.manylinux2014_aarch64.whl", hash = "sha256:7f7059ca8d64fea7f238994c97d91f75965216bcbe5f695bb44f354893f11d52", size = 1829727 },
    { url = "https://files.pythonhosted.org/packages/5f/d9/c01d19da8f9e9fbdb2bf99f8358d145a312590374d0dc9dd8dbe484a9cde/pydantic_core-2.27.1-cp311-cp311-manylinux_2_17_armv7l.manylinux2014_armv7l.whl", hash = "sha256:bed0f8a0eeea9fb72937ba118f9db0cb7e90773462af7962d382445f3005e5a4", size = 1854282 },
    { url = "https://files.pythonhosted.org/packages/5f/84/7db66eb12a0dc88c006abd6f3cbbf4232d26adfd827a28638c540d8f871d/pydantic_core-2.27.1-cp311-cp311-manylinux_2_17_ppc64le.manylinux2014_ppc64le.whl", hash = "sha256:a3cb37038123447cf0f3ea4c74751f6a9d7afef0eb71aa07bf5f652b5e6a132c", size = 2037437 },
    { url = "https://files.pythonhosted.org/packages/34/ac/a2537958db8299fbabed81167d58cc1506049dba4163433524e06a7d9f4c/pydantic_core-2.27.1-cp311-cp311-manylinux_2_17_s390x.manylinux2014_s390x.whl", hash = "sha256:84286494f6c5d05243456e04223d5a9417d7f443c3b76065e75001beb26f88de", size = 2780899 },
    { url = "https://files.pythonhosted.org/packages/4a/c1/3e38cd777ef832c4fdce11d204592e135ddeedb6c6f525478a53d1c7d3e5/pydantic_core-2.27.1-cp311-cp311-manylinux_2_17_x86_64.manylinux2014_x86_64.whl", hash = "sha256:acc07b2cfc5b835444b44a9956846b578d27beeacd4b52e45489e93276241025", size = 2135022 },
    { url = "https://files.pythonhosted.org/packages/7a/69/b9952829f80fd555fe04340539d90e000a146f2a003d3fcd1e7077c06c71/pydantic_core-2.27.1-cp311-cp311-manylinux_2_5_i686.manylinux1_i686.whl", hash = "sha256:4fefee876e07a6e9aad7a8c8c9f85b0cdbe7df52b8a9552307b09050f7512c7e", size = 1987969 },
    { url = "https://files.pythonhosted.org/packages/05/72/257b5824d7988af43460c4e22b63932ed651fe98804cc2793068de7ec554/pydantic_core-2.27.1-cp311-cp311-musllinux_1_1_aarch64.whl", hash = "sha256:258c57abf1188926c774a4c94dd29237e77eda19462e5bb901d88adcab6af919", size = 1994625 },
    { url = "https://files.pythonhosted.org/packages/73/c3/78ed6b7f3278a36589bcdd01243189ade7fc9b26852844938b4d7693895b/pydantic_core-2.27.1-cp311-cp311-musllinux_1_1_armv7l.whl", hash = "sha256:35c14ac45fcfdf7167ca76cc80b2001205a8d5d16d80524e13508371fb8cdd9c", size = 2090089 },
    { url = "https://files.pythonhosted.org/packages/8d/c8/b4139b2f78579960353c4cd987e035108c93a78371bb19ba0dc1ac3b3220/pydantic_core-2.27.1-cp311-cp311-musllinux_1_1_x86_64.whl", hash = "sha256:d1b26e1dff225c31897696cab7d4f0a315d4c0d9e8666dbffdb28216f3b17fdc", size = 2142496 },
    { url = "https://files.pythonhosted.org/packages/3e/f8/171a03e97eb36c0b51981efe0f78460554a1d8311773d3d30e20c005164e/pydantic_core-2.27.1-cp311-none-win32.whl", hash = "sha256:2cdf7d86886bc6982354862204ae3b2f7f96f21a3eb0ba5ca0ac42c7b38598b9", size = 1811758 },
    { url = "https://files.pythonhosted.org/packages/6a/fe/4e0e63c418c1c76e33974a05266e5633e879d4061f9533b1706a86f77d5b/pydantic_core-2.27.1-cp311-none-win_amd64.whl", hash = "sha256:3af385b0cee8df3746c3f406f38bcbfdc9041b5c2d5ce3e5fc6637256e60bbc5", size = 1980864 },
    { url = "https://files.pythonhosted.org/packages/50/fc/93f7238a514c155a8ec02fc7ac6376177d449848115e4519b853820436c5/pydantic_core-2.27.1-cp311-none-win_arm64.whl", hash = "sha256:81f2ec23ddc1b476ff96563f2e8d723830b06dceae348ce02914a37cb4e74b89", size = 1864327 },
    { url = "https://files.pythonhosted.org/packages/be/51/2e9b3788feb2aebff2aa9dfbf060ec739b38c05c46847601134cc1fed2ea/pydantic_core-2.27.1-cp312-cp312-macosx_10_12_x86_64.whl", hash = "sha256:9cbd94fc661d2bab2bc702cddd2d3370bbdcc4cd0f8f57488a81bcce90c7a54f", size = 1895239 },
    { url = "https://files.pythonhosted.org/packages/7b/9e/f8063952e4a7d0127f5d1181addef9377505dcce3be224263b25c4f0bfd9/pydantic_core-2.27.1-cp312-cp312-macosx_11_0_arm64.whl", hash = "sha256:5f8c4718cd44ec1580e180cb739713ecda2bdee1341084c1467802a417fe0f02", size = 1805070 },
    { url = "https://files.pythonhosted.org/packages/2c/9d/e1d6c4561d262b52e41b17a7ef8301e2ba80b61e32e94520271029feb5d8/pydantic_core-2.27.1-cp312-cp312-manylinux_2_17_aarch64.manylinux2014_aarch64.whl", hash = "sha256:15aae984e46de8d376df515f00450d1522077254ef6b7ce189b38ecee7c9677c", size = 1828096 },
    { url = "https://files.pythonhosted.org/packages/be/65/80ff46de4266560baa4332ae3181fffc4488ea7d37282da1a62d10ab89a4/pydantic_core-2.27.1-cp312-cp312-manylinux_2_17_armv7l.manylinux2014_armv7l.whl", hash = "sha256:1ba5e3963344ff25fc8c40da90f44b0afca8cfd89d12964feb79ac1411a260ac", size = 1857708 },
    { url = "https://files.pythonhosted.org/packages/d5/ca/3370074ad758b04d9562b12ecdb088597f4d9d13893a48a583fb47682cdf/pydantic_core-2.27.1-cp312-cp312-manylinux_2_17_ppc64le.manylinux2014_ppc64le.whl", hash = "sha256:992cea5f4f3b29d6b4f7f1726ed8ee46c8331c6b4eed6db5b40134c6fe1768bb", size = 2037751 },
    { url = "https://files.pythonhosted.org/packages/b1/e2/4ab72d93367194317b99d051947c071aef6e3eb95f7553eaa4208ecf9ba4/pydantic_core-2.27.1-cp312-cp312-manylinux_2_17_s390x.manylinux2014_s390x.whl", hash = "sha256:0325336f348dbee6550d129b1627cb8f5351a9dc91aad141ffb96d4937bd9529", size = 2733863 },
    { url = "https://files.pythonhosted.org/packages/8a/c6/8ae0831bf77f356bb73127ce5a95fe115b10f820ea480abbd72d3cc7ccf3/pydantic_core-2.27.1-cp312-cp312-manylinux_2_17_x86_64.manylinux2014_x86_64.whl", hash = "sha256:7597c07fbd11515f654d6ece3d0e4e5093edc30a436c63142d9a4b8e22f19c35", size = 2161161 },
    { url = "https://files.pythonhosted.org/packages/f1/f4/b2fe73241da2429400fc27ddeaa43e35562f96cf5b67499b2de52b528cad/pydantic_core-2.27.1-cp312-cp312-manylinux_2_5_i686.manylinux1_i686.whl", hash = "sha256:3bbd5d8cc692616d5ef6fbbbd50dbec142c7e6ad9beb66b78a96e9c16729b089", size = 1993294 },
    { url = "https://files.pythonhosted.org/packages/77/29/4bb008823a7f4cc05828198153f9753b3bd4c104d93b8e0b1bfe4e187540/pydantic_core-2.27.1-cp312-cp312-musllinux_1_1_aarch64.whl", hash = "sha256:dc61505e73298a84a2f317255fcc72b710b72980f3a1f670447a21efc88f8381", size = 2001468 },
    { url = "https://files.pythonhosted.org/packages/f2/a9/0eaceeba41b9fad851a4107e0cf999a34ae8f0d0d1f829e2574f3d8897b0/pydantic_core-2.27.1-cp312-cp312-musllinux_1_1_armv7l.whl", hash = "sha256:e1f735dc43da318cad19b4173dd1ffce1d84aafd6c9b782b3abc04a0d5a6f5bb", size = 2091413 },
    { url = "https://files.pythonhosted.org/packages/d8/36/eb8697729725bc610fd73940f0d860d791dc2ad557faaefcbb3edbd2b349/pydantic_core-2.27.1-cp312-cp312-musllinux_1_1_x86_64.whl", hash = "sha256:f4e5658dbffe8843a0f12366a4c2d1c316dbe09bb4dfbdc9d2d9cd6031de8aae", size = 2154735 },
    { url = "https://files.pythonhosted.org/packages/52/e5/4f0fbd5c5995cc70d3afed1b5c754055bb67908f55b5cb8000f7112749bf/pydantic_core-2.27.1-cp312-none-win32.whl", hash = "sha256:672ebbe820bb37988c4d136eca2652ee114992d5d41c7e4858cdd90ea94ffe5c", size = 1833633 },
    { url = "https://files.pythonhosted.org/packages/ee/f2/c61486eee27cae5ac781305658779b4a6b45f9cc9d02c90cb21b940e82cc/pydantic_core-2.27.1-cp312-none-win_amd64.whl", hash = "sha256:66ff044fd0bb1768688aecbe28b6190f6e799349221fb0de0e6f4048eca14c16", size = 1986973 },
    { url = "https://files.pythonhosted.org/packages/df/a6/e3f12ff25f250b02f7c51be89a294689d175ac76e1096c32bf278f29ca1e/pydantic_core-2.27.1-cp312-none-win_arm64.whl", hash = "sha256:9a3b0793b1bbfd4146304e23d90045f2a9b5fd5823aa682665fbdaf2a6c28f3e", size = 1883215 },
    { url = "https://files.pythonhosted.org/packages/0f/d6/91cb99a3c59d7b072bded9959fbeab0a9613d5a4935773c0801f1764c156/pydantic_core-2.27.1-cp313-cp313-macosx_10_12_x86_64.whl", hash = "sha256:f216dbce0e60e4d03e0c4353c7023b202d95cbaeff12e5fd2e82ea0a66905073", size = 1895033 },
    { url = "https://files.pythonhosted.org/packages/07/42/d35033f81a28b27dedcade9e967e8a40981a765795c9ebae2045bcef05d3/pydantic_core-2.27.1-cp313-cp313-macosx_11_0_arm64.whl", hash = "sha256:a2e02889071850bbfd36b56fd6bc98945e23670773bc7a76657e90e6b6603c08", size = 1807542 },
    { url = "https://files.pythonhosted.org/packages/41/c2/491b59e222ec7e72236e512108ecad532c7f4391a14e971c963f624f7569/pydantic_core-2.27.1-cp313-cp313-manylinux_2_17_aarch64.manylinux2014_aarch64.whl", hash = "sha256:42b0e23f119b2b456d07ca91b307ae167cc3f6c846a7b169fca5326e32fdc6cf", size = 1827854 },
    { url = "https://files.pythonhosted.org/packages/e3/f3/363652651779113189cefdbbb619b7b07b7a67ebb6840325117cc8cc3460/pydantic_core-2.27.1-cp313-cp313-manylinux_2_17_armv7l.manylinux2014_armv7l.whl", hash = "sha256:764be71193f87d460a03f1f7385a82e226639732214b402f9aa61f0d025f0737", size = 1857389 },
    { url = "https://files.pythonhosted.org/packages/5f/97/be804aed6b479af5a945daec7538d8bf358d668bdadde4c7888a2506bdfb/pydantic_core-2.27.1-cp313-cp313-manylinux_2_17_ppc64le.manylinux2014_ppc64le.whl", hash = "sha256:1c00666a3bd2f84920a4e94434f5974d7bbc57e461318d6bb34ce9cdbbc1f6b2", size = 2037934 },
    { url = "https://files.pythonhosted.org/packages/42/01/295f0bd4abf58902917e342ddfe5f76cf66ffabfc57c2e23c7681a1a1197/pydantic_core-2.27.1-cp313-cp313-manylinux_2_17_s390x.manylinux2014_s390x.whl", hash = "sha256:3ccaa88b24eebc0f849ce0a4d09e8a408ec5a94afff395eb69baf868f5183107", size = 2735176 },
    { url = "https://files.pythonhosted.org/packages/9d/a0/cd8e9c940ead89cc37812a1a9f310fef59ba2f0b22b4e417d84ab09fa970/pydantic_core-2.27.1-cp313-cp313-manylinux_2_17_x86_64.manylinux2014_x86_64.whl", hash = "sha256:c65af9088ac534313e1963443d0ec360bb2b9cba6c2909478d22c2e363d98a51", size = 2160720 },
    { url = "https://files.pythonhosted.org/packages/73/ae/9d0980e286627e0aeca4c352a60bd760331622c12d576e5ea4441ac7e15e/pydantic_core-2.27.1-cp313-cp313-manylinux_2_5_i686.manylinux1_i686.whl", hash = "sha256:206b5cf6f0c513baffaeae7bd817717140770c74528f3e4c3e1cec7871ddd61a", size = 1992972 },
    { url = "https://files.pythonhosted.org/packages/bf/ba/ae4480bc0292d54b85cfb954e9d6bd226982949f8316338677d56541b85f/pydantic_core-2.27.1-cp313-cp313-musllinux_1_1_aarch64.whl", hash = "sha256:062f60e512fc7fff8b8a9d680ff0ddaaef0193dba9fa83e679c0c5f5fbd018bc", size = 2001477 },
    { url = "https://files.pythonhosted.org/packages/55/b7/e26adf48c2f943092ce54ae14c3c08d0d221ad34ce80b18a50de8ed2cba8/pydantic_core-2.27.1-cp313-cp313-musllinux_1_1_armv7l.whl", hash = "sha256:a0697803ed7d4af5e4c1adf1670af078f8fcab7a86350e969f454daf598c4960", size = 2091186 },
    { url = "https://files.pythonhosted.org/packages/ba/cc/8491fff5b608b3862eb36e7d29d36a1af1c945463ca4c5040bf46cc73f40/pydantic_core-2.27.1-cp313-cp313-musllinux_1_1_x86_64.whl", hash = "sha256:58ca98a950171f3151c603aeea9303ef6c235f692fe555e883591103da709b23", size = 2154429 },
    { url = "https://files.pythonhosted.org/packages/78/d8/c080592d80edd3441ab7f88f865f51dae94a157fc64283c680e9f32cf6da/pydantic_core-2.27.1-cp313-none-win32.whl", hash = "sha256:8065914ff79f7eab1599bd80406681f0ad08f8e47c880f17b416c9f8f7a26d05", size = 1833713 },
    { url = "https://files.pythonhosted.org/packages/83/84/5ab82a9ee2538ac95a66e51f6838d6aba6e0a03a42aa185ad2fe404a4e8f/pydantic_core-2.27.1-cp313-none-win_amd64.whl", hash = "sha256:ba630d5e3db74c79300d9a5bdaaf6200172b107f263c98a0539eeecb857b2337", size = 1987897 },
    { url = "https://files.pythonhosted.org/packages/df/c3/b15fb833926d91d982fde29c0624c9f225da743c7af801dace0d4e187e71/pydantic_core-2.27.1-cp313-none-win_arm64.whl", hash = "sha256:45cf8588c066860b623cd11c4ba687f8d7175d5f7ef65f7129df8a394c502de5", size = 1882983 },
]

[[package]]
name = "pydantic-settings"
version = "2.7.1"
source = { registry = "https://pypi.org/simple" }
dependencies = [
    { name = "pydantic" },
    { name = "python-dotenv" },
]
sdist = { url = "https://files.pythonhosted.org/packages/73/7b/c58a586cd7d9ac66d2ee4ba60ca2d241fa837c02bca9bea80a9a8c3d22a9/pydantic_settings-2.7.1.tar.gz", hash = "sha256:10c9caad35e64bfb3c2fbf70a078c0e25cc92499782e5200747f942a065dec93", size = 79920 }
wheels = [
    { url = "https://files.pythonhosted.org/packages/b4/46/93416fdae86d40879714f72956ac14df9c7b76f7d41a4d68aa9f71a0028b/pydantic_settings-2.7.1-py3-none-any.whl", hash = "sha256:590be9e6e24d06db33a4262829edef682500ef008565a969c73d39d5f8bfb3fd", size = 29718 },
]

[[package]]
name = "pygments"
version = "2.19.1"
source = { registry = "https://pypi.org/simple" }
sdist = { url = "https://files.pythonhosted.org/packages/7c/2d/c3338d48ea6cc0feb8446d8e6937e1408088a72a39937982cc6111d17f84/pygments-2.19.1.tar.gz", hash = "sha256:61c16d2a8576dc0649d9f39e089b5f02bcd27fba10d8fb4dcc28173f7a45151f", size = 4968581 }
wheels = [
    { url = "https://files.pythonhosted.org/packages/8a/0b/9fcc47d19c48b59121088dd6da2488a49d5f72dacf8262e2790a1d2c7d15/pygments-2.19.1-py3-none-any.whl", hash = "sha256:9ea1544ad55cecf4b8242fab6dd35a93bbce657034b0611ee383099054ab6d8c", size = 1225293 },
]

[[package]]
name = "pylint"
version = "3.3.4"
source = { registry = "https://pypi.org/simple" }
dependencies = [
    { name = "astroid" },
    { name = "colorama", marker = "sys_platform == 'win32'" },
    { name = "dill" },
    { name = "isort" },
    { name = "mccabe" },
    { name = "platformdirs" },
    { name = "tomlkit" },
]
sdist = { url = "https://files.pythonhosted.org/packages/ab/b9/50be49afc91469f832c4bf12318ab4abe56ee9aa3700a89aad5359ad195f/pylint-3.3.4.tar.gz", hash = "sha256:74ae7a38b177e69a9b525d0794bd8183820bfa7eb68cc1bee6e8ed22a42be4ce", size = 1518905 }
wheels = [
    { url = "https://files.pythonhosted.org/packages/0d/8b/eef15df5f4e7aa393de31feb96ca9a3d6639669bd59d589d0685d5ef4e62/pylint-3.3.4-py3-none-any.whl", hash = "sha256:289e6a1eb27b453b08436478391a48cd53bb0efb824873f949e709350f3de018", size = 522280 },
]

[[package]]
name = "pylint-plugin-utils"
version = "0.8.2"
source = { registry = "https://pypi.org/simple" }
dependencies = [
    { name = "pylint" },
]
sdist = { url = "https://files.pythonhosted.org/packages/4b/d2/3b9728910bc69232ec38d8fb7053c03c887bfe7e6e170649b683dd351750/pylint_plugin_utils-0.8.2.tar.gz", hash = "sha256:d3cebf68a38ba3fba23a873809155562571386d4c1b03e5b4c4cc26c3eee93e4", size = 10674 }
wheels = [
    { url = "https://files.pythonhosted.org/packages/af/ee/49d11aee31061bcc1d2726bd8334a2883ddcdbde7d7744ed6b3bd11704ed/pylint_plugin_utils-0.8.2-py3-none-any.whl", hash = "sha256:ae11664737aa2effbf26f973a9e0b6779ab7106ec0adc5fe104b0907ca04e507", size = 11171 },
]

[[package]]
name = "pylint-pydantic"
version = "0.3.5"
source = { registry = "https://pypi.org/simple" }
dependencies = [
    { name = "pydantic" },
    { name = "pylint" },
    { name = "pylint-plugin-utils" },
]
wheels = [
    { url = "https://files.pythonhosted.org/packages/13/b6/57b898006cb358af02b6a5b84909630630e89b299e7f9fc2dc7b3f0b61ef/pylint_pydantic-0.3.5-py3-none-any.whl", hash = "sha256:e7a54f09843b000676633ed02d5985a4a61c8da2560a3b0d46082d2ff171c4a1", size = 16139 },
]

[[package]]
name = "pympler"
version = "1.1"
source = { registry = "https://pypi.org/simple" }
dependencies = [
    { name = "pywin32", marker = "sys_platform == 'win32'" },
]
sdist = { url = "https://files.pythonhosted.org/packages/dd/37/c384631908029676d8e7213dd956bb686af303a80db7afbc9be36bc49495/pympler-1.1.tar.gz", hash = "sha256:1eaa867cb8992c218430f1708fdaccda53df064144d1c5656b1e6f1ee6000424", size = 179954 }
wheels = [
    { url = "https://files.pythonhosted.org/packages/79/4f/a6a2e2b202d7fd97eadfe90979845b8706676b41cbd3b42ba75adf329d1f/Pympler-1.1-py3-none-any.whl", hash = "sha256:5b223d6027d0619584116a0cbc28e8d2e378f7a79c1e5e024f9ff3b673c58506", size = 165766 },
]

[[package]]
name = "pymupdf"
version = "1.25.3"
source = { registry = "https://pypi.org/simple" }
sdist = { url = "https://files.pythonhosted.org/packages/06/47/b61c1c44b87cbdaeecdec3f43ce524ed6b3c72172bc6184eb82c94fbc43d/pymupdf-1.25.3.tar.gz", hash = "sha256:b640187c64c5ac5d97505a92e836da299da79c2f689f3f94a67a37a493492193", size = 67259841 }
wheels = [
    { url = "https://files.pythonhosted.org/packages/61/9b/98ef4b98309e9db3baa9fe572f0e61b6130bb9852d13189970f35b703499/pymupdf-1.25.3-cp39-abi3-macosx_10_9_x86_64.whl", hash = "sha256:96878e1b748f9c2011aecb2028c5f96b5a347a9a91169130ad0133053d97915e", size = 19343576 },
    { url = "https://files.pythonhosted.org/packages/14/62/4e12126db174c8cfbf692281cda971cc4046c5f5226032c2cfaa6f83e08d/pymupdf-1.25.3-cp39-abi3-macosx_11_0_arm64.whl", hash = "sha256:6ef753005b72ebfd23470f72f7e30f61e21b0b5e748045ec5b8f89e6e3068d62", size = 18580114 },
    { url = "https://files.pythonhosted.org/packages/52/de/bd1418e31f73d37b8381cd5deacfd681e6be702b8890e123e83724569ee1/pymupdf-1.25.3-cp39-abi3-manylinux2014_x86_64.manylinux_2_17_x86_64.whl", hash = "sha256:46d90c4f9e62d1856e8db4b9f04a202ff4a7f086a816af73abdc86adb7f5e25a", size = 19999825 },
    { url = "https://files.pythonhosted.org/packages/42/ee/3c449b0de061440ba1ac984aa845315e9e2dca0ff2003c5adfc6febff203/pymupdf-1.25.3-cp39-abi3-musllinux_1_2_x86_64.whl", hash = "sha256:a5de51efdbe4d486b6c1111c84e8a231cbfb426f3d6ff31ab530ad70e6f39756", size = 21123157 },
    { url = "https://files.pythonhosted.org/packages/83/53/71faaaf91c56f2883b13f3dd849bf2697f012eb35eb7b952d62734cff41f/pymupdf-1.25.3-cp39-abi3-win32.whl", hash = "sha256:bca72e6089f985d800596e22973f79cc08af6cbff1d93e5bda9248326a03857c", size = 15094211 },
    { url = "https://files.pythonhosted.org/packages/09/e0/d72e88a1d5e23aa381fd463057dc3d0fb29090e1e7308a870c334716579c/pymupdf-1.25.3-cp39-abi3-win_amd64.whl", hash = "sha256:4fb357438c9129fbf939b5af85323434df64e36759c399c376b62ad6da95498c", size = 16542949 },
]

[[package]]
name = "pyparsing"
version = "3.2.1"
source = { registry = "https://pypi.org/simple" }
sdist = { url = "https://files.pythonhosted.org/packages/8b/1a/3544f4f299a47911c2ab3710f534e52fea62a633c96806995da5d25be4b2/pyparsing-3.2.1.tar.gz", hash = "sha256:61980854fd66de3a90028d679a954d5f2623e83144b5afe5ee86f43d762e5f0a", size = 1067694 }
wheels = [
    { url = "https://files.pythonhosted.org/packages/1c/a7/c8a2d361bf89c0d9577c934ebb7421b25dc84bf3a8e3ac0a40aed9acc547/pyparsing-3.2.1-py3-none-any.whl", hash = "sha256:506ff4f4386c4cec0590ec19e6302d3aedb992fdc02c761e90416f158dacf8e1", size = 107716 },
]

[[package]]
name = "pytest"
version = "8.3.4"
source = { registry = "https://pypi.org/simple" }
dependencies = [
    { name = "colorama", marker = "sys_platform == 'win32'" },
    { name = "iniconfig" },
    { name = "packaging" },
    { name = "pluggy" },
]
sdist = { url = "https://files.pythonhosted.org/packages/05/35/30e0d83068951d90a01852cb1cef56e5d8a09d20c7f511634cc2f7e0372a/pytest-8.3.4.tar.gz", hash = "sha256:965370d062bce11e73868e0335abac31b4d3de0e82f4007408d242b4f8610761", size = 1445919 }
wheels = [
    { url = "https://files.pythonhosted.org/packages/11/92/76a1c94d3afee238333bc0a42b82935dd8f9cf8ce9e336ff87ee14d9e1cf/pytest-8.3.4-py3-none-any.whl", hash = "sha256:50e16d954148559c9a74109af1eaf0c945ba2d8f30f0a3d3335edde19788b6f6", size = 343083 },
]

[[package]]
name = "pytest-asyncio"
version = "0.25.3"
source = { registry = "https://pypi.org/simple" }
dependencies = [
    { name = "pytest" },
]
sdist = { url = "https://files.pythonhosted.org/packages/f2/a8/ecbc8ede70921dd2f544ab1cadd3ff3bf842af27f87bbdea774c7baa1d38/pytest_asyncio-0.25.3.tar.gz", hash = "sha256:fc1da2cf9f125ada7e710b4ddad05518d4cee187ae9412e9ac9271003497f07a", size = 54239 }
wheels = [
    { url = "https://files.pythonhosted.org/packages/67/17/3493c5624e48fd97156ebaec380dcaafee9506d7e2c46218ceebbb57d7de/pytest_asyncio-0.25.3-py3-none-any.whl", hash = "sha256:9e89518e0f9bd08928f97a3482fdc4e244df17529460bc038291ccaf8f85c7c3", size = 19467 },
]

[[package]]
name = "pytest-recording"
version = "0.13.2"
source = { registry = "https://pypi.org/simple" }
dependencies = [
    { name = "pytest" },
    { name = "vcrpy" },
]
sdist = { url = "https://files.pythonhosted.org/packages/fe/2a/ea6b8036ae01979eae02d8ad5a7da14dec90d9176b613e49fb8d134c78fc/pytest_recording-0.13.2.tar.gz", hash = "sha256:000c3babbb466681457fd65b723427c1779a0c6c17d9e381c3142a701e124877", size = 25270 }
wheels = [
    { url = "https://files.pythonhosted.org/packages/72/52/8e67a969e9fad3fa5ec4eab9f2a7348ff04692065c7deda21d76e9112703/pytest_recording-0.13.2-py3-none-any.whl", hash = "sha256:3820fe5743d1ac46e807989e11d073cb776a60bdc544cf43ebca454051b22d13", size = 12783 },
]

[[package]]
name = "pytest-rerunfailures"
version = "15.0"
source = { registry = "https://pypi.org/simple" }
dependencies = [
    { name = "packaging" },
    { name = "pytest" },
]
sdist = { url = "https://files.pythonhosted.org/packages/26/47/ec4e12f45f4b9fac027a41ccaabb353ed4f23695aae860258ba11a84ed9b/pytest-rerunfailures-15.0.tar.gz", hash = "sha256:2d9ac7baf59f4c13ac730b47f6fa80e755d1ba0581da45ce30b72fb3542b4474", size = 21816 }
wheels = [
    { url = "https://files.pythonhosted.org/packages/89/37/54e5ffc7c0cebee7cf30a3ac5915faa7e7abf8bdfdf3228c277f7c192489/pytest_rerunfailures-15.0-py3-none-any.whl", hash = "sha256:dd150c4795c229ef44320adc9a0c0532c51b78bb7a6843a8c53556b9a611df1a", size = 13017 },
]

[[package]]
name = "pytest-subtests"
version = "0.14.1"
source = { registry = "https://pypi.org/simple" }
dependencies = [
    { name = "attrs" },
    { name = "pytest" },
]
sdist = { url = "https://files.pythonhosted.org/packages/c0/4c/ba9eab21a2250c2d46c06c0e3cd316850fde9a90da0ac8d0202f074c6817/pytest_subtests-0.14.1.tar.gz", hash = "sha256:350c00adc36c3aff676a66135c81aed9e2182e15f6c3ec8721366918bbbf7580", size = 17632 }
wheels = [
    { url = "https://files.pythonhosted.org/packages/a9/b7/7ca948d35642ae72500efda6ba6fa61dcb6683feb596d19c4747c63c0789/pytest_subtests-0.14.1-py3-none-any.whl", hash = "sha256:e92a780d98b43118c28a16044ad9b841727bd7cb6a417073b38fd2d7ccdf052d", size = 8833 },
]

[[package]]
name = "pytest-sugar"
version = "1.0.0"
source = { registry = "https://pypi.org/simple" }
dependencies = [
    { name = "packaging" },
    { name = "pytest" },
    { name = "termcolor" },
]
sdist = { url = "https://files.pythonhosted.org/packages/f5/ac/5754f5edd6d508bc6493bc37d74b928f102a5fff82d9a80347e180998f08/pytest-sugar-1.0.0.tar.gz", hash = "sha256:6422e83258f5b0c04ce7c632176c7732cab5fdb909cb39cca5c9139f81276c0a", size = 14992 }
wheels = [
    { url = "https://files.pythonhosted.org/packages/92/fb/889f1b69da2f13691de09a111c16c4766a433382d44aa0ecf221deded44a/pytest_sugar-1.0.0-py3-none-any.whl", hash = "sha256:70ebcd8fc5795dc457ff8b69d266a4e2e8a74ae0c3edc749381c64b5246c8dfd", size = 10171 },
]

[[package]]
name = "pytest-timer"
version = "1.0.0"
source = { registry = "https://pypi.org/simple" }
dependencies = [
    { name = "pytest" },
]
sdist = { url = "https://files.pythonhosted.org/packages/b1/f7/bc223798d5cccf2f03ed224a6fdceae005d06ae33fbd302741da9eb9e95a/pytest-timer-1.0.0.tar.gz", hash = "sha256:c65a36970e4425c0fd43bdf63b60359b353382632b08418c7c25918ec18a3829", size = 5812 }
wheels = [
    { url = "https://files.pythonhosted.org/packages/91/48/486b6ff8b910852affeab5b628910f8faa861450a37c21c19902b798ebda/pytest_timer-1.0.0-py3-none-any.whl", hash = "sha256:60f16a6d98dd5e8ce3e57ece829592f6e081e18be9f1b20e5bc93e5e7196b065", size = 5331 },
]

[package.optional-dependencies]
colorama = [
    { name = "colorama" },
]

[[package]]
name = "pytest-xdist"
version = "3.6.1"
source = { registry = "https://pypi.org/simple" }
dependencies = [
    { name = "execnet" },
    { name = "pytest" },
]
sdist = { url = "https://files.pythonhosted.org/packages/41/c4/3c310a19bc1f1e9ef50075582652673ef2bfc8cd62afef9585683821902f/pytest_xdist-3.6.1.tar.gz", hash = "sha256:ead156a4db231eec769737f57668ef58a2084a34b2e55c4a8fa20d861107300d", size = 84060 }
wheels = [
    { url = "https://files.pythonhosted.org/packages/6d/82/1d96bf03ee4c0fdc3c0cbe61470070e659ca78dc0086fb88b66c185e2449/pytest_xdist-3.6.1-py3-none-any.whl", hash = "sha256:9ed4adfb68a016610848639bb7e02c9352d5d9f03d04809919e2dafc3be4cca7", size = 46108 },
]

[[package]]
name = "python-dateutil"
version = "2.9.0.post0"
source = { registry = "https://pypi.org/simple" }
dependencies = [
    { name = "six" },
]
sdist = { url = "https://files.pythonhosted.org/packages/66/c0/0c8b6ad9f17a802ee498c46e004a0eb49bc148f2fd230864601a86dcf6db/python-dateutil-2.9.0.post0.tar.gz", hash = "sha256:37dd54208da7e1cd875388217d5e00ebd4179249f90fb72437e91a35459a0ad3", size = 342432 }
wheels = [
    { url = "https://files.pythonhosted.org/packages/ec/57/56b9bcc3c9c6a792fcbaf139543cee77261f3651ca9da0c93f5c1221264b/python_dateutil-2.9.0.post0-py2.py3-none-any.whl", hash = "sha256:a8b2bc7bffae282281c8140a97d3aa9c14da0b136dfe83f850eea9a5f7470427", size = 229892 },
]

[[package]]
name = "python-dotenv"
version = "1.0.1"
source = { registry = "https://pypi.org/simple" }
sdist = { url = "https://files.pythonhosted.org/packages/bc/57/e84d88dfe0aec03b7a2d4327012c1627ab5f03652216c63d49846d7a6c58/python-dotenv-1.0.1.tar.gz", hash = "sha256:e324ee90a023d808f1959c46bcbc04446a10ced277783dc6ee09987c37ec10ca", size = 39115 }
wheels = [
    { url = "https://files.pythonhosted.org/packages/6a/3e/b68c118422ec867fa7ab88444e1274aa40681c606d59ac27de5a5588f082/python_dotenv-1.0.1-py3-none-any.whl", hash = "sha256:f7b63ef50f1b690dddf550d03497b66d609393b40b564ed0d674909a68ebf16a", size = 19863 },
]

[[package]]
name = "pytz"
version = "2025.1"
source = { registry = "https://pypi.org/simple" }
sdist = { url = "https://files.pythonhosted.org/packages/5f/57/df1c9157c8d5a05117e455d66fd7cf6dbc46974f832b1058ed4856785d8a/pytz-2025.1.tar.gz", hash = "sha256:c2db42be2a2518b28e65f9207c4d05e6ff547d1efa4086469ef855e4ab70178e", size = 319617 }
wheels = [
    { url = "https://files.pythonhosted.org/packages/eb/38/ac33370d784287baa1c3d538978b5e2ea064d4c1b93ffbd12826c190dd10/pytz-2025.1-py2.py3-none-any.whl", hash = "sha256:89dd22dca55b46eac6eda23b2d72721bf1bdfef212645d81513ef5d03038de57", size = 507930 },
]

[[package]]
name = "pywin32"
version = "308"
source = { registry = "https://pypi.org/simple" }
wheels = [
    { url = "https://files.pythonhosted.org/packages/eb/e2/02652007469263fe1466e98439831d65d4ca80ea1a2df29abecedf7e47b7/pywin32-308-cp311-cp311-win32.whl", hash = "sha256:5d8c8015b24a7d6855b1550d8e660d8daa09983c80e5daf89a273e5c6fb5095a", size = 5928156 },
    { url = "https://files.pythonhosted.org/packages/48/ef/f4fb45e2196bc7ffe09cad0542d9aff66b0e33f6c0954b43e49c33cad7bd/pywin32-308-cp311-cp311-win_amd64.whl", hash = "sha256:575621b90f0dc2695fec346b2d6302faebd4f0f45c05ea29404cefe35d89442b", size = 6559559 },
    { url = "https://files.pythonhosted.org/packages/79/ef/68bb6aa865c5c9b11a35771329e95917b5559845bd75b65549407f9fc6b4/pywin32-308-cp311-cp311-win_arm64.whl", hash = "sha256:100a5442b7332070983c4cd03f2e906a5648a5104b8a7f50175f7906efd16bb6", size = 7972495 },
    { url = "https://files.pythonhosted.org/packages/00/7c/d00d6bdd96de4344e06c4afbf218bc86b54436a94c01c71a8701f613aa56/pywin32-308-cp312-cp312-win32.whl", hash = "sha256:587f3e19696f4bf96fde9d8a57cec74a57021ad5f204c9e627e15c33ff568897", size = 5939729 },
    { url = "https://files.pythonhosted.org/packages/21/27/0c8811fbc3ca188f93b5354e7c286eb91f80a53afa4e11007ef661afa746/pywin32-308-cp312-cp312-win_amd64.whl", hash = "sha256:00b3e11ef09ede56c6a43c71f2d31857cf7c54b0ab6e78ac659497abd2834f47", size = 6543015 },
    { url = "https://files.pythonhosted.org/packages/9d/0f/d40f8373608caed2255781a3ad9a51d03a594a1248cd632d6a298daca693/pywin32-308-cp312-cp312-win_arm64.whl", hash = "sha256:9b4de86c8d909aed15b7011182c8cab38c8850de36e6afb1f0db22b8959e3091", size = 7976033 },
    { url = "https://files.pythonhosted.org/packages/a9/a4/aa562d8935e3df5e49c161b427a3a2efad2ed4e9cf81c3de636f1fdddfd0/pywin32-308-cp313-cp313-win32.whl", hash = "sha256:1c44539a37a5b7b21d02ab34e6a4d314e0788f1690d65b48e9b0b89f31abbbed", size = 5938579 },
    { url = "https://files.pythonhosted.org/packages/c7/50/b0efb8bb66210da67a53ab95fd7a98826a97ee21f1d22949863e6d588b22/pywin32-308-cp313-cp313-win_amd64.whl", hash = "sha256:fd380990e792eaf6827fcb7e187b2b4b1cede0585e3d0c9e84201ec27b9905e4", size = 6542056 },
    { url = "https://files.pythonhosted.org/packages/26/df/2b63e3e4f2df0224f8aaf6d131f54fe4e8c96400eb9df563e2aae2e1a1f9/pywin32-308-cp313-cp313-win_arm64.whl", hash = "sha256:ef313c46d4c18dfb82a2431e3051ac8f112ccee1a34f29c263c583c568db63cd", size = 7974986 },
]

[[package]]
name = "pyyaml"
version = "6.0.2"
source = { registry = "https://pypi.org/simple" }
sdist = { url = "https://files.pythonhosted.org/packages/54/ed/79a089b6be93607fa5cdaedf301d7dfb23af5f25c398d5ead2525b063e17/pyyaml-6.0.2.tar.gz", hash = "sha256:d584d9ec91ad65861cc08d42e834324ef890a082e591037abe114850ff7bbc3e", size = 130631 }
wheels = [
    { url = "https://files.pythonhosted.org/packages/f8/aa/7af4e81f7acba21a4c6be026da38fd2b872ca46226673c89a758ebdc4fd2/PyYAML-6.0.2-cp311-cp311-macosx_10_9_x86_64.whl", hash = "sha256:cc1c1159b3d456576af7a3e4d1ba7e6924cb39de8f67111c735f6fc832082774", size = 184612 },
    { url = "https://files.pythonhosted.org/packages/8b/62/b9faa998fd185f65c1371643678e4d58254add437edb764a08c5a98fb986/PyYAML-6.0.2-cp311-cp311-macosx_11_0_arm64.whl", hash = "sha256:1e2120ef853f59c7419231f3bf4e7021f1b936f6ebd222406c3b60212205d2ee", size = 172040 },
    { url = "https://files.pythonhosted.org/packages/ad/0c/c804f5f922a9a6563bab712d8dcc70251e8af811fce4524d57c2c0fd49a4/PyYAML-6.0.2-cp311-cp311-manylinux_2_17_aarch64.manylinux2014_aarch64.whl", hash = "sha256:5d225db5a45f21e78dd9358e58a98702a0302f2659a3c6cd320564b75b86f47c", size = 736829 },
    { url = "https://files.pythonhosted.org/packages/51/16/6af8d6a6b210c8e54f1406a6b9481febf9c64a3109c541567e35a49aa2e7/PyYAML-6.0.2-cp311-cp311-manylinux_2_17_s390x.manylinux2014_s390x.whl", hash = "sha256:5ac9328ec4831237bec75defaf839f7d4564be1e6b25ac710bd1a96321cc8317", size = 764167 },
    { url = "https://files.pythonhosted.org/packages/75/e4/2c27590dfc9992f73aabbeb9241ae20220bd9452df27483b6e56d3975cc5/PyYAML-6.0.2-cp311-cp311-manylinux_2_17_x86_64.manylinux2014_x86_64.whl", hash = "sha256:3ad2a3decf9aaba3d29c8f537ac4b243e36bef957511b4766cb0057d32b0be85", size = 762952 },
    { url = "https://files.pythonhosted.org/packages/9b/97/ecc1abf4a823f5ac61941a9c00fe501b02ac3ab0e373c3857f7d4b83e2b6/PyYAML-6.0.2-cp311-cp311-musllinux_1_1_aarch64.whl", hash = "sha256:ff3824dc5261f50c9b0dfb3be22b4567a6f938ccce4587b38952d85fd9e9afe4", size = 735301 },
    { url = "https://files.pythonhosted.org/packages/45/73/0f49dacd6e82c9430e46f4a027baa4ca205e8b0a9dce1397f44edc23559d/PyYAML-6.0.2-cp311-cp311-musllinux_1_1_x86_64.whl", hash = "sha256:797b4f722ffa07cc8d62053e4cff1486fa6dc094105d13fea7b1de7d8bf71c9e", size = 756638 },
    { url = "https://files.pythonhosted.org/packages/22/5f/956f0f9fc65223a58fbc14459bf34b4cc48dec52e00535c79b8db361aabd/PyYAML-6.0.2-cp311-cp311-win32.whl", hash = "sha256:11d8f3dd2b9c1207dcaf2ee0bbbfd5991f571186ec9cc78427ba5bd32afae4b5", size = 143850 },
    { url = "https://files.pythonhosted.org/packages/ed/23/8da0bbe2ab9dcdd11f4f4557ccaf95c10b9811b13ecced089d43ce59c3c8/PyYAML-6.0.2-cp311-cp311-win_amd64.whl", hash = "sha256:e10ce637b18caea04431ce14fabcf5c64a1c61ec9c56b071a4b7ca131ca52d44", size = 161980 },
    { url = "https://files.pythonhosted.org/packages/86/0c/c581167fc46d6d6d7ddcfb8c843a4de25bdd27e4466938109ca68492292c/PyYAML-6.0.2-cp312-cp312-macosx_10_9_x86_64.whl", hash = "sha256:c70c95198c015b85feafc136515252a261a84561b7b1d51e3384e0655ddf25ab", size = 183873 },
    { url = "https://files.pythonhosted.org/packages/a8/0c/38374f5bb272c051e2a69281d71cba6fdb983413e6758b84482905e29a5d/PyYAML-6.0.2-cp312-cp312-macosx_11_0_arm64.whl", hash = "sha256:ce826d6ef20b1bc864f0a68340c8b3287705cae2f8b4b1d932177dcc76721725", size = 173302 },
    { url = "https://files.pythonhosted.org/packages/c3/93/9916574aa8c00aa06bbac729972eb1071d002b8e158bd0e83a3b9a20a1f7/PyYAML-6.0.2-cp312-cp312-manylinux_2_17_aarch64.manylinux2014_aarch64.whl", hash = "sha256:1f71ea527786de97d1a0cc0eacd1defc0985dcf6b3f17bb77dcfc8c34bec4dc5", size = 739154 },
    { url = "https://files.pythonhosted.org/packages/95/0f/b8938f1cbd09739c6da569d172531567dbcc9789e0029aa070856f123984/PyYAML-6.0.2-cp312-cp312-manylinux_2_17_s390x.manylinux2014_s390x.whl", hash = "sha256:9b22676e8097e9e22e36d6b7bda33190d0d400f345f23d4065d48f4ca7ae0425", size = 766223 },
    { url = "https://files.pythonhosted.org/packages/b9/2b/614b4752f2e127db5cc206abc23a8c19678e92b23c3db30fc86ab731d3bd/PyYAML-6.0.2-cp312-cp312-manylinux_2_17_x86_64.manylinux2014_x86_64.whl", hash = "sha256:80bab7bfc629882493af4aa31a4cfa43a4c57c83813253626916b8c7ada83476", size = 767542 },
    { url = "https://files.pythonhosted.org/packages/d4/00/dd137d5bcc7efea1836d6264f049359861cf548469d18da90cd8216cf05f/PyYAML-6.0.2-cp312-cp312-musllinux_1_1_aarch64.whl", hash = "sha256:0833f8694549e586547b576dcfaba4a6b55b9e96098b36cdc7ebefe667dfed48", size = 731164 },
    { url = "https://files.pythonhosted.org/packages/c9/1f/4f998c900485e5c0ef43838363ba4a9723ac0ad73a9dc42068b12aaba4e4/PyYAML-6.0.2-cp312-cp312-musllinux_1_1_x86_64.whl", hash = "sha256:8b9c7197f7cb2738065c481a0461e50ad02f18c78cd75775628afb4d7137fb3b", size = 756611 },
    { url = "https://files.pythonhosted.org/packages/df/d1/f5a275fdb252768b7a11ec63585bc38d0e87c9e05668a139fea92b80634c/PyYAML-6.0.2-cp312-cp312-win32.whl", hash = "sha256:ef6107725bd54b262d6dedcc2af448a266975032bc85ef0172c5f059da6325b4", size = 140591 },
    { url = "https://files.pythonhosted.org/packages/0c/e8/4f648c598b17c3d06e8753d7d13d57542b30d56e6c2dedf9c331ae56312e/PyYAML-6.0.2-cp312-cp312-win_amd64.whl", hash = "sha256:7e7401d0de89a9a855c839bc697c079a4af81cf878373abd7dc625847d25cbd8", size = 156338 },
    { url = "https://files.pythonhosted.org/packages/ef/e3/3af305b830494fa85d95f6d95ef7fa73f2ee1cc8ef5b495c7c3269fb835f/PyYAML-6.0.2-cp313-cp313-macosx_10_13_x86_64.whl", hash = "sha256:efdca5630322a10774e8e98e1af481aad470dd62c3170801852d752aa7a783ba", size = 181309 },
    { url = "https://files.pythonhosted.org/packages/45/9f/3b1c20a0b7a3200524eb0076cc027a970d320bd3a6592873c85c92a08731/PyYAML-6.0.2-cp313-cp313-macosx_11_0_arm64.whl", hash = "sha256:50187695423ffe49e2deacb8cd10510bc361faac997de9efef88badc3bb9e2d1", size = 171679 },
    { url = "https://files.pythonhosted.org/packages/7c/9a/337322f27005c33bcb656c655fa78325b730324c78620e8328ae28b64d0c/PyYAML-6.0.2-cp313-cp313-manylinux_2_17_aarch64.manylinux2014_aarch64.whl", hash = "sha256:0ffe8360bab4910ef1b9e87fb812d8bc0a308b0d0eef8c8f44e0254ab3b07133", size = 733428 },
    { url = "https://files.pythonhosted.org/packages/a3/69/864fbe19e6c18ea3cc196cbe5d392175b4cf3d5d0ac1403ec3f2d237ebb5/PyYAML-6.0.2-cp313-cp313-manylinux_2_17_s390x.manylinux2014_s390x.whl", hash = "sha256:17e311b6c678207928d649faa7cb0d7b4c26a0ba73d41e99c4fff6b6c3276484", size = 763361 },
    { url = "https://files.pythonhosted.org/packages/04/24/b7721e4845c2f162d26f50521b825fb061bc0a5afcf9a386840f23ea19fa/PyYAML-6.0.2-cp313-cp313-manylinux_2_17_x86_64.manylinux2014_x86_64.whl", hash = "sha256:70b189594dbe54f75ab3a1acec5f1e3faa7e8cf2f1e08d9b561cb41b845f69d5", size = 759523 },
    { url = "https://files.pythonhosted.org/packages/2b/b2/e3234f59ba06559c6ff63c4e10baea10e5e7df868092bf9ab40e5b9c56b6/PyYAML-6.0.2-cp313-cp313-musllinux_1_1_aarch64.whl", hash = "sha256:41e4e3953a79407c794916fa277a82531dd93aad34e29c2a514c2c0c5fe971cc", size = 726660 },
    { url = "https://files.pythonhosted.org/packages/fe/0f/25911a9f080464c59fab9027482f822b86bf0608957a5fcc6eaac85aa515/PyYAML-6.0.2-cp313-cp313-musllinux_1_1_x86_64.whl", hash = "sha256:68ccc6023a3400877818152ad9a1033e3db8625d899c72eacb5a668902e4d652", size = 751597 },
    { url = "https://files.pythonhosted.org/packages/14/0d/e2c3b43bbce3cf6bd97c840b46088a3031085179e596d4929729d8d68270/PyYAML-6.0.2-cp313-cp313-win32.whl", hash = "sha256:bc2fa7c6b47d6bc618dd7fb02ef6fdedb1090ec036abab80d4681424b84c1183", size = 140527 },
    { url = "https://files.pythonhosted.org/packages/fa/de/02b54f42487e3d3c6efb3f89428677074ca7bf43aae402517bc7cca949f3/PyYAML-6.0.2-cp313-cp313-win_amd64.whl", hash = "sha256:8388ee1976c416731879ac16da0aff3f63b286ffdd57cdeb95f3f2e085687563", size = 156446 },
]

[[package]]
name = "pyzotero"
version = "1.6.8"
source = { registry = "https://pypi.org/simple" }
dependencies = [
    { name = "bibtexparser" },
    { name = "feedparser" },
    { name = "httpx" },
    { name = "pytz" },
]
sdist = { url = "https://files.pythonhosted.org/packages/67/73/a83742e884ce4c189f694956d636d8326a23aa4ae06b80b6bdff54144fca/pyzotero-1.6.8.tar.gz", hash = "sha256:ac22ae59f8b6e216fcabf7f644fbe59a1479f491000b18d9d912b5edc7fc592e", size = 543598 }
wheels = [
    { url = "https://files.pythonhosted.org/packages/82/a2/7fb94aeda2e3d921ba175810a5b7e6deffee6a8403bc4b3226766a2ebcf1/pyzotero-1.6.8-py3-none-any.whl", hash = "sha256:952716f0c706fafad73a3972357300c3fc11ea6e3b5edc70fa821ad9483ef0a9", size = 26223 },
]

[[package]]
name = "qdrant-client"
version = "1.13.2"
source = { registry = "https://pypi.org/simple" }
dependencies = [
    { name = "grpcio" },
    { name = "grpcio-tools" },
    { name = "httpx", extra = ["http2"] },
    { name = "numpy" },
    { name = "portalocker" },
    { name = "pydantic" },
    { name = "urllib3" },
]
sdist = { url = "https://files.pythonhosted.org/packages/1c/07/3eaf3777d524d555ba14e56a30c3e393ad78ed93f6c87c6a3ddc70ec2e49/qdrant_client-1.13.2.tar.gz", hash = "sha256:c8cce87ce67b006f49430a050a35c85b78e3b896c0c756dafc13bdeca543ec13", size = 266257 }
wheels = [
    { url = "https://files.pythonhosted.org/packages/5f/26/89ebaee5fcbd99bf1c0a627a9447b440118b2d31dea423d074cb0481be5c/qdrant_client-1.13.2-py3-none-any.whl", hash = "sha256:db97e759bd3f8d483a383984ba4c2a158eef56f2188d83df7771591d43de2201", size = 306637 },
]

[[package]]
name = "referencing"
version = "0.36.2"
source = { registry = "https://pypi.org/simple" }
dependencies = [
    { name = "attrs" },
    { name = "rpds-py" },
    { name = "typing-extensions", marker = "python_full_version < '3.13'" },
]
sdist = { url = "https://files.pythonhosted.org/packages/2f/db/98b5c277be99dd18bfd91dd04e1b759cad18d1a338188c936e92f921c7e2/referencing-0.36.2.tar.gz", hash = "sha256:df2e89862cd09deabbdba16944cc3f10feb6b3e6f18e902f7cc25609a34775aa", size = 74744 }
wheels = [
    { url = "https://files.pythonhosted.org/packages/c1/b1/3baf80dc6d2b7bc27a95a67752d0208e410351e3feb4eb78de5f77454d8d/referencing-0.36.2-py3-none-any.whl", hash = "sha256:e8699adbbf8b5c7de96d8ffa0eb5c158b3beafce084968e2ea8bb08c6794dcd0", size = 26775 },
]

[[package]]
name = "refurb"
version = "2.0.0"
source = { registry = "https://pypi.org/simple" }
dependencies = [
    { name = "mypy" },
]
sdist = { url = "https://files.pythonhosted.org/packages/a9/83/56ecbe3af6462e7a87cc4a302c2889e7ce447e9502ea76b7a739d1d46123/refurb-2.0.0.tar.gz", hash = "sha256:8a8f1e7c131ef7dc460cbecbeaf536f5eb0ecb657c099d7823941f0e65b1cfe1", size = 91453 }
wheels = [
    { url = "https://files.pythonhosted.org/packages/fb/3e/f0a47001b29205d96c9f2bf7f7383fdeadd7c35488e6dadd9afa3b6283e8/refurb-2.0.0-py3-none-any.whl", hash = "sha256:fa9e950dc6edd7473642569c118f8714eefd1e6f21a15ee4210a1be853aaaf80", size = 138560 },
]

[[package]]
name = "regex"
version = "2024.11.6"
source = { registry = "https://pypi.org/simple" }
sdist = { url = "https://files.pythonhosted.org/packages/8e/5f/bd69653fbfb76cf8604468d3b4ec4c403197144c7bfe0e6a5fc9e02a07cb/regex-2024.11.6.tar.gz", hash = "sha256:7ab159b063c52a0333c884e4679f8d7a85112ee3078fe3d9004b2dd875585519", size = 399494 }
wheels = [
    { url = "https://files.pythonhosted.org/packages/58/58/7e4d9493a66c88a7da6d205768119f51af0f684fe7be7bac8328e217a52c/regex-2024.11.6-cp311-cp311-macosx_10_9_universal2.whl", hash = "sha256:5478c6962ad548b54a591778e93cd7c456a7a29f8eca9c49e4f9a806dcc5d638", size = 482669 },
    { url = "https://files.pythonhosted.org/packages/34/4c/8f8e631fcdc2ff978609eaeef1d6994bf2f028b59d9ac67640ed051f1218/regex-2024.11.6-cp311-cp311-macosx_10_9_x86_64.whl", hash = "sha256:2c89a8cc122b25ce6945f0423dc1352cb9593c68abd19223eebbd4e56612c5b7", size = 287684 },
    { url = "https://files.pythonhosted.org/packages/c5/1b/f0e4d13e6adf866ce9b069e191f303a30ab1277e037037a365c3aad5cc9c/regex-2024.11.6-cp311-cp311-macosx_11_0_arm64.whl", hash = "sha256:94d87b689cdd831934fa3ce16cc15cd65748e6d689f5d2b8f4f4df2065c9fa20", size = 284589 },
    { url = "https://files.pythonhosted.org/packages/25/4d/ab21047f446693887f25510887e6820b93f791992994f6498b0318904d4a/regex-2024.11.6-cp311-cp311-manylinux_2_17_aarch64.manylinux2014_aarch64.whl", hash = "sha256:1062b39a0a2b75a9c694f7a08e7183a80c63c0d62b301418ffd9c35f55aaa114", size = 792121 },
    { url = "https://files.pythonhosted.org/packages/45/ee/c867e15cd894985cb32b731d89576c41a4642a57850c162490ea34b78c3b/regex-2024.11.6-cp311-cp311-manylinux_2_17_ppc64le.manylinux2014_ppc64le.whl", hash = "sha256:167ed4852351d8a750da48712c3930b031f6efdaa0f22fa1933716bfcd6bf4a3", size = 831275 },
    { url = "https://files.pythonhosted.org/packages/b3/12/b0f480726cf1c60f6536fa5e1c95275a77624f3ac8fdccf79e6727499e28/regex-2024.11.6-cp311-cp311-manylinux_2_17_s390x.manylinux2014_s390x.whl", hash = "sha256:2d548dafee61f06ebdb584080621f3e0c23fff312f0de1afc776e2a2ba99a74f", size = 818257 },
    { url = "https://files.pythonhosted.org/packages/bf/ce/0d0e61429f603bac433910d99ef1a02ce45a8967ffbe3cbee48599e62d88/regex-2024.11.6-cp311-cp311-manylinux_2_17_x86_64.manylinux2014_x86_64.whl", hash = "sha256:f2a19f302cd1ce5dd01a9099aaa19cae6173306d1302a43b627f62e21cf18ac0", size = 792727 },
    { url = "https://files.pythonhosted.org/packages/e4/c1/243c83c53d4a419c1556f43777ccb552bccdf79d08fda3980e4e77dd9137/regex-2024.11.6-cp311-cp311-manylinux_2_5_i686.manylinux1_i686.manylinux_2_17_i686.manylinux2014_i686.whl", hash = "sha256:bec9931dfb61ddd8ef2ebc05646293812cb6b16b60cf7c9511a832b6f1854b55", size = 780667 },
    { url = "https://files.pythonhosted.org/packages/c5/f4/75eb0dd4ce4b37f04928987f1d22547ddaf6c4bae697623c1b05da67a8aa/regex-2024.11.6-cp311-cp311-musllinux_1_2_aarch64.whl", hash = "sha256:9714398225f299aa85267fd222f7142fcb5c769e73d7733344efc46f2ef5cf89", size = 776963 },
    { url = "https://files.pythonhosted.org/packages/16/5d/95c568574e630e141a69ff8a254c2f188b4398e813c40d49228c9bbd9875/regex-2024.11.6-cp311-cp311-musllinux_1_2_i686.whl", hash = "sha256:202eb32e89f60fc147a41e55cb086db2a3f8cb82f9a9a88440dcfc5d37faae8d", size = 784700 },
    { url = "https://files.pythonhosted.org/packages/8e/b5/f8495c7917f15cc6fee1e7f395e324ec3e00ab3c665a7dc9d27562fd5290/regex-2024.11.6-cp311-cp311-musllinux_1_2_ppc64le.whl", hash = "sha256:4181b814e56078e9b00427ca358ec44333765f5ca1b45597ec7446d3a1ef6e34", size = 848592 },
    { url = "https://files.pythonhosted.org/packages/1c/80/6dd7118e8cb212c3c60b191b932dc57db93fb2e36fb9e0e92f72a5909af9/regex-2024.11.6-cp311-cp311-musllinux_1_2_s390x.whl", hash = "sha256:068376da5a7e4da51968ce4c122a7cd31afaaec4fccc7856c92f63876e57b51d", size = 852929 },
    { url = "https://files.pythonhosted.org/packages/11/9b/5a05d2040297d2d254baf95eeeb6df83554e5e1df03bc1a6687fc4ba1f66/regex-2024.11.6-cp311-cp311-musllinux_1_2_x86_64.whl", hash = "sha256:ac10f2c4184420d881a3475fb2c6f4d95d53a8d50209a2500723d831036f7c45", size = 781213 },
    { url = "https://files.pythonhosted.org/packages/26/b7/b14e2440156ab39e0177506c08c18accaf2b8932e39fb092074de733d868/regex-2024.11.6-cp311-cp311-win32.whl", hash = "sha256:c36f9b6f5f8649bb251a5f3f66564438977b7ef8386a52460ae77e6070d309d9", size = 261734 },
    { url = "https://files.pythonhosted.org/packages/80/32/763a6cc01d21fb3819227a1cc3f60fd251c13c37c27a73b8ff4315433a8e/regex-2024.11.6-cp311-cp311-win_amd64.whl", hash = "sha256:02e28184be537f0e75c1f9b2f8847dc51e08e6e171c6bde130b2687e0c33cf60", size = 274052 },
    { url = "https://files.pythonhosted.org/packages/ba/30/9a87ce8336b172cc232a0db89a3af97929d06c11ceaa19d97d84fa90a8f8/regex-2024.11.6-cp312-cp312-macosx_10_13_universal2.whl", hash = "sha256:52fb28f528778f184f870b7cf8f225f5eef0a8f6e3778529bdd40c7b3920796a", size = 483781 },
    { url = "https://files.pythonhosted.org/packages/01/e8/00008ad4ff4be8b1844786ba6636035f7ef926db5686e4c0f98093612add/regex-2024.11.6-cp312-cp312-macosx_10_13_x86_64.whl", hash = "sha256:fdd6028445d2460f33136c55eeb1f601ab06d74cb3347132e1c24250187500d9", size = 288455 },
    { url = "https://files.pythonhosted.org/packages/60/85/cebcc0aff603ea0a201667b203f13ba75d9fc8668fab917ac5b2de3967bc/regex-2024.11.6-cp312-cp312-macosx_11_0_arm64.whl", hash = "sha256:805e6b60c54bf766b251e94526ebad60b7de0c70f70a4e6210ee2891acb70bf2", size = 284759 },
    { url = "https://files.pythonhosted.org/packages/94/2b/701a4b0585cb05472a4da28ee28fdfe155f3638f5e1ec92306d924e5faf0/regex-2024.11.6-cp312-cp312-manylinux_2_17_aarch64.manylinux2014_aarch64.whl", hash = "sha256:b85c2530be953a890eaffde05485238f07029600e8f098cdf1848d414a8b45e4", size = 794976 },
    { url = "https://files.pythonhosted.org/packages/4b/bf/fa87e563bf5fee75db8915f7352e1887b1249126a1be4813837f5dbec965/regex-2024.11.6-cp312-cp312-manylinux_2_17_ppc64le.manylinux2014_ppc64le.whl", hash = "sha256:bb26437975da7dc36b7efad18aa9dd4ea569d2357ae6b783bf1118dabd9ea577", size = 833077 },
    { url = "https://files.pythonhosted.org/packages/a1/56/7295e6bad94b047f4d0834e4779491b81216583c00c288252ef625c01d23/regex-2024.11.6-cp312-cp312-manylinux_2_17_s390x.manylinux2014_s390x.whl", hash = "sha256:abfa5080c374a76a251ba60683242bc17eeb2c9818d0d30117b4486be10c59d3", size = 823160 },
    { url = "https://files.pythonhosted.org/packages/fb/13/e3b075031a738c9598c51cfbc4c7879e26729c53aa9cca59211c44235314/regex-2024.11.6-cp312-cp312-manylinux_2_17_x86_64.manylinux2014_x86_64.whl", hash = "sha256:70b7fa6606c2881c1db9479b0eaa11ed5dfa11c8d60a474ff0e095099f39d98e", size = 796896 },
    { url = "https://files.pythonhosted.org/packages/24/56/0b3f1b66d592be6efec23a795b37732682520b47c53da5a32c33ed7d84e3/regex-2024.11.6-cp312-cp312-manylinux_2_5_i686.manylinux1_i686.manylinux_2_17_i686.manylinux2014_i686.whl", hash = "sha256:0c32f75920cf99fe6b6c539c399a4a128452eaf1af27f39bce8909c9a3fd8cbe", size = 783997 },
    { url = "https://files.pythonhosted.org/packages/f9/a1/eb378dada8b91c0e4c5f08ffb56f25fcae47bf52ad18f9b2f33b83e6d498/regex-2024.11.6-cp312-cp312-musllinux_1_2_aarch64.whl", hash = "sha256:982e6d21414e78e1f51cf595d7f321dcd14de1f2881c5dc6a6e23bbbbd68435e", size = 781725 },
    { url = "https://files.pythonhosted.org/packages/83/f2/033e7dec0cfd6dda93390089864732a3409246ffe8b042e9554afa9bff4e/regex-2024.11.6-cp312-cp312-musllinux_1_2_i686.whl", hash = "sha256:a7c2155f790e2fb448faed6dd241386719802296ec588a8b9051c1f5c481bc29", size = 789481 },
    { url = "https://files.pythonhosted.org/packages/83/23/15d4552ea28990a74e7696780c438aadd73a20318c47e527b47a4a5a596d/regex-2024.11.6-cp312-cp312-musllinux_1_2_ppc64le.whl", hash = "sha256:149f5008d286636e48cd0b1dd65018548944e495b0265b45e1bffecce1ef7f39", size = 852896 },
    { url = "https://files.pythonhosted.org/packages/e3/39/ed4416bc90deedbfdada2568b2cb0bc1fdb98efe11f5378d9892b2a88f8f/regex-2024.11.6-cp312-cp312-musllinux_1_2_s390x.whl", hash = "sha256:e5364a4502efca094731680e80009632ad6624084aff9a23ce8c8c6820de3e51", size = 860138 },
    { url = "https://files.pythonhosted.org/packages/93/2d/dd56bb76bd8e95bbce684326302f287455b56242a4f9c61f1bc76e28360e/regex-2024.11.6-cp312-cp312-musllinux_1_2_x86_64.whl", hash = "sha256:0a86e7eeca091c09e021db8eb72d54751e527fa47b8d5787caf96d9831bd02ad", size = 787692 },
    { url = "https://files.pythonhosted.org/packages/0b/55/31877a249ab7a5156758246b9c59539abbeba22461b7d8adc9e8475ff73e/regex-2024.11.6-cp312-cp312-win32.whl", hash = "sha256:32f9a4c643baad4efa81d549c2aadefaeba12249b2adc5af541759237eee1c54", size = 262135 },
    { url = "https://files.pythonhosted.org/packages/38/ec/ad2d7de49a600cdb8dd78434a1aeffe28b9d6fc42eb36afab4a27ad23384/regex-2024.11.6-cp312-cp312-win_amd64.whl", hash = "sha256:a93c194e2df18f7d264092dc8539b8ffb86b45b899ab976aa15d48214138e81b", size = 273567 },
    { url = "https://files.pythonhosted.org/packages/90/73/bcb0e36614601016552fa9344544a3a2ae1809dc1401b100eab02e772e1f/regex-2024.11.6-cp313-cp313-macosx_10_13_universal2.whl", hash = "sha256:a6ba92c0bcdf96cbf43a12c717eae4bc98325ca3730f6b130ffa2e3c3c723d84", size = 483525 },
    { url = "https://files.pythonhosted.org/packages/0f/3f/f1a082a46b31e25291d830b369b6b0c5576a6f7fb89d3053a354c24b8a83/regex-2024.11.6-cp313-cp313-macosx_10_13_x86_64.whl", hash = "sha256:525eab0b789891ac3be914d36893bdf972d483fe66551f79d3e27146191a37d4", size = 288324 },
    { url = "https://files.pythonhosted.org/packages/09/c9/4e68181a4a652fb3ef5099e077faf4fd2a694ea6e0f806a7737aff9e758a/regex-2024.11.6-cp313-cp313-macosx_11_0_arm64.whl", hash = "sha256:086a27a0b4ca227941700e0b31425e7a28ef1ae8e5e05a33826e17e47fbfdba0", size = 284617 },
    { url = "https://files.pythonhosted.org/packages/fc/fd/37868b75eaf63843165f1d2122ca6cb94bfc0271e4428cf58c0616786dce/regex-2024.11.6-cp313-cp313-manylinux_2_17_aarch64.manylinux2014_aarch64.whl", hash = "sha256:bde01f35767c4a7899b7eb6e823b125a64de314a8ee9791367c9a34d56af18d0", size = 795023 },
    { url = "https://files.pythonhosted.org/packages/c4/7c/d4cd9c528502a3dedb5c13c146e7a7a539a3853dc20209c8e75d9ba9d1b2/regex-2024.11.6-cp313-cp313-manylinux_2_17_ppc64le.manylinux2014_ppc64le.whl", hash = "sha256:b583904576650166b3d920d2bcce13971f6f9e9a396c673187f49811b2769dc7", size = 833072 },
    { url = "https://files.pythonhosted.org/packages/4f/db/46f563a08f969159c5a0f0e722260568425363bea43bb7ae370becb66a67/regex-2024.11.6-cp313-cp313-manylinux_2_17_s390x.manylinux2014_s390x.whl", hash = "sha256:1c4de13f06a0d54fa0d5ab1b7138bfa0d883220965a29616e3ea61b35d5f5fc7", size = 823130 },
    { url = "https://files.pythonhosted.org/packages/db/60/1eeca2074f5b87df394fccaa432ae3fc06c9c9bfa97c5051aed70e6e00c2/regex-2024.11.6-cp313-cp313-manylinux_2_17_x86_64.manylinux2014_x86_64.whl", hash = "sha256:3cde6e9f2580eb1665965ce9bf17ff4952f34f5b126beb509fee8f4e994f143c", size = 796857 },
    { url = "https://files.pythonhosted.org/packages/10/db/ac718a08fcee981554d2f7bb8402f1faa7e868c1345c16ab1ebec54b0d7b/regex-2024.11.6-cp313-cp313-manylinux_2_5_i686.manylinux1_i686.manylinux_2_17_i686.manylinux2014_i686.whl", hash = "sha256:0d7f453dca13f40a02b79636a339c5b62b670141e63efd511d3f8f73fba162b3", size = 784006 },
    { url = "https://files.pythonhosted.org/packages/c2/41/7da3fe70216cea93144bf12da2b87367590bcf07db97604edeea55dac9ad/regex-2024.11.6-cp313-cp313-musllinux_1_2_aarch64.whl", hash = "sha256:59dfe1ed21aea057a65c6b586afd2a945de04fc7db3de0a6e3ed5397ad491b07", size = 781650 },
    { url = "https://files.pythonhosted.org/packages/a7/d5/880921ee4eec393a4752e6ab9f0fe28009435417c3102fc413f3fe81c4e5/regex-2024.11.6-cp313-cp313-musllinux_1_2_i686.whl", hash = "sha256:b97c1e0bd37c5cd7902e65f410779d39eeda155800b65fc4d04cc432efa9bc6e", size = 789545 },
    { url = "https://files.pythonhosted.org/packages/dc/96/53770115e507081122beca8899ab7f5ae28ae790bfcc82b5e38976df6a77/regex-2024.11.6-cp313-cp313-musllinux_1_2_ppc64le.whl", hash = "sha256:f9d1e379028e0fc2ae3654bac3cbbef81bf3fd571272a42d56c24007979bafb6", size = 853045 },
    { url = "https://files.pythonhosted.org/packages/31/d3/1372add5251cc2d44b451bd94f43b2ec78e15a6e82bff6a290ef9fd8f00a/regex-2024.11.6-cp313-cp313-musllinux_1_2_s390x.whl", hash = "sha256:13291b39131e2d002a7940fb176e120bec5145f3aeb7621be6534e46251912c4", size = 860182 },
    { url = "https://files.pythonhosted.org/packages/ed/e3/c446a64984ea9f69982ba1a69d4658d5014bc7a0ea468a07e1a1265db6e2/regex-2024.11.6-cp313-cp313-musllinux_1_2_x86_64.whl", hash = "sha256:4f51f88c126370dcec4908576c5a627220da6c09d0bff31cfa89f2523843316d", size = 787733 },
    { url = "https://files.pythonhosted.org/packages/2b/f1/e40c8373e3480e4f29f2692bd21b3e05f296d3afebc7e5dcf21b9756ca1c/regex-2024.11.6-cp313-cp313-win32.whl", hash = "sha256:63b13cfd72e9601125027202cad74995ab26921d8cd935c25f09c630436348ff", size = 262122 },
    { url = "https://files.pythonhosted.org/packages/45/94/bc295babb3062a731f52621cdc992d123111282e291abaf23faa413443ea/regex-2024.11.6-cp313-cp313-win_amd64.whl", hash = "sha256:2b3361af3198667e99927da8b84c1b010752fa4b1115ee30beaa332cabc3ef1a", size = 273545 },
]

[[package]]
name = "requests"
version = "2.32.3"
source = { registry = "https://pypi.org/simple" }
dependencies = [
    { name = "certifi" },
    { name = "charset-normalizer" },
    { name = "idna" },
    { name = "urllib3" },
]
sdist = { url = "https://files.pythonhosted.org/packages/63/70/2bf7780ad2d390a8d301ad0b550f1581eadbd9a20f896afe06353c2a2913/requests-2.32.3.tar.gz", hash = "sha256:55365417734eb18255590a9ff9eb97e9e1da868d4ccd6402399eaf68af20a760", size = 131218 }
wheels = [
    { url = "https://files.pythonhosted.org/packages/f9/9b/335f9764261e915ed497fcdeb11df5dfd6f7bf257d4a6a2a686d80da4d54/requests-2.32.3-py3-none-any.whl", hash = "sha256:70761cfe03c773ceb22aa2f671b4757976145175cdfca038c02654d061d6dcc6", size = 64928 },
]

[[package]]
name = "rich"
version = "13.9.4"
source = { registry = "https://pypi.org/simple" }
dependencies = [
    { name = "markdown-it-py" },
    { name = "pygments" },
]
sdist = { url = "https://files.pythonhosted.org/packages/ab/3a/0316b28d0761c6734d6bc14e770d85506c986c85ffb239e688eeaab2c2bc/rich-13.9.4.tar.gz", hash = "sha256:439594978a49a09530cff7ebc4b5c7103ef57baf48d5ea3184f21d9a2befa098", size = 223149 }
wheels = [
    { url = "https://files.pythonhosted.org/packages/19/71/39c7c0d87f8d4e6c020a393182060eaefeeae6c01dab6a84ec346f2567df/rich-13.9.4-py3-none-any.whl", hash = "sha256:6049d5e6ec054bf2779ab3358186963bac2ea89175919d699e378b99738c2a90", size = 242424 },
]

[[package]]
name = "rpds-py"
version = "0.22.3"
source = { registry = "https://pypi.org/simple" }
sdist = { url = "https://files.pythonhosted.org/packages/01/80/cce854d0921ff2f0a9fa831ba3ad3c65cee3a46711addf39a2af52df2cfd/rpds_py-0.22.3.tar.gz", hash = "sha256:e32fee8ab45d3c2db6da19a5323bc3362237c8b653c70194414b892fd06a080d", size = 26771 }
wheels = [
    { url = "https://files.pythonhosted.org/packages/15/ad/8d1ddf78f2805a71253fcd388017e7b4a0615c22c762b6d35301fef20106/rpds_py-0.22.3-cp311-cp311-macosx_10_12_x86_64.whl", hash = "sha256:d20cfb4e099748ea39e6f7b16c91ab057989712d31761d3300d43134e26e165f", size = 359773 },
    { url = "https://files.pythonhosted.org/packages/c8/75/68c15732293a8485d79fe4ebe9045525502a067865fa4278f178851b2d87/rpds_py-0.22.3-cp311-cp311-macosx_11_0_arm64.whl", hash = "sha256:68049202f67380ff9aa52f12e92b1c30115f32e6895cd7198fa2a7961621fc5a", size = 349214 },
    { url = "https://files.pythonhosted.org/packages/3c/4c/7ce50f3070083c2e1b2bbd0fb7046f3da55f510d19e283222f8f33d7d5f4/rpds_py-0.22.3-cp311-cp311-manylinux_2_17_aarch64.manylinux2014_aarch64.whl", hash = "sha256:fb4f868f712b2dd4bcc538b0a0c1f63a2b1d584c925e69a224d759e7070a12d5", size = 380477 },
    { url = "https://files.pythonhosted.org/packages/9a/e9/835196a69cb229d5c31c13b8ae603bd2da9a6695f35fe4270d398e1db44c/rpds_py-0.22.3-cp311-cp311-manylinux_2_17_armv7l.manylinux2014_armv7l.whl", hash = "sha256:bc51abd01f08117283c5ebf64844a35144a0843ff7b2983e0648e4d3d9f10dbb", size = 386171 },
    { url = "https://files.pythonhosted.org/packages/f9/8e/33fc4eba6683db71e91e6d594a2cf3a8fbceb5316629f0477f7ece5e3f75/rpds_py-0.22.3-cp311-cp311-manylinux_2_17_ppc64le.manylinux2014_ppc64le.whl", hash = "sha256:0f3cec041684de9a4684b1572fe28c7267410e02450f4561700ca5a3bc6695a2", size = 422676 },
    { url = "https://files.pythonhosted.org/packages/37/47/2e82d58f8046a98bb9497a8319604c92b827b94d558df30877c4b3c6ccb3/rpds_py-0.22.3-cp311-cp311-manylinux_2_17_s390x.manylinux2014_s390x.whl", hash = "sha256:7ef9d9da710be50ff6809fed8f1963fecdfecc8b86656cadfca3bc24289414b0", size = 446152 },
    { url = "https://files.pythonhosted.org/packages/e1/78/79c128c3e71abbc8e9739ac27af11dc0f91840a86fce67ff83c65d1ba195/rpds_py-0.22.3-cp311-cp311-manylinux_2_17_x86_64.manylinux2014_x86_64.whl", hash = "sha256:59f4a79c19232a5774aee369a0c296712ad0e77f24e62cad53160312b1c1eaa1", size = 381300 },
    { url = "https://files.pythonhosted.org/packages/c9/5b/2e193be0e8b228c1207f31fa3ea79de64dadb4f6a4833111af8145a6bc33/rpds_py-0.22.3-cp311-cp311-manylinux_2_5_i686.manylinux1_i686.whl", hash = "sha256:1a60bce91f81ddaac922a40bbb571a12c1070cb20ebd6d49c48e0b101d87300d", size = 409636 },
    { url = "https://files.pythonhosted.org/packages/c2/3f/687c7100b762d62186a1c1100ffdf99825f6fa5ea94556844bbbd2d0f3a9/rpds_py-0.22.3-cp311-cp311-musllinux_1_2_aarch64.whl", hash = "sha256:e89391e6d60251560f0a8f4bd32137b077a80d9b7dbe6d5cab1cd80d2746f648", size = 556708 },
    { url = "https://files.pythonhosted.org/packages/8c/a2/c00cbc4b857e8b3d5e7f7fc4c81e23afd8c138b930f4f3ccf9a41a23e9e4/rpds_py-0.22.3-cp311-cp311-musllinux_1_2_i686.whl", hash = "sha256:e3fb866d9932a3d7d0c82da76d816996d1667c44891bd861a0f97ba27e84fc74", size = 583554 },
    { url = "https://files.pythonhosted.org/packages/d0/08/696c9872cf56effdad9ed617ac072f6774a898d46b8b8964eab39ec562d2/rpds_py-0.22.3-cp311-cp311-musllinux_1_2_x86_64.whl", hash = "sha256:1352ae4f7c717ae8cba93421a63373e582d19d55d2ee2cbb184344c82d2ae55a", size = 552105 },
    { url = "https://files.pythonhosted.org/packages/18/1f/4df560be1e994f5adf56cabd6c117e02de7c88ee238bb4ce03ed50da9d56/rpds_py-0.22.3-cp311-cp311-win32.whl", hash = "sha256:b0b4136a252cadfa1adb705bb81524eee47d9f6aab4f2ee4fa1e9d3cd4581f64", size = 220199 },
    { url = "https://files.pythonhosted.org/packages/b8/1b/c29b570bc5db8237553002788dc734d6bd71443a2ceac2a58202ec06ef12/rpds_py-0.22.3-cp311-cp311-win_amd64.whl", hash = "sha256:8bd7c8cfc0b8247c8799080fbff54e0b9619e17cdfeb0478ba7295d43f635d7c", size = 231775 },
    { url = "https://files.pythonhosted.org/packages/75/47/3383ee3bd787a2a5e65a9b9edc37ccf8505c0a00170e3a5e6ea5fbcd97f7/rpds_py-0.22.3-cp312-cp312-macosx_10_12_x86_64.whl", hash = "sha256:27e98004595899949bd7a7b34e91fa7c44d7a97c40fcaf1d874168bb652ec67e", size = 352334 },
    { url = "https://files.pythonhosted.org/packages/40/14/aa6400fa8158b90a5a250a77f2077c0d0cd8a76fce31d9f2b289f04c6dec/rpds_py-0.22.3-cp312-cp312-macosx_11_0_arm64.whl", hash = "sha256:1978d0021e943aae58b9b0b196fb4895a25cc53d3956b8e35e0b7682eefb6d56", size = 342111 },
    { url = "https://files.pythonhosted.org/packages/7d/06/395a13bfaa8a28b302fb433fb285a67ce0ea2004959a027aea8f9c52bad4/rpds_py-0.22.3-cp312-cp312-manylinux_2_17_aarch64.manylinux2014_aarch64.whl", hash = "sha256:655ca44a831ecb238d124e0402d98f6212ac527a0ba6c55ca26f616604e60a45", size = 384286 },
    { url = "https://files.pythonhosted.org/packages/43/52/d8eeaffab047e6b7b7ef7f00d5ead074a07973968ffa2d5820fa131d7852/rpds_py-0.22.3-cp312-cp312-manylinux_2_17_armv7l.manylinux2014_armv7l.whl", hash = "sha256:feea821ee2a9273771bae61194004ee2fc33f8ec7db08117ef9147d4bbcbca8e", size = 391739 },
    { url = "https://files.pythonhosted.org/packages/83/31/52dc4bde85c60b63719610ed6f6d61877effdb5113a72007679b786377b8/rpds_py-0.22.3-cp312-cp312-manylinux_2_17_ppc64le.manylinux2014_ppc64le.whl", hash = "sha256:22bebe05a9ffc70ebfa127efbc429bc26ec9e9b4ee4d15a740033efda515cf3d", size = 427306 },
    { url = "https://files.pythonhosted.org/packages/70/d5/1bab8e389c2261dba1764e9e793ed6830a63f830fdbec581a242c7c46bda/rpds_py-0.22.3-cp312-cp312-manylinux_2_17_s390x.manylinux2014_s390x.whl", hash = "sha256:3af6e48651c4e0d2d166dc1b033b7042ea3f871504b6805ba5f4fe31581d8d38", size = 442717 },
    { url = "https://files.pythonhosted.org/packages/82/a1/a45f3e30835b553379b3a56ea6c4eb622cf11e72008229af840e4596a8ea/rpds_py-0.22.3-cp312-cp312-manylinux_2_17_x86_64.manylinux2014_x86_64.whl", hash = "sha256:e67ba3c290821343c192f7eae1d8fd5999ca2dc99994114643e2f2d3e6138b15", size = 385721 },
    { url = "https://files.pythonhosted.org/packages/a6/27/780c942de3120bdd4d0e69583f9c96e179dfff082f6ecbb46b8d6488841f/rpds_py-0.22.3-cp312-cp312-manylinux_2_5_i686.manylinux1_i686.whl", hash = "sha256:02fbb9c288ae08bcb34fb41d516d5eeb0455ac35b5512d03181d755d80810059", size = 415824 },
    { url = "https://files.pythonhosted.org/packages/94/0b/aa0542ca88ad20ea719b06520f925bae348ea5c1fdf201b7e7202d20871d/rpds_py-0.22.3-cp312-cp312-musllinux_1_2_aarch64.whl", hash = "sha256:f56a6b404f74ab372da986d240e2e002769a7d7102cc73eb238a4f72eec5284e", size = 561227 },
    { url = "https://files.pythonhosted.org/packages/0d/92/3ed77d215f82c8f844d7f98929d56cc321bb0bcfaf8f166559b8ec56e5f1/rpds_py-0.22.3-cp312-cp312-musllinux_1_2_i686.whl", hash = "sha256:0a0461200769ab3b9ab7e513f6013b7a97fdeee41c29b9db343f3c5a8e2b9e61", size = 587424 },
    { url = "https://files.pythonhosted.org/packages/09/42/cacaeb047a22cab6241f107644f230e2935d4efecf6488859a7dd82fc47d/rpds_py-0.22.3-cp312-cp312-musllinux_1_2_x86_64.whl", hash = "sha256:8633e471c6207a039eff6aa116e35f69f3156b3989ea3e2d755f7bc41754a4a7", size = 555953 },
    { url = "https://files.pythonhosted.org/packages/e6/52/c921dc6d5f5d45b212a456c1f5b17df1a471127e8037eb0972379e39dff4/rpds_py-0.22.3-cp312-cp312-win32.whl", hash = "sha256:593eba61ba0c3baae5bc9be2f5232430453fb4432048de28399ca7376de9c627", size = 221339 },
    { url = "https://files.pythonhosted.org/packages/f2/c7/f82b5be1e8456600395366f86104d1bd8d0faed3802ad511ef6d60c30d98/rpds_py-0.22.3-cp312-cp312-win_amd64.whl", hash = "sha256:d115bffdd417c6d806ea9069237a4ae02f513b778e3789a359bc5856e0404cc4", size = 235786 },
    { url = "https://files.pythonhosted.org/packages/d0/bf/36d5cc1f2c609ae6e8bf0fc35949355ca9d8790eceb66e6385680c951e60/rpds_py-0.22.3-cp313-cp313-macosx_10_12_x86_64.whl", hash = "sha256:ea7433ce7e4bfc3a85654aeb6747babe3f66eaf9a1d0c1e7a4435bbdf27fea84", size = 351657 },
    { url = "https://files.pythonhosted.org/packages/24/2a/f1e0fa124e300c26ea9382e59b2d582cba71cedd340f32d1447f4f29fa4e/rpds_py-0.22.3-cp313-cp313-macosx_11_0_arm64.whl", hash = "sha256:6dd9412824c4ce1aca56c47b0991e65bebb7ac3f4edccfd3f156150c96a7bf25", size = 341829 },
    { url = "https://files.pythonhosted.org/packages/cf/c2/0da1231dd16953845bed60d1a586fcd6b15ceaeb965f4d35cdc71f70f606/rpds_py-0.22.3-cp313-cp313-manylinux_2_17_aarch64.manylinux2014_aarch64.whl", hash = "sha256:20070c65396f7373f5df4005862fa162db5d25d56150bddd0b3e8214e8ef45b4", size = 384220 },
    { url = "https://files.pythonhosted.org/packages/c7/73/a4407f4e3a00a9d4b68c532bf2d873d6b562854a8eaff8faa6133b3588ec/rpds_py-0.22.3-cp313-cp313-manylinux_2_17_armv7l.manylinux2014_armv7l.whl", hash = "sha256:0b09865a9abc0ddff4e50b5ef65467cd94176bf1e0004184eb915cbc10fc05c5", size = 391009 },
    { url = "https://files.pythonhosted.org/packages/a9/c3/04b7353477ab360fe2563f5f0b176d2105982f97cd9ae80a9c5a18f1ae0f/rpds_py-0.22.3-cp313-cp313-manylinux_2_17_ppc64le.manylinux2014_ppc64le.whl", hash = "sha256:3453e8d41fe5f17d1f8e9c383a7473cd46a63661628ec58e07777c2fff7196dc", size = 426989 },
    { url = "https://files.pythonhosted.org/packages/8d/e6/e4b85b722bcf11398e17d59c0f6049d19cd606d35363221951e6d625fcb0/rpds_py-0.22.3-cp313-cp313-manylinux_2_17_s390x.manylinux2014_s390x.whl", hash = "sha256:f5d36399a1b96e1a5fdc91e0522544580dbebeb1f77f27b2b0ab25559e103b8b", size = 441544 },
    { url = "https://files.pythonhosted.org/packages/27/fc/403e65e56f65fff25f2973216974976d3f0a5c3f30e53758589b6dc9b79b/rpds_py-0.22.3-cp313-cp313-manylinux_2_17_x86_64.manylinux2014_x86_64.whl", hash = "sha256:009de23c9c9ee54bf11303a966edf4d9087cd43a6003672e6aa7def643d06518", size = 385179 },
    { url = "https://files.pythonhosted.org/packages/57/9b/2be9ff9700d664d51fd96b33d6595791c496d2778cb0b2a634f048437a55/rpds_py-0.22.3-cp313-cp313-manylinux_2_5_i686.manylinux1_i686.whl", hash = "sha256:1aef18820ef3e4587ebe8b3bc9ba6e55892a6d7b93bac6d29d9f631a3b4befbd", size = 415103 },
    { url = "https://files.pythonhosted.org/packages/bb/a5/03c2ad8ca10994fcf22dd2150dd1d653bc974fa82d9a590494c84c10c641/rpds_py-0.22.3-cp313-cp313-musllinux_1_2_aarch64.whl", hash = "sha256:f60bd8423be1d9d833f230fdbccf8f57af322d96bcad6599e5a771b151398eb2", size = 560916 },
    { url = "https://files.pythonhosted.org/packages/ba/2e/be4fdfc8b5b576e588782b56978c5b702c5a2307024120d8aeec1ab818f0/rpds_py-0.22.3-cp313-cp313-musllinux_1_2_i686.whl", hash = "sha256:62d9cfcf4948683a18a9aff0ab7e1474d407b7bab2ca03116109f8464698ab16", size = 587062 },
    { url = "https://files.pythonhosted.org/packages/67/e0/2034c221937709bf9c542603d25ad43a68b4b0a9a0c0b06a742f2756eb66/rpds_py-0.22.3-cp313-cp313-musllinux_1_2_x86_64.whl", hash = "sha256:9253fc214112405f0afa7db88739294295f0e08466987f1d70e29930262b4c8f", size = 555734 },
    { url = "https://files.pythonhosted.org/packages/ea/ce/240bae07b5401a22482b58e18cfbabaa392409b2797da60223cca10d7367/rpds_py-0.22.3-cp313-cp313-win32.whl", hash = "sha256:fb0ba113b4983beac1a2eb16faffd76cb41e176bf58c4afe3e14b9c681f702de", size = 220663 },
    { url = "https://files.pythonhosted.org/packages/cb/f0/d330d08f51126330467edae2fa4efa5cec8923c87551a79299380fdea30d/rpds_py-0.22.3-cp313-cp313-win_amd64.whl", hash = "sha256:c58e2339def52ef6b71b8f36d13c3688ea23fa093353f3a4fee2556e62086ec9", size = 235503 },
    { url = "https://files.pythonhosted.org/packages/f7/c4/dbe1cc03df013bf2feb5ad00615038050e7859f381e96fb5b7b4572cd814/rpds_py-0.22.3-cp313-cp313t-macosx_10_12_x86_64.whl", hash = "sha256:f82a116a1d03628a8ace4859556fb39fd1424c933341a08ea3ed6de1edb0283b", size = 347698 },
    { url = "https://files.pythonhosted.org/packages/a4/3a/684f66dd6b0f37499cad24cd1c0e523541fd768576fa5ce2d0a8799c3cba/rpds_py-0.22.3-cp313-cp313t-macosx_11_0_arm64.whl", hash = "sha256:3dfcbc95bd7992b16f3f7ba05af8a64ca694331bd24f9157b49dadeeb287493b", size = 337330 },
    { url = "https://files.pythonhosted.org/packages/82/eb/e022c08c2ce2e8f7683baa313476492c0e2c1ca97227fe8a75d9f0181e95/rpds_py-0.22.3-cp313-cp313t-manylinux_2_17_aarch64.manylinux2014_aarch64.whl", hash = "sha256:59259dc58e57b10e7e18ce02c311804c10c5a793e6568f8af4dead03264584d1", size = 380022 },
    { url = "https://files.pythonhosted.org/packages/e4/21/5a80e653e4c86aeb28eb4fea4add1f72e1787a3299687a9187105c3ee966/rpds_py-0.22.3-cp313-cp313t-manylinux_2_17_armv7l.manylinux2014_armv7l.whl", hash = "sha256:5725dd9cc02068996d4438d397e255dcb1df776b7ceea3b9cb972bdb11260a83", size = 390754 },
    { url = "https://files.pythonhosted.org/packages/37/a4/d320a04ae90f72d080b3d74597074e62be0a8ecad7d7321312dfe2dc5a6a/rpds_py-0.22.3-cp313-cp313t-manylinux_2_17_ppc64le.manylinux2014_ppc64le.whl", hash = "sha256:99b37292234e61325e7a5bb9689e55e48c3f5f603af88b1642666277a81f1fbd", size = 423840 },
    { url = "https://files.pythonhosted.org/packages/87/70/674dc47d93db30a6624279284e5631be4c3a12a0340e8e4f349153546728/rpds_py-0.22.3-cp313-cp313t-manylinux_2_17_s390x.manylinux2014_s390x.whl", hash = "sha256:27b1d3b3915a99208fee9ab092b8184c420f2905b7d7feb4aeb5e4a9c509b8a1", size = 438970 },
    { url = "https://files.pythonhosted.org/packages/3f/64/9500f4d66601d55cadd21e90784cfd5d5f4560e129d72e4339823129171c/rpds_py-0.22.3-cp313-cp313t-manylinux_2_17_x86_64.manylinux2014_x86_64.whl", hash = "sha256:f612463ac081803f243ff13cccc648578e2279295048f2a8d5eb430af2bae6e3", size = 383146 },
    { url = "https://files.pythonhosted.org/packages/4d/45/630327addb1d17173adcf4af01336fd0ee030c04798027dfcb50106001e0/rpds_py-0.22.3-cp313-cp313t-manylinux_2_5_i686.manylinux1_i686.whl", hash = "sha256:f73d3fef726b3243a811121de45193c0ca75f6407fe66f3f4e183c983573e130", size = 408294 },
    { url = "https://files.pythonhosted.org/packages/5f/ef/8efb3373cee54ea9d9980b772e5690a0c9e9214045a4e7fa35046e399fee/rpds_py-0.22.3-cp313-cp313t-musllinux_1_2_aarch64.whl", hash = "sha256:3f21f0495edea7fdbaaa87e633a8689cd285f8f4af5c869f27bc8074638ad69c", size = 556345 },
    { url = "https://files.pythonhosted.org/packages/54/01/151d3b9ef4925fc8f15bfb131086c12ec3c3d6dd4a4f7589c335bf8e85ba/rpds_py-0.22.3-cp313-cp313t-musllinux_1_2_i686.whl", hash = "sha256:1e9663daaf7a63ceccbbb8e3808fe90415b0757e2abddbfc2e06c857bf8c5e2b", size = 582292 },
    { url = "https://files.pythonhosted.org/packages/30/89/35fc7a6cdf3477d441c7aca5e9bbf5a14e0f25152aed7f63f4e0b141045d/rpds_py-0.22.3-cp313-cp313t-musllinux_1_2_x86_64.whl", hash = "sha256:a76e42402542b1fae59798fab64432b2d015ab9d0c8c47ba7addddbaf7952333", size = 553855 },
    { url = "https://files.pythonhosted.org/packages/8f/e0/830c02b2457c4bd20a8c5bb394d31d81f57fbefce2dbdd2e31feff4f7003/rpds_py-0.22.3-cp313-cp313t-win32.whl", hash = "sha256:69803198097467ee7282750acb507fba35ca22cc3b85f16cf45fb01cb9097730", size = 219100 },
    { url = "https://files.pythonhosted.org/packages/f8/30/7ac943f69855c2db77407ae363484b915d861702dbba1aa82d68d57f42be/rpds_py-0.22.3-cp313-cp313t-win_amd64.whl", hash = "sha256:f5cf2a0c2bdadf3791b5c205d55a37a54025c6e18a71c71f82bb536cf9a454bf", size = 233794 },
]

[[package]]
name = "safetensors"
version = "0.5.2"
source = { registry = "https://pypi.org/simple" }
sdist = { url = "https://files.pythonhosted.org/packages/f4/4f/2ef9ef1766f8c194b01b67a63a444d2e557c8fe1d82faf3ebd85f370a917/safetensors-0.5.2.tar.gz", hash = "sha256:cb4a8d98ba12fa016f4241932b1fc5e702e5143f5374bba0bbcf7ddc1c4cf2b8", size = 66957 }
wheels = [
    { url = "https://files.pythonhosted.org/packages/96/d1/017e31e75e274492a11a456a9e7c171f8f7911fe50735b4ec6ff37221220/safetensors-0.5.2-cp38-abi3-macosx_10_12_x86_64.whl", hash = "sha256:45b6092997ceb8aa3801693781a71a99909ab9cc776fbc3fa9322d29b1d3bef2", size = 427067 },
    { url = "https://files.pythonhosted.org/packages/24/84/e9d3ff57ae50dd0028f301c9ee064e5087fe8b00e55696677a0413c377a7/safetensors-0.5.2-cp38-abi3-macosx_11_0_arm64.whl", hash = "sha256:6d0d6a8ee2215a440e1296b843edf44fd377b055ba350eaba74655a2fe2c4bae", size = 408856 },
    { url = "https://files.pythonhosted.org/packages/f1/1d/fe95f5dd73db16757b11915e8a5106337663182d0381811c81993e0014a9/safetensors-0.5.2-cp38-abi3-manylinux_2_17_aarch64.manylinux2014_aarch64.whl", hash = "sha256:86016d40bcaa3bcc9a56cd74d97e654b5f4f4abe42b038c71e4f00a089c4526c", size = 450088 },
    { url = "https://files.pythonhosted.org/packages/cf/21/e527961b12d5ab528c6e47b92d5f57f33563c28a972750b238b871924e49/safetensors-0.5.2-cp38-abi3-manylinux_2_17_armv7l.manylinux2014_armv7l.whl", hash = "sha256:990833f70a5f9c7d3fc82c94507f03179930ff7d00941c287f73b6fcbf67f19e", size = 458966 },
    { url = "https://files.pythonhosted.org/packages/a5/8b/1a037d7a57f86837c0b41905040369aea7d8ca1ec4b2a77592372b2ec380/safetensors-0.5.2-cp38-abi3-manylinux_2_17_ppc64le.manylinux2014_ppc64le.whl", hash = "sha256:3dfa7c2f3fe55db34eba90c29df94bcdac4821043fc391cb5d082d9922013869", size = 509915 },
    { url = "https://files.pythonhosted.org/packages/61/3d/03dd5cfd33839df0ee3f4581a20bd09c40246d169c0e4518f20b21d5f077/safetensors-0.5.2-cp38-abi3-manylinux_2_17_s390x.manylinux2014_s390x.whl", hash = "sha256:46ff2116150ae70a4e9c490d2ab6b6e1b1b93f25e520e540abe1b81b48560c3a", size = 527664 },
    { url = "https://files.pythonhosted.org/packages/c5/dc/8952caafa9a10a3c0f40fa86bacf3190ae7f55fa5eef87415b97b29cb97f/safetensors-0.5.2-cp38-abi3-manylinux_2_17_x86_64.manylinux2014_x86_64.whl", hash = "sha256:3ab696dfdc060caffb61dbe4066b86419107a24c804a4e373ba59be699ebd8d5", size = 461978 },
    { url = "https://files.pythonhosted.org/packages/60/da/82de1fcf1194e3dbefd4faa92dc98b33c06bed5d67890e0962dd98e18287/safetensors-0.5.2-cp38-abi3-manylinux_2_5_i686.manylinux1_i686.whl", hash = "sha256:03c937100f38c9ff4c1507abea9928a6a9b02c9c1c9c3609ed4fb2bf413d4975", size = 491253 },
    { url = "https://files.pythonhosted.org/packages/5a/9a/d90e273c25f90c3ba1b0196a972003786f04c39e302fbd6649325b1272bb/safetensors-0.5.2-cp38-abi3-musllinux_1_2_aarch64.whl", hash = "sha256:a00e737948791b94dad83cf0eafc09a02c4d8c2171a239e8c8572fe04e25960e", size = 628644 },
    { url = "https://files.pythonhosted.org/packages/70/3c/acb23e05aa34b4f5edd2e7f393f8e6480fbccd10601ab42cd03a57d4ab5f/safetensors-0.5.2-cp38-abi3-musllinux_1_2_armv7l.whl", hash = "sha256:d3a06fae62418ec8e5c635b61a8086032c9e281f16c63c3af46a6efbab33156f", size = 721648 },
    { url = "https://files.pythonhosted.org/packages/71/45/eaa3dba5253a7c6931230dc961641455710ab231f8a89cb3c4c2af70f8c8/safetensors-0.5.2-cp38-abi3-musllinux_1_2_i686.whl", hash = "sha256:1506e4c2eda1431099cebe9abf6c76853e95d0b7a95addceaa74c6019c65d8cf", size = 659588 },
    { url = "https://files.pythonhosted.org/packages/b0/71/2f9851164f821064d43b481ddbea0149c2d676c4f4e077b178e7eeaa6660/safetensors-0.5.2-cp38-abi3-musllinux_1_2_x86_64.whl", hash = "sha256:5c5b5d9da594f638a259fca766046f44c97244cc7ab8bef161b3e80d04becc76", size = 632533 },
    { url = "https://files.pythonhosted.org/packages/00/f1/5680e2ef61d9c61454fad82c344f0e40b8741a9dbd1e31484f0d31a9b1c3/safetensors-0.5.2-cp38-abi3-win32.whl", hash = "sha256:fe55c039d97090d1f85277d402954dd6ad27f63034fa81985a9cc59655ac3ee2", size = 291167 },
    { url = "https://files.pythonhosted.org/packages/86/ca/aa489392ec6fb59223ffce825461e1f811a3affd417121a2088be7a5758b/safetensors-0.5.2-cp38-abi3-win_amd64.whl", hash = "sha256:78abdddd03a406646107f973c7843276e7b64e5e32623529dc17f3d94a20f589", size = 303756 },
]

[[package]]
name = "scikit-learn"
version = "1.6.1"
source = { registry = "https://pypi.org/simple" }
dependencies = [
    { name = "joblib" },
    { name = "numpy" },
    { name = "scipy" },
    { name = "threadpoolctl" },
]
sdist = { url = "https://files.pythonhosted.org/packages/9e/a5/4ae3b3a0755f7b35a280ac90b28817d1f380318973cff14075ab41ef50d9/scikit_learn-1.6.1.tar.gz", hash = "sha256:b4fc2525eca2c69a59260f583c56a7557c6ccdf8deafdba6e060f94c1c59738e", size = 7068312 }
wheels = [
    { url = "https://files.pythonhosted.org/packages/6c/2a/e291c29670795406a824567d1dfc91db7b699799a002fdaa452bceea8f6e/scikit_learn-1.6.1-cp311-cp311-macosx_10_9_x86_64.whl", hash = "sha256:72abc587c75234935e97d09aa4913a82f7b03ee0b74111dcc2881cba3c5a7b33", size = 12102620 },
    { url = "https://files.pythonhosted.org/packages/25/92/ee1d7a00bb6b8c55755d4984fd82608603a3cc59959245068ce32e7fb808/scikit_learn-1.6.1-cp311-cp311-macosx_12_0_arm64.whl", hash = "sha256:b3b00cdc8f1317b5f33191df1386c0befd16625f49d979fe77a8d44cae82410d", size = 11116234 },
    { url = "https://files.pythonhosted.org/packages/30/cd/ed4399485ef364bb25f388ab438e3724e60dc218c547a407b6e90ccccaef/scikit_learn-1.6.1-cp311-cp311-manylinux_2_17_aarch64.manylinux2014_aarch64.whl", hash = "sha256:dc4765af3386811c3ca21638f63b9cf5ecf66261cc4815c1db3f1e7dc7b79db2", size = 12592155 },
    { url = "https://files.pythonhosted.org/packages/a8/f3/62fc9a5a659bb58a03cdd7e258956a5824bdc9b4bb3c5d932f55880be569/scikit_learn-1.6.1-cp311-cp311-manylinux_2_17_x86_64.manylinux2014_x86_64.whl", hash = "sha256:25fc636bdaf1cc2f4a124a116312d837148b5e10872147bdaf4887926b8c03d8", size = 13497069 },
    { url = "https://files.pythonhosted.org/packages/a1/a6/c5b78606743a1f28eae8f11973de6613a5ee87366796583fb74c67d54939/scikit_learn-1.6.1-cp311-cp311-win_amd64.whl", hash = "sha256:fa909b1a36e000a03c382aade0bd2063fd5680ff8b8e501660c0f59f021a6415", size = 11139809 },
    { url = "https://files.pythonhosted.org/packages/0a/18/c797c9b8c10380d05616db3bfb48e2a3358c767affd0857d56c2eb501caa/scikit_learn-1.6.1-cp312-cp312-macosx_10_13_x86_64.whl", hash = "sha256:926f207c804104677af4857b2c609940b743d04c4c35ce0ddc8ff4f053cddc1b", size = 12104516 },
    { url = "https://files.pythonhosted.org/packages/c4/b7/2e35f8e289ab70108f8cbb2e7a2208f0575dc704749721286519dcf35f6f/scikit_learn-1.6.1-cp312-cp312-macosx_12_0_arm64.whl", hash = "sha256:2c2cae262064e6a9b77eee1c8e768fc46aa0b8338c6a8297b9b6759720ec0ff2", size = 11167837 },
    { url = "https://files.pythonhosted.org/packages/a4/f6/ff7beaeb644bcad72bcfd5a03ff36d32ee4e53a8b29a639f11bcb65d06cd/scikit_learn-1.6.1-cp312-cp312-manylinux_2_17_aarch64.manylinux2014_aarch64.whl", hash = "sha256:1061b7c028a8663fb9a1a1baf9317b64a257fcb036dae5c8752b2abef31d136f", size = 12253728 },
    { url = "https://files.pythonhosted.org/packages/29/7a/8bce8968883e9465de20be15542f4c7e221952441727c4dad24d534c6d99/scikit_learn-1.6.1-cp312-cp312-manylinux_2_17_x86_64.manylinux2014_x86_64.whl", hash = "sha256:2e69fab4ebfc9c9b580a7a80111b43d214ab06250f8a7ef590a4edf72464dd86", size = 13147700 },
    { url = "https://files.pythonhosted.org/packages/62/27/585859e72e117fe861c2079bcba35591a84f801e21bc1ab85bce6ce60305/scikit_learn-1.6.1-cp312-cp312-win_amd64.whl", hash = "sha256:70b1d7e85b1c96383f872a519b3375f92f14731e279a7b4c6cfd650cf5dffc52", size = 11110613 },
    { url = "https://files.pythonhosted.org/packages/2e/59/8eb1872ca87009bdcdb7f3cdc679ad557b992c12f4b61f9250659e592c63/scikit_learn-1.6.1-cp313-cp313-macosx_10_13_x86_64.whl", hash = "sha256:2ffa1e9e25b3d93990e74a4be2c2fc61ee5af85811562f1288d5d055880c4322", size = 12010001 },
    { url = "https://files.pythonhosted.org/packages/9d/05/f2fc4effc5b32e525408524c982c468c29d22f828834f0625c5ef3d601be/scikit_learn-1.6.1-cp313-cp313-macosx_12_0_arm64.whl", hash = "sha256:dc5cf3d68c5a20ad6d571584c0750ec641cc46aeef1c1507be51300e6003a7e1", size = 11096360 },
    { url = "https://files.pythonhosted.org/packages/c8/e4/4195d52cf4f113573fb8ebc44ed5a81bd511a92c0228889125fac2f4c3d1/scikit_learn-1.6.1-cp313-cp313-manylinux_2_17_aarch64.manylinux2014_aarch64.whl", hash = "sha256:c06beb2e839ecc641366000ca84f3cf6fa9faa1777e29cf0c04be6e4d096a348", size = 12209004 },
    { url = "https://files.pythonhosted.org/packages/94/be/47e16cdd1e7fcf97d95b3cb08bde1abb13e627861af427a3651fcb80b517/scikit_learn-1.6.1-cp313-cp313-manylinux_2_17_x86_64.manylinux2014_x86_64.whl", hash = "sha256:e8ca8cb270fee8f1f76fa9bfd5c3507d60c6438bbee5687f81042e2bb98e5a97", size = 13171776 },
    { url = "https://files.pythonhosted.org/packages/34/b0/ca92b90859070a1487827dbc672f998da95ce83edce1270fc23f96f1f61a/scikit_learn-1.6.1-cp313-cp313-win_amd64.whl", hash = "sha256:7a1c43c8ec9fde528d664d947dc4c0789be4077a3647f232869f41d9bf50e0fb", size = 11071865 },
    { url = "https://files.pythonhosted.org/packages/12/ae/993b0fb24a356e71e9a894e42b8a9eec528d4c70217353a1cd7a48bc25d4/scikit_learn-1.6.1-cp313-cp313t-macosx_10_13_x86_64.whl", hash = "sha256:a17c1dea1d56dcda2fac315712f3651a1fea86565b64b48fa1bc090249cbf236", size = 11955804 },
    { url = "https://files.pythonhosted.org/packages/d6/54/32fa2ee591af44507eac86406fa6bba968d1eb22831494470d0a2e4a1eb1/scikit_learn-1.6.1-cp313-cp313t-macosx_12_0_arm64.whl", hash = "sha256:6a7aa5f9908f0f28f4edaa6963c0a6183f1911e63a69aa03782f0d924c830a35", size = 11100530 },
    { url = "https://files.pythonhosted.org/packages/3f/58/55856da1adec655bdce77b502e94a267bf40a8c0b89f8622837f89503b5a/scikit_learn-1.6.1-cp313-cp313t-manylinux_2_17_x86_64.manylinux2014_x86_64.whl", hash = "sha256:0650e730afb87402baa88afbf31c07b84c98272622aaba002559b614600ca691", size = 12433852 },
    { url = "https://files.pythonhosted.org/packages/ff/4f/c83853af13901a574f8f13b645467285a48940f185b690936bb700a50863/scikit_learn-1.6.1-cp313-cp313t-win_amd64.whl", hash = "sha256:3f59fe08dc03ea158605170eb52b22a105f238a5d512c4470ddeca71feae8e5f", size = 11337256 },
]

[[package]]
name = "scipy"
version = "1.15.1"
source = { registry = "https://pypi.org/simple" }
dependencies = [
    { name = "numpy" },
]
sdist = { url = "https://files.pythonhosted.org/packages/76/c6/8eb0654ba0c7d0bb1bf67bf8fbace101a8e4f250f7722371105e8b6f68fc/scipy-1.15.1.tar.gz", hash = "sha256:033a75ddad1463970c96a88063a1df87ccfddd526437136b6ee81ff0312ebdf6", size = 59407493 }
wheels = [
    { url = "https://files.pythonhosted.org/packages/8e/2e/7b71312da9c2dabff53e7c9a9d08231bc34d9d8fdabe88a6f1155b44591c/scipy-1.15.1-cp311-cp311-macosx_10_13_x86_64.whl", hash = "sha256:5bd8d27d44e2c13d0c1124e6a556454f52cd3f704742985f6b09e75e163d20d2", size = 41424362 },
    { url = "https://files.pythonhosted.org/packages/81/8c/ab85f1aa1cc200c796532a385b6ebf6a81089747adc1da7482a062acc46c/scipy-1.15.1-cp311-cp311-macosx_12_0_arm64.whl", hash = "sha256:be3deeb32844c27599347faa077b359584ba96664c5c79d71a354b80a0ad0ce0", size = 32535910 },
    { url = "https://files.pythonhosted.org/packages/3b/9c/6f4b787058daa8d8da21ddff881b4320e28de4704a65ec147adb50cb2230/scipy-1.15.1-cp311-cp311-macosx_14_0_arm64.whl", hash = "sha256:5eb0ca35d4b08e95da99a9f9c400dc9f6c21c424298a0ba876fdc69c7afacedf", size = 24809398 },
    { url = "https://files.pythonhosted.org/packages/16/2b/949460a796df75fc7a1ee1becea202cf072edbe325ebe29f6d2029947aa7/scipy-1.15.1-cp311-cp311-macosx_14_0_x86_64.whl", hash = "sha256:74bb864ff7640dea310a1377d8567dc2cb7599c26a79ca852fc184cc851954ac", size = 27918045 },
    { url = "https://files.pythonhosted.org/packages/5f/36/67fe249dd7ccfcd2a38b25a640e3af7e59d9169c802478b6035ba91dfd6d/scipy-1.15.1-cp311-cp311-manylinux_2_17_aarch64.manylinux2014_aarch64.whl", hash = "sha256:667f950bf8b7c3a23b4199db24cb9bf7512e27e86d0e3813f015b74ec2c6e3df", size = 38332074 },
    { url = "https://files.pythonhosted.org/packages/fc/da/452e1119e6f720df3feb588cce3c42c5e3d628d4bfd4aec097bd30b7de0c/scipy-1.15.1-cp311-cp311-manylinux_2_17_x86_64.manylinux2014_x86_64.whl", hash = "sha256:395be70220d1189756068b3173853029a013d8c8dd5fd3d1361d505b2aa58fa7", size = 40588469 },
    { url = "https://files.pythonhosted.org/packages/7f/71/5f94aceeac99a4941478af94fe9f459c6752d497035b6b0761a700f5f9ff/scipy-1.15.1-cp311-cp311-musllinux_1_2_x86_64.whl", hash = "sha256:ce3a000cd28b4430426db2ca44d96636f701ed12e2b3ca1f2b1dd7abdd84b39a", size = 42965214 },
    { url = "https://files.pythonhosted.org/packages/af/25/caa430865749d504271757cafd24066d596217e83326155993980bc22f97/scipy-1.15.1-cp311-cp311-win_amd64.whl", hash = "sha256:3fe1d95944f9cf6ba77aa28b82dd6bb2a5b52f2026beb39ecf05304b8392864b", size = 43896034 },
    { url = "https://files.pythonhosted.org/packages/d8/6e/a9c42d0d39e09ed7fd203d0ac17adfea759cba61ab457671fe66e523dbec/scipy-1.15.1-cp312-cp312-macosx_10_13_x86_64.whl", hash = "sha256:c09aa9d90f3500ea4c9b393ee96f96b0ccb27f2f350d09a47f533293c78ea776", size = 41478318 },
    { url = "https://files.pythonhosted.org/packages/04/ee/e3e535c81828618878a7433992fecc92fa4df79393f31a8fea1d05615091/scipy-1.15.1-cp312-cp312-macosx_12_0_arm64.whl", hash = "sha256:0ac102ce99934b162914b1e4a6b94ca7da0f4058b6d6fd65b0cef330c0f3346f", size = 32596696 },
    { url = "https://files.pythonhosted.org/packages/c4/5e/b1b0124be8e76f87115f16b8915003eec4b7060298117715baf13f51942c/scipy-1.15.1-cp312-cp312-macosx_14_0_arm64.whl", hash = "sha256:09c52320c42d7f5c7748b69e9f0389266fd4f82cf34c38485c14ee976cb8cb04", size = 24870366 },
    { url = "https://files.pythonhosted.org/packages/14/36/c00cb73eefda85946172c27913ab995c6ad4eee00fa4f007572e8c50cd51/scipy-1.15.1-cp312-cp312-macosx_14_0_x86_64.whl", hash = "sha256:cdde8414154054763b42b74fe8ce89d7f3d17a7ac5dd77204f0e142cdc9239e9", size = 28007461 },
    { url = "https://files.pythonhosted.org/packages/68/94/aff5c51b3799349a9d1e67a056772a0f8a47db371e83b498d43467806557/scipy-1.15.1-cp312-cp312-manylinux_2_17_aarch64.manylinux2014_aarch64.whl", hash = "sha256:4c9d8fc81d6a3b6844235e6fd175ee1d4c060163905a2becce8e74cb0d7554ce", size = 38068174 },
    { url = "https://files.pythonhosted.org/packages/b0/3c/0de11ca154e24a57b579fb648151d901326d3102115bc4f9a7a86526ce54/scipy-1.15.1-cp312-cp312-manylinux_2_17_x86_64.manylinux2014_x86_64.whl", hash = "sha256:0fb57b30f0017d4afa5fe5f5b150b8f807618819287c21cbe51130de7ccdaed2", size = 40249869 },
    { url = "https://files.pythonhosted.org/packages/15/09/472e8d0a6b33199d1bb95e49bedcabc0976c3724edd9b0ef7602ccacf41e/scipy-1.15.1-cp312-cp312-musllinux_1_2_x86_64.whl", hash = "sha256:491d57fe89927fa1aafbe260f4cfa5ffa20ab9f1435025045a5315006a91b8f5", size = 42629068 },
    { url = "https://files.pythonhosted.org/packages/ff/ba/31c7a8131152822b3a2cdeba76398ffb404d81d640de98287d236da90c49/scipy-1.15.1-cp312-cp312-win_amd64.whl", hash = "sha256:900f3fa3db87257510f011c292a5779eb627043dd89731b9c461cd16ef76ab3d", size = 43621992 },
    { url = "https://files.pythonhosted.org/packages/2b/bf/dd68965a4c5138a630eeed0baec9ae96e5d598887835bdde96cdd2fe4780/scipy-1.15.1-cp313-cp313-macosx_10_13_x86_64.whl", hash = "sha256:100193bb72fbff37dbd0bf14322314fc7cbe08b7ff3137f11a34d06dc0ee6b85", size = 41441136 },
    { url = "https://files.pythonhosted.org/packages/ef/5e/4928581312922d7e4d416d74c416a660addec4dd5ea185401df2269ba5a0/scipy-1.15.1-cp313-cp313-macosx_12_0_arm64.whl", hash = "sha256:2114a08daec64980e4b4cbdf5bee90935af66d750146b1d2feb0d3ac30613692", size = 32533699 },
    { url = "https://files.pythonhosted.org/packages/32/90/03f99c43041852837686898c66767787cd41c5843d7a1509c39ffef683e9/scipy-1.15.1-cp313-cp313-macosx_14_0_arm64.whl", hash = "sha256:6b3e71893c6687fc5e29208d518900c24ea372a862854c9888368c0b267387ab", size = 24807289 },
    { url = "https://files.pythonhosted.org/packages/9d/52/bfe82b42ae112eaba1af2f3e556275b8727d55ac6e4932e7aef337a9d9d4/scipy-1.15.1-cp313-cp313-macosx_14_0_x86_64.whl", hash = "sha256:837299eec3d19b7e042923448d17d95a86e43941104d33f00da7e31a0f715d3c", size = 27929844 },
    { url = "https://files.pythonhosted.org/packages/f6/77/54ff610bad600462c313326acdb035783accc6a3d5f566d22757ad297564/scipy-1.15.1-cp313-cp313-manylinux_2_17_aarch64.manylinux2014_aarch64.whl", hash = "sha256:82add84e8a9fb12af5c2c1a3a3f1cb51849d27a580cb9e6bd66226195142be6e", size = 38031272 },
    { url = "https://files.pythonhosted.org/packages/f1/26/98585cbf04c7cf503d7eb0a1966df8a268154b5d923c5fe0c1ed13154c49/scipy-1.15.1-cp313-cp313-manylinux_2_17_x86_64.manylinux2014_x86_64.whl", hash = "sha256:070d10654f0cb6abd295bc96c12656f948e623ec5f9a4eab0ddb1466c000716e", size = 40210217 },
    { url = "https://files.pythonhosted.org/packages/fd/3f/3d2285eb6fece8bc5dbb2f9f94d61157d61d155e854fd5fea825b8218f12/scipy-1.15.1-cp313-cp313-musllinux_1_2_x86_64.whl", hash = "sha256:55cc79ce4085c702ac31e49b1e69b27ef41111f22beafb9b49fea67142b696c4", size = 42587785 },
    { url = "https://files.pythonhosted.org/packages/48/7d/5b5251984bf0160d6533695a74a5fddb1fa36edd6f26ffa8c871fbd4782a/scipy-1.15.1-cp313-cp313-win_amd64.whl", hash = "sha256:c352c1b6d7cac452534517e022f8f7b8d139cd9f27e6fbd9f3cbd0bfd39f5bef", size = 43640439 },
    { url = "https://files.pythonhosted.org/packages/e7/b8/0e092f592d280496de52e152582030f8a270b194f87f890e1a97c5599b81/scipy-1.15.1-cp313-cp313t-macosx_10_13_x86_64.whl", hash = "sha256:0458839c9f873062db69a03de9a9765ae2e694352c76a16be44f93ea45c28d2b", size = 41619862 },
    { url = "https://files.pythonhosted.org/packages/f6/19/0b6e1173aba4db9e0b7aa27fe45019857fb90d6904038b83927cbe0a6c1d/scipy-1.15.1-cp313-cp313t-macosx_12_0_arm64.whl", hash = "sha256:af0b61c1de46d0565b4b39c6417373304c1d4f5220004058bdad3061c9fa8a95", size = 32610387 },
    { url = "https://files.pythonhosted.org/packages/e7/02/754aae3bd1fa0f2479ade3cfdf1732ecd6b05853f63eee6066a32684563a/scipy-1.15.1-cp313-cp313t-macosx_14_0_arm64.whl", hash = "sha256:71ba9a76c2390eca6e359be81a3e879614af3a71dfdabb96d1d7ab33da6f2364", size = 24883814 },
    { url = "https://files.pythonhosted.org/packages/1f/ac/d7906201604a2ea3b143bb0de51b3966f66441ba50b7dc182c4505b3edf9/scipy-1.15.1-cp313-cp313t-macosx_14_0_x86_64.whl", hash = "sha256:14eaa373c89eaf553be73c3affb11ec6c37493b7eaaf31cf9ac5dffae700c2e0", size = 27944865 },
    { url = "https://files.pythonhosted.org/packages/84/9d/8f539002b5e203723af6a6f513a45e0a7671e9dabeedb08f417ac17e4edc/scipy-1.15.1-cp313-cp313t-manylinux_2_17_x86_64.manylinux2014_x86_64.whl", hash = "sha256:f735bc41bd1c792c96bc426dece66c8723283695f02df61dcc4d0a707a42fc54", size = 39883261 },
    { url = "https://files.pythonhosted.org/packages/97/c0/62fd3bab828bcccc9b864c5997645a3b86372a35941cdaf677565c25c98d/scipy-1.15.1-cp313-cp313t-musllinux_1_2_x86_64.whl", hash = "sha256:2722a021a7929d21168830790202a75dbb20b468a8133c74a2c0230c72626b6c", size = 42093299 },
    { url = "https://files.pythonhosted.org/packages/e4/1f/5d46a8d94e9f6d2c913cbb109e57e7eed914de38ea99e2c4d69a9fc93140/scipy-1.15.1-cp313-cp313t-win_amd64.whl", hash = "sha256:bc7136626261ac1ed988dca56cfc4ab5180f75e0ee52e58f1e6aa74b5f3eacd5", size = 43181730 },
]

[[package]]
name = "sentence-transformers"
version = "3.4.1"
source = { registry = "https://pypi.org/simple" }
dependencies = [
    { name = "huggingface-hub" },
    { name = "pillow" },
    { name = "scikit-learn" },
    { name = "scipy" },
    { name = "torch" },
    { name = "tqdm" },
    { name = "transformers" },
]
sdist = { url = "https://files.pythonhosted.org/packages/16/74/aca6f8a2b8d62b4daf8c9a0c49d2aa573381caf47dc35cbb343389229376/sentence_transformers-3.4.1.tar.gz", hash = "sha256:68daa57504ff548340e54ff117bd86c1d2f784b21e0fb2689cf3272b8937b24b", size = 223898 }
wheels = [
    { url = "https://files.pythonhosted.org/packages/05/89/7eb147a37b7f31d3c815543df539d8b8d0425e93296c875cc87719d65232/sentence_transformers-3.4.1-py3-none-any.whl", hash = "sha256:e026dc6d56801fd83f74ad29a30263f401b4b522165c19386d8bc10dcca805da", size = 275896 },
]

[[package]]
name = "setuptools"
version = "75.8.0"
source = { registry = "https://pypi.org/simple" }
sdist = { url = "https://files.pythonhosted.org/packages/92/ec/089608b791d210aec4e7f97488e67ab0d33add3efccb83a056cbafe3a2a6/setuptools-75.8.0.tar.gz", hash = "sha256:c5afc8f407c626b8313a86e10311dd3f661c6cd9c09d4bf8c15c0e11f9f2b0e6", size = 1343222 }
wheels = [
    { url = "https://files.pythonhosted.org/packages/69/8a/b9dc7678803429e4a3bc9ba462fa3dd9066824d3c607490235c6a796be5a/setuptools-75.8.0-py3-none-any.whl", hash = "sha256:e3982f444617239225d675215d51f6ba05f845d4eec313da4418fdbb56fb27e3", size = 1228782 },
]

[[package]]
name = "sgmllib3k"
version = "1.0.0"
source = { registry = "https://pypi.org/simple" }
sdist = { url = "https://files.pythonhosted.org/packages/9e/bd/3704a8c3e0942d711c1299ebf7b9091930adae6675d7c8f476a7ce48653c/sgmllib3k-1.0.0.tar.gz", hash = "sha256:7868fb1c8bfa764c1ac563d3cf369c381d1325d36124933a726f29fcdaa812e9", size = 5750 }

[[package]]
name = "simsimd"
version = "6.2.1"
source = { registry = "https://pypi.org/simple" }
sdist = { url = "https://files.pythonhosted.org/packages/da/1c/90e6ec0f0de20108fdd7d5665ac2916b1e8c893ce2f8d7481fd37eabbb97/simsimd-6.2.1.tar.gz", hash = "sha256:5e202c5386a4141946b7aee05faac8ebc2e36bca0a360b24080e57b59bc4ef6a", size = 165828 }
wheels = [
    { url = "https://files.pythonhosted.org/packages/a7/5f/361cee272fd6c88f33e14e233792f59dd58836ea8c776344f7445a829ca2/simsimd-6.2.1-cp311-cp311-macosx_10_9_universal2.whl", hash = "sha256:e9614309af75be4d08a051dc61ed5cf41b5239b8303b37dc2f9c8a7223534392", size = 170254 },
    { url = "https://files.pythonhosted.org/packages/b8/88/edf4442ec655765d570bfb6cef81dfb12c8829c28e580459bac8a4847fb5/simsimd-6.2.1-cp311-cp311-macosx_10_9_x86_64.whl", hash = "sha256:ea4f0f68be5f85bbcf4322bfdd1b449176cf5fdd99960c546514457635632443", size = 102331 },
    { url = "https://files.pythonhosted.org/packages/5d/2b/9e7d42ac54bdb32d76953db3bc83eec29bd5d5c9a4069d380b18e200d6bd/simsimd-6.2.1-cp311-cp311-macosx_11_0_arm64.whl", hash = "sha256:12a8d60ccc8991dfbbf056c221ce4f02135f5892492894972f421a6f155015d9", size = 93455 },
    { url = "https://files.pythonhosted.org/packages/13/9c/fac1167e80328d1e332f515c9cd62da4a0e12b9aa8ee90d448eb4ad5a47f/simsimd-6.2.1-cp311-cp311-manylinux_2_17_i686.manylinux2014_i686.whl", hash = "sha256:a74142ea21a6fd3ec5c64e4d4acf1ec6f4d80c0bb1a5989d68af6e84f7ac612e", size = 251040 },
    { url = "https://files.pythonhosted.org/packages/31/93/b374e5538fc65cf381920bdba7603769b1b71e42afe2bb4939e9c338c423/simsimd-6.2.1-cp311-cp311-manylinux_2_17_ppc64le.manylinux2014_ppc64le.whl", hash = "sha256:298f7c793fc2a1eeedcefa1278eb2ef6f52ce0b36aaa8780885f96a39ce1a4e8", size = 302428 },
    { url = "https://files.pythonhosted.org/packages/e6/42/2733a0e11b660c6b10f3ec90d7fac6f96267368b961b1a43dda0456fa9f2/simsimd-6.2.1-cp311-cp311-manylinux_2_17_s390x.manylinux2014_s390x.whl", hash = "sha256:4025ebad36fb3fa5cffcd48d33375d5e5decc59c1129a259b74fed097eab1ab5", size = 227200 },
    { url = "https://files.pythonhosted.org/packages/eb/ae/40e0804d06a351efe27bb6f8e4d332daeb1681d3f398ca10d8a2b087ab78/simsimd-6.2.1-cp311-cp311-manylinux_2_28_aarch64.whl", hash = "sha256:f486682aa7a8918d86df411d3c11c635db4b67d514cb6bb499c0edab7fb8ec58", size = 432333 },
    { url = "https://files.pythonhosted.org/packages/a7/eb/a823b0227b5dc43de8125f502237dd8e844b1e803a74e46aa7c3d0f24f83/simsimd-6.2.1-cp311-cp311-manylinux_2_28_x86_64.whl", hash = "sha256:173e66699597a4fcf6fa50b52cced40216fdcfba15f60b761a2bd9cb1d98a444", size = 632659 },
    { url = "https://files.pythonhosted.org/packages/0a/aa/aee48063c4a98aaea062316dedf598d0d9e09fa9edc28baab6886ae0afa8/simsimd-6.2.1-cp311-cp311-musllinux_1_2_aarch64.whl", hash = "sha256:5b5c6f79f797cc020a2ff64950162dfb6d130c51a07cdac5ad97ec836e85ce50", size = 468407 },
    { url = "https://files.pythonhosted.org/packages/d4/84/e89bc71456aa2d48e5acf3795b2384f597de643f17d00d752aa8217af233/simsimd-6.2.1-cp311-cp311-musllinux_1_2_armv7l.whl", hash = "sha256:25812637f43feaef1a33ae00b81a4d2b0116aadae3a08267486c1e57236fc368", size = 268908 },
    { url = "https://files.pythonhosted.org/packages/94/eb/774debec7ee727f436f15e5b5416b781c78564fff97c81a5fb3b636b4298/simsimd-6.2.1-cp311-cp311-musllinux_1_2_i686.whl", hash = "sha256:592a578c788a9cb7877eff41487cc7f50474e00f774de74bea8590fa95c804ae", size = 344256 },
    { url = "https://files.pythonhosted.org/packages/62/03/fec040e7fbb66fa4766ca959cfd766a22d7a00a4e9371f046d8fcc62d846/simsimd-6.2.1-cp311-cp311-musllinux_1_2_ppc64le.whl", hash = "sha256:191c020f312350ac06eee829376b11d8c1282da8fefb4381fe0625edfb678d8d", size = 389403 },
    { url = "https://files.pythonhosted.org/packages/55/f0/ad441d90a4dde6e100155931fa4468e33cc23276c3caef6330d2a34b866c/simsimd-6.2.1-cp311-cp311-musllinux_1_2_s390x.whl", hash = "sha256:e9ad2c247ed58ba9bb170a01295cb315a45c817775cc7e51ad342f70978a1057", size = 316665 },
    { url = "https://files.pythonhosted.org/packages/05/27/843adbc6a468a58178dcb7907e72c670c8a7c36a06d8a4c5eac9573f5d2d/simsimd-6.2.1-cp311-cp311-musllinux_1_2_x86_64.whl", hash = "sha256:0ff603134600da12175e66b842b7a7331c827fa070d1d8b63386a40bc8d09fcd", size = 669697 },
    { url = "https://files.pythonhosted.org/packages/6d/db/d2369e0d3b9ca469b923bc81d57dcfed922193e4e4d7cf5f7637df14dd51/simsimd-6.2.1-cp311-cp311-win32.whl", hash = "sha256:99dff4e04663c82284152ecc2e8bf76b2825f3f17e179abf7892e06196061056", size = 55007 },
    { url = "https://files.pythonhosted.org/packages/73/9f/13d6fca5a32a062e84db0a68433ae416073986c8e1d20b5b936cad18bece/simsimd-6.2.1-cp311-cp311-win_amd64.whl", hash = "sha256:0efc6343c440a26cf16463c4c667655af9597bcbd55ad66f33a80b2b84de7412", size = 86855 },
    { url = "https://files.pythonhosted.org/packages/64/e9/7e0514f32c9a0e42261f598775b34a858477e0fcffccf32cc11f94e78ee2/simsimd-6.2.1-cp311-cp311-win_arm64.whl", hash = "sha256:2d364f2c24dd38578bf0eec436c4b901c900ae1893680f46eb5632e01330d814", size = 60195 },
    { url = "https://files.pythonhosted.org/packages/81/87/1f521d471d9079d89dd6860b9dd5d0f39c1633675a30b71acd0bd37cbba5/simsimd-6.2.1-cp312-cp312-macosx_10_13_universal2.whl", hash = "sha256:9b3315e41bb759dc038ecd6f4fa7bcf278bf72ee7d982f752482cdc732aea271", size = 169397 },
    { url = "https://files.pythonhosted.org/packages/4b/1a/b0627589737dc75ccd2ed58893e9e7f8b8e082531bd34d319481d88018d5/simsimd-6.2.1-cp312-cp312-macosx_10_13_x86_64.whl", hash = "sha256:8d476c874bafa0d12d4c8c5c47faf17407f3c96140616384421c2aa980342b6f", size = 101478 },
    { url = "https://files.pythonhosted.org/packages/e0/b7/e766f0ce9b595927ae1c534f1409b768187e8af567f4412ca220b67c1155/simsimd-6.2.1-cp312-cp312-macosx_11_0_arm64.whl", hash = "sha256:e9d4f15c06cc221d29e181197c7bbf92c5e829220cbeb3cd1cf080de78b04f2a", size = 93439 },
    { url = "https://files.pythonhosted.org/packages/ae/48/3b5ec9b3a6063bae2f280f5168aca7099a44fa7ec8b42875b98c79c1d49b/simsimd-6.2.1-cp312-cp312-manylinux_2_17_i686.manylinux2014_i686.whl", hash = "sha256:d286fd4538cb1a1c70e69da00a3acee301519d578931b41161f4f1379d1195c6", size = 251469 },
    { url = "https://files.pythonhosted.org/packages/70/86/16e8d5b9bdd34f75c7515adfad249f394653131bd1a1366076cf6113e84b/simsimd-6.2.1-cp312-cp312-manylinux_2_17_ppc64le.manylinux2014_ppc64le.whl", hash = "sha256:050f68cfa85f1fb2cfa156280928e42926e3977034b755023ce1315bf59e87ff", size = 302974 },
    { url = "https://files.pythonhosted.org/packages/02/09/3f4240f2b43957aa0d72a2203b2549c0326c7baf97b7f78c72d48d4cd3d2/simsimd-6.2.1-cp312-cp312-manylinux_2_17_s390x.manylinux2014_s390x.whl", hash = "sha256:67bb4b17e04919545f29c7b708faaccbe027f164f8b5c9f4328604fa8f5560ea", size = 227864 },
    { url = "https://files.pythonhosted.org/packages/07/4a/8c46806493c3a98025f01d81d9f55e0e574f11279c2ad77be919262ea9eb/simsimd-6.2.1-cp312-cp312-manylinux_2_28_aarch64.whl", hash = "sha256:3d6bffd999dbb36e606b065e0180365efac2606049c4f7818e4cba2d34c3678f", size = 432491 },
    { url = "https://files.pythonhosted.org/packages/13/44/b56f207031405af52c6158c40e9f1121fe3a716d98946d9fa5919cf00266/simsimd-6.2.1-cp312-cp312-manylinux_2_28_x86_64.whl", hash = "sha256:25adb244fb75dbf49af0d1bcac4ed4a3fef8e847d78449faa5595af0a3e20d61", size = 633061 },
    { url = "https://files.pythonhosted.org/packages/4c/ad/241f87641af09a1789af8df559aa86b45218d087e09c37c2dd8c013819d6/simsimd-6.2.1-cp312-cp312-musllinux_1_2_aarch64.whl", hash = "sha256:b4542cee77e801a9c27370fc36ae271514fc0fb2ce14a35f8b25f47989e3d267", size = 468544 },
    { url = "https://files.pythonhosted.org/packages/e2/3e/357aca7df85ed1092dfa50b91cf1b7c0df6f70b384a0e3798132dd824b5c/simsimd-6.2.1-cp312-cp312-musllinux_1_2_armv7l.whl", hash = "sha256:4f665228f8ff4911790b485e74b00fa9586a141dde6011970be71bb303b5a22f", size = 269133 },
    { url = "https://files.pythonhosted.org/packages/f0/67/079ca2c58bbc5812802c6ac1b332a6ef889d73cf1188726f36edc27898f6/simsimd-6.2.1-cp312-cp312-musllinux_1_2_i686.whl", hash = "sha256:783b4308f80ae00763b0eaa0dac26196958f9c2df60d35a0347ebd2f82ece46d", size = 344412 },
    { url = "https://files.pythonhosted.org/packages/3c/f0/500c9002276259c17e3a6a13a7c7f84e5119602decadbf40429c978655b0/simsimd-6.2.1-cp312-cp312-musllinux_1_2_ppc64le.whl", hash = "sha256:95055e72cfe313c1c8694783bf8a631cc15673b3b775abef367e396d931db0b8", size = 389546 },
    { url = "https://files.pythonhosted.org/packages/55/a2/d3f4c6aabba0430758367b3de5bbab59b979bf3525c039b882001f1d2ade/simsimd-6.2.1-cp312-cp312-musllinux_1_2_s390x.whl", hash = "sha256:a98f2b383f51b4f4ee568a637fc7958a347fdae0bd184cff8faa8030b6454a39", size = 316912 },
    { url = "https://files.pythonhosted.org/packages/f8/a3/2514189c3aaa1beb1714b36be86e2d3af7067c3c95152d78cc4cffff6d87/simsimd-6.2.1-cp312-cp312-musllinux_1_2_x86_64.whl", hash = "sha256:2e474fd10ceb38e2c9f826108a7762f8ff7912974846d86f08c4e7b19cd35ed4", size = 670006 },
    { url = "https://files.pythonhosted.org/packages/ef/23/dbf7c4aed7542260784dc7bc2056a4e5b6d716a14a9b40989d5c3096990a/simsimd-6.2.1-cp312-cp312-win32.whl", hash = "sha256:b2530ea44fffeab25e5752bec6a5991f30fbc430b04647980db5b195c0971d48", size = 55019 },
    { url = "https://files.pythonhosted.org/packages/a0/d8/57304c2317822634abd475f5912584a3cfa13363740e9ec72c0622c894f1/simsimd-6.2.1-cp312-cp312-win_amd64.whl", hash = "sha256:dc23283235d5b8f0373b95a547e26da2d7785647a5d0fa15c282fc8c49c0dcb0", size = 87133 },
    { url = "https://files.pythonhosted.org/packages/3f/7b/ca333232a8bc87d1e846fa2feb9f0d4778500c30493726cb48f04551dfab/simsimd-6.2.1-cp312-cp312-win_arm64.whl", hash = "sha256:5692ce7e56253178eea9dbd58191734918409b83d54b07cfdcecf868d0150a73", size = 60401 },
    { url = "https://files.pythonhosted.org/packages/9b/f2/4ec7ed52c910a58a07043c5f3355adf4055246dafb79be57d0726e1a4aa0/simsimd-6.2.1-cp313-cp313-macosx_10_13_universal2.whl", hash = "sha256:76b32fdc7142c9714e94651ece8bc00dd5139c554813211552aa358e44af0e07", size = 169399 },
    { url = "https://files.pythonhosted.org/packages/61/d3/5af24e4f42e2b5bc3a06456ea9068d0fbcd23d8ceeb0e09fe54ed72cfdba/simsimd-6.2.1-cp313-cp313-macosx_10_13_x86_64.whl", hash = "sha256:f44e5e2319427f94db658c6f75caae78850da505902874a1664a83ef5713f333", size = 101484 },
    { url = "https://files.pythonhosted.org/packages/cf/86/816050f0fd0767e960c6b900e3c97fd6a4ae54a6aa5b8ef24846757a3f7d/simsimd-6.2.1-cp313-cp313-macosx_11_0_arm64.whl", hash = "sha256:05323cbad7200592c2e53fbcc759e615594e8ca444ef5eddf9f3fb196ad4de9c", size = 93447 },
    { url = "https://files.pythonhosted.org/packages/e9/7e/61dc3392eafd9fc20357b448aac5f84c84ad61289ab0ab3e5a4aaa1ca3ef/simsimd-6.2.1-cp313-cp313-manylinux_2_17_i686.manylinux2014_i686.whl", hash = "sha256:b1f3cbe5c39db2bb64f30999104de1215ba3805d6059af7bc5a9d662d50f4707", size = 251501 },
    { url = "https://files.pythonhosted.org/packages/06/55/99d3cf2c2d844c1a57d81379acaebac2e0a0efdf1e73a53990cd84c1d719/simsimd-6.2.1-cp313-cp313-manylinux_2_17_ppc64le.manylinux2014_ppc64le.whl", hash = "sha256:eaa94e0932ae2a48b7e4df8c29204dc9fe59f72b1faeb08e9d5015bf51fb9f21", size = 302991 },
    { url = "https://files.pythonhosted.org/packages/6f/99/597b322835147f407e6f611810cb8232055711398fbbd47e6a14bfc0995f/simsimd-6.2.1-cp313-cp313-manylinux_2_17_s390x.manylinux2014_s390x.whl", hash = "sha256:508465f8d4e3e0fff07c939921aeedf55b0ade9f56f64e938c350c283dea42fb", size = 227917 },
    { url = "https://files.pythonhosted.org/packages/ba/8a/6a6596a97d1cc7068a26935bbdd7f170a889240b8081e000aef09b6d0549/simsimd-6.2.1-cp313-cp313-manylinux_2_28_aarch64.whl", hash = "sha256:ca67f6273ef544c74c48b134af756de7c98a711ccf69cd0791225f26dd449281", size = 432527 },
    { url = "https://files.pythonhosted.org/packages/46/0e/5c6e82fa9fe9a21481fe0f6546b4986e07e42bd4d8b6f04f4475b8d7564e/simsimd-6.2.1-cp313-cp313-manylinux_2_28_x86_64.whl", hash = "sha256:d470b43ce606f21f54a23fc19ad6928333e17d0956b02eb27b7b112edc156a10", size = 633095 },
    { url = "https://files.pythonhosted.org/packages/ae/53/2e17bd16e2ca2a73cd447b89fa7059ae7275c82840f229bf917936ee800a/simsimd-6.2.1-cp313-cp313-musllinux_1_2_aarch64.whl", hash = "sha256:59518b9834c167a1dd8900600718e95cdadc9d74525452f426aa8455a38c55ef", size = 468561 },
    { url = "https://files.pythonhosted.org/packages/86/8b/1319605c630973741bc749b6e432e56dded2b6a7db0744b659c0de613ab3/simsimd-6.2.1-cp313-cp313-musllinux_1_2_armv7l.whl", hash = "sha256:59c2978c4e402097d8a4b38f076ff98cc43e6b059d53f89736404f26e9a9bd5a", size = 269157 },
    { url = "https://files.pythonhosted.org/packages/53/50/1cac5113a542c82d5b5399d454c578a65ba14951bfff38aef297104f72fe/simsimd-6.2.1-cp313-cp313-musllinux_1_2_i686.whl", hash = "sha256:edc68e727d53ed2866dcfb625f15e52be8f1e6809f4be2147bf8d2115a2542b7", size = 344437 },
    { url = "https://files.pythonhosted.org/packages/9a/72/44905ee0e2ed999c52ad1eebf2c8705ce2776212a6387d77355df2c76704/simsimd-6.2.1-cp313-cp313-musllinux_1_2_ppc64le.whl", hash = "sha256:9e5e82551d75c0e2cd0d4b8af8db1cae7b5ac6dcc076c0c760870ff81f78135b", size = 389569 },
    { url = "https://files.pythonhosted.org/packages/ee/d6/9b4a9141ceb29150d86698553c8e0193256b069bc755e875836c14a6f12e/simsimd-6.2.1-cp313-cp313-musllinux_1_2_s390x.whl", hash = "sha256:2fa19f8c9786757d19afcbda9f8fb68de55e4f5562725ae8727f887d01bf0e4d", size = 316923 },
    { url = "https://files.pythonhosted.org/packages/ce/c0/de6aebd58b8de8f0177395b8fd68afb9a27ec010427c4ccd6104b94b6569/simsimd-6.2.1-cp313-cp313-musllinux_1_2_x86_64.whl", hash = "sha256:5b0748aa6bd4df4c5a3f5e979aec14b26588f1b2e0d44075dcc9eaf4d555e15b", size = 670038 },
    { url = "https://files.pythonhosted.org/packages/77/32/4c74664656231ccb43be4328dba40e9ada63d3cc1e557b1785ae0b9560b5/simsimd-6.2.1-cp313-cp313-win32.whl", hash = "sha256:7f43721e1a4ebe8d2245b0e85dd7de7153d1bf22839579d5f69a345909c68d9e", size = 55017 },
    { url = "https://files.pythonhosted.org/packages/76/7f/57e02f6b2d09a1d42697e739b002bbe2112f8b8384d15d166154ec4cec44/simsimd-6.2.1-cp313-cp313-win_amd64.whl", hash = "sha256:6af1565e0ef7060bc52a38e3273a8e6e92aff47835965dc5311298563475935e", size = 87138 },
    { url = "https://files.pythonhosted.org/packages/38/b9/941876e98dd1f98c158cd5e6633dc1573d1be6daf8f2e3ad5d15e6a8024d/simsimd-6.2.1-cp313-cp313-win_arm64.whl", hash = "sha256:e690b41377c8dd157d585713b0bc35c845aee7742334bf12d1f087fc8a65b6c3", size = 60408 },
]

[[package]]
name = "six"
version = "1.17.0"
source = { registry = "https://pypi.org/simple" }
sdist = { url = "https://files.pythonhosted.org/packages/94/e7/b2c673351809dca68a0e064b6af791aa332cf192da575fd474ed7d6f16a2/six-1.17.0.tar.gz", hash = "sha256:ff70335d468e7eb6ec65b95b99d3a2836546063f63acc5171de367e834932a81", size = 34031 }
wheels = [
    { url = "https://files.pythonhosted.org/packages/b7/ce/149a00dd41f10bc29e5921b496af8b574d8413afcd5e30dfa0ed46c2cc5e/six-1.17.0-py2.py3-none-any.whl", hash = "sha256:4721f391ed90541fddacab5acf947aa0d3dc7d27b2e1e8eda2be8970586c3274", size = 11050 },
]

[[package]]
name = "sniffio"
version = "1.3.1"
source = { registry = "https://pypi.org/simple" }
sdist = { url = "https://files.pythonhosted.org/packages/a2/87/a6771e1546d97e7e041b6ae58d80074f81b7d5121207425c964ddf5cfdbd/sniffio-1.3.1.tar.gz", hash = "sha256:f4324edc670a0f49750a81b895f35c3adb843cca46f0530f79fc1babb23789dc", size = 20372 }
wheels = [
    { url = "https://files.pythonhosted.org/packages/e9/44/75a9c9421471a6c4805dbf2356f7c181a29c1879239abab1ea2cc8f38b40/sniffio-1.3.1-py3-none-any.whl", hash = "sha256:2f6da418d1f1e0fddd844478f41680e794e6051915791a034ff65e5f100525a2", size = 10235 },
]

[[package]]
name = "stack-data"
version = "0.6.3"
source = { registry = "https://pypi.org/simple" }
dependencies = [
    { name = "asttokens" },
    { name = "executing" },
    { name = "pure-eval" },
]
sdist = { url = "https://files.pythonhosted.org/packages/28/e3/55dcc2cfbc3ca9c29519eb6884dd1415ecb53b0e934862d3559ddcb7e20b/stack_data-0.6.3.tar.gz", hash = "sha256:836a778de4fec4dcd1dcd89ed8abff8a221f58308462e1c4aa2a3cf30148f0b9", size = 44707 }
wheels = [
    { url = "https://files.pythonhosted.org/packages/f1/7b/ce1eafaf1a76852e2ec9b22edecf1daa58175c090266e9f6c64afcd81d91/stack_data-0.6.3-py3-none-any.whl", hash = "sha256:d5558e0c25a4cb0853cddad3d77da9891a08cb85dd9f9f91b9f8cd66e511e695", size = 24521 },
]

[[package]]
name = "sympy"
version = "1.13.1"
source = { registry = "https://pypi.org/simple" }
dependencies = [
    { name = "mpmath" },
]
sdist = { url = "https://files.pythonhosted.org/packages/ca/99/5a5b6f19ff9f083671ddf7b9632028436167cd3d33e11015754e41b249a4/sympy-1.13.1.tar.gz", hash = "sha256:9cebf7e04ff162015ce31c9c6c9144daa34a93bd082f54fd8f12deca4f47515f", size = 7533040 }
wheels = [
    { url = "https://files.pythonhosted.org/packages/b2/fe/81695a1aa331a842b582453b605175f419fe8540355886031328089d840a/sympy-1.13.1-py3-none-any.whl", hash = "sha256:db36cdc64bf61b9b24578b6f7bab1ecdd2452cf008f34faa33776680c26d66f8", size = 6189177 },
]

[[package]]
name = "tantivy"
version = "0.22.0"
source = { registry = "https://pypi.org/simple" }
sdist = { url = "https://files.pythonhosted.org/packages/96/e2/0a7b8ce41e9717544648ce1fa511cd37f5d634cc6daef48c03157ec7462b/tantivy-0.22.0.tar.gz", hash = "sha256:dce07fa2910c94934aa3d96c91087936c24e4a5802d839625d67edc6d1c95e5c", size = 60732 }
wheels = [
    { url = "https://files.pythonhosted.org/packages/f6/89/68db476f0fa84d67aa1e2887e4b52006b595a074767c26f8d9b0d3f513c9/tantivy-0.22.0-cp311-cp311-macosx_10_7_x86_64.whl", hash = "sha256:ec693abf38f229bc1361b0d34029a8bb9f3ee5bb956a3e745e0c4a66ea815bec", size = 3206695 },
    { url = "https://files.pythonhosted.org/packages/ff/58/703ab7b0c539b61e6f52872e534a19ce00c1cb0e961dad016a9978b526b8/tantivy-0.22.0-cp311-cp311-macosx_10_9_x86_64.macosx_11_0_arm64.macosx_10_9_universal2.whl", hash = "sha256:e385839badc12b81e38bf0a4d865ee7c3a992fea9f5ce4117adae89369e7d1eb", size = 6233384 },
    { url = "https://files.pythonhosted.org/packages/27/58/1b855e6b9a4d3a0e4b774c89d6897e4909877eba8746f5c3764bd62e816f/tantivy-0.22.0-cp311-cp311-manylinux_2_17_aarch64.manylinux2014_aarch64.whl", hash = "sha256:b6c097d94be1af106676c86c02b185f029484fdbd9a2b9f17cb980e840e7bdad", size = 4511919 },
    { url = "https://files.pythonhosted.org/packages/21/24/494683795959278520122fd5bf8bcc0a1e381a5df10fd00fb4334359a391/tantivy-0.22.0-cp311-cp311-manylinux_2_17_x86_64.manylinux2014_x86_64.whl", hash = "sha256:c47a5cdec306ea8594cb6e7effd4b430932ebfd969f9e8f99e343adf56a79bc9", size = 4487802 },
    { url = "https://files.pythonhosted.org/packages/b5/eb/41a2cdbcb473ee02c15e06afc55c49b8716ada775829f82fec28bfa88ac4/tantivy-0.22.0-cp311-none-win_amd64.whl", hash = "sha256:ba0ca878ed025d79edd9c51cda80b0105be8facbaec180fea64a17b80c74e7db", size = 2592844 },
    { url = "https://files.pythonhosted.org/packages/ca/f0/88bb16d4e9728d6f2c53fa26cd9b14b98201dae636754155ea89918714d6/tantivy-0.22.0-cp312-cp312-macosx_10_7_x86_64.whl", hash = "sha256:925682f3acb65c85c2a5a5b131401b9f30c184ea68aa73a8cc7c2ea6115e8ae3", size = 3199219 },
    { url = "https://files.pythonhosted.org/packages/ab/2b/a361cc7228663f6fa14a82de6568bc728c8c2c212ca979d17482ea7cdffd/tantivy-0.22.0-cp312-cp312-macosx_10_9_x86_64.macosx_11_0_arm64.macosx_10_9_universal2.whl", hash = "sha256:d75760e45a329313001354d6ca415ff12d9d812343792ae133da6bfbdc4b04a5", size = 6216468 },
    { url = "https://files.pythonhosted.org/packages/2a/c6/ff057ac128dd0bd9508255af85235f176d0c27b4f9e668d22a39b7a5d248/tantivy-0.22.0-cp312-cp312-manylinux_2_17_aarch64.manylinux2014_aarch64.whl", hash = "sha256:fd909d122b5af457d955552c304f8d5d046aee7024c703c62652ad72af89f3c7", size = 4508125 },
    { url = "https://files.pythonhosted.org/packages/f0/cc/b8f7faf35403b9ed5fd349a15cc8637ae3ce75983272fecc32f07b9dbe47/tantivy-0.22.0-cp312-cp312-manylinux_2_17_x86_64.manylinux2014_x86_64.whl", hash = "sha256:c99266ffb204721eb2bd5b3184aa87860a6cff51b4563f808f78fa22d85a8093", size = 4479785 },
    { url = "https://files.pythonhosted.org/packages/90/1a/c52e93ebc2c4a3269e5c5d7c7bde179864d60b9468a621619968b634b702/tantivy-0.22.0-cp312-none-win_amd64.whl", hash = "sha256:9ed6b813a1e7769444e33979b46b470b2f4c62d983c2560ce9486fb9be1491c9", size = 2591792 },
]

[[package]]
name = "tenacity"
version = "9.0.0"
source = { registry = "https://pypi.org/simple" }
sdist = { url = "https://files.pythonhosted.org/packages/cd/94/91fccdb4b8110642462e653d5dcb27e7b674742ad68efd146367da7bdb10/tenacity-9.0.0.tar.gz", hash = "sha256:807f37ca97d62aa361264d497b0e31e92b8027044942bfa756160d908320d73b", size = 47421 }
wheels = [
    { url = "https://files.pythonhosted.org/packages/b6/cb/b86984bed139586d01532a587464b5805f12e397594f19f931c4c2fbfa61/tenacity-9.0.0-py3-none-any.whl", hash = "sha256:93de0c98785b27fcf659856aa9f54bfbd399e29969b0621bc7f762bd441b4539", size = 28169 },
]

[[package]]
name = "termcolor"
version = "2.5.0"
source = { registry = "https://pypi.org/simple" }
sdist = { url = "https://files.pythonhosted.org/packages/37/72/88311445fd44c455c7d553e61f95412cf89054308a1aa2434ab835075fc5/termcolor-2.5.0.tar.gz", hash = "sha256:998d8d27da6d48442e8e1f016119076b690d962507531df4890fcd2db2ef8a6f", size = 13057 }
wheels = [
    { url = "https://files.pythonhosted.org/packages/7f/be/df630c387a0a054815d60be6a97eb4e8f17385d5d6fe660e1c02750062b4/termcolor-2.5.0-py3-none-any.whl", hash = "sha256:37b17b5fc1e604945c2642c872a3764b5d547a48009871aea3edd3afa180afb8", size = 7755 },
]

[[package]]
name = "threadpoolctl"
version = "3.5.0"
source = { registry = "https://pypi.org/simple" }
sdist = { url = "https://files.pythonhosted.org/packages/bd/55/b5148dcbf72f5cde221f8bfe3b6a540da7aa1842f6b491ad979a6c8b84af/threadpoolctl-3.5.0.tar.gz", hash = "sha256:082433502dd922bf738de0d8bcc4fdcbf0979ff44c42bd40f5af8a282f6fa107", size = 41936 }
wheels = [
    { url = "https://files.pythonhosted.org/packages/4b/2c/ffbf7a134b9ab11a67b0cf0726453cedd9c5043a4fe7a35d1cefa9a1bcfb/threadpoolctl-3.5.0-py3-none-any.whl", hash = "sha256:56c1e26c150397e58c4926da8eeee87533b1e32bef131bd4bf6a2f45f3185467", size = 18414 },
]

[[package]]
name = "tiktoken"
version = "0.8.0"
source = { registry = "https://pypi.org/simple" }
dependencies = [
    { name = "regex" },
    { name = "requests" },
]
sdist = { url = "https://files.pythonhosted.org/packages/37/02/576ff3a6639e755c4f70997b2d315f56d6d71e0d046f4fb64cb81a3fb099/tiktoken-0.8.0.tar.gz", hash = "sha256:9ccbb2740f24542534369c5635cfd9b2b3c2490754a78ac8831d99f89f94eeb2", size = 35107 }
wheels = [
    { url = "https://files.pythonhosted.org/packages/f6/1e/ca48e7bfeeccaf76f3a501bd84db1fa28b3c22c9d1a1f41af9fb7579c5f6/tiktoken-0.8.0-cp311-cp311-macosx_10_9_x86_64.whl", hash = "sha256:d622d8011e6d6f239297efa42a2657043aaed06c4f68833550cac9e9bc723ef1", size = 1039700 },
    { url = "https://files.pythonhosted.org/packages/8c/f8/f0101d98d661b34534769c3818f5af631e59c36ac6d07268fbfc89e539ce/tiktoken-0.8.0-cp311-cp311-macosx_11_0_arm64.whl", hash = "sha256:2efaf6199717b4485031b4d6edb94075e4d79177a172f38dd934d911b588d54a", size = 982413 },
    { url = "https://files.pythonhosted.org/packages/ac/3c/2b95391d9bd520a73830469f80a96e3790e6c0a5ac2444f80f20b4b31051/tiktoken-0.8.0-cp311-cp311-manylinux_2_17_aarch64.manylinux2014_aarch64.whl", hash = "sha256:5637e425ce1fc49cf716d88df3092048359a4b3bbb7da762840426e937ada06d", size = 1144242 },
    { url = "https://files.pythonhosted.org/packages/01/c4/c4a4360de845217b6aa9709c15773484b50479f36bb50419c443204e5de9/tiktoken-0.8.0-cp311-cp311-manylinux_2_17_x86_64.manylinux2014_x86_64.whl", hash = "sha256:9fb0e352d1dbe15aba082883058b3cce9e48d33101bdaac1eccf66424feb5b47", size = 1176588 },
    { url = "https://files.pythonhosted.org/packages/f8/a3/ef984e976822cd6c2227c854f74d2e60cf4cd6fbfca46251199914746f78/tiktoken-0.8.0-cp311-cp311-musllinux_1_2_x86_64.whl", hash = "sha256:56edfefe896c8f10aba372ab5706b9e3558e78db39dd497c940b47bf228bc419", size = 1237261 },
    { url = "https://files.pythonhosted.org/packages/1e/86/eea2309dc258fb86c7d9b10db536434fc16420feaa3b6113df18b23db7c2/tiktoken-0.8.0-cp311-cp311-win_amd64.whl", hash = "sha256:326624128590def898775b722ccc327e90b073714227175ea8febbc920ac0a99", size = 884537 },
    { url = "https://files.pythonhosted.org/packages/c1/22/34b2e136a6f4af186b6640cbfd6f93400783c9ef6cd550d9eab80628d9de/tiktoken-0.8.0-cp312-cp312-macosx_10_13_x86_64.whl", hash = "sha256:881839cfeae051b3628d9823b2e56b5cc93a9e2efb435f4cf15f17dc45f21586", size = 1039357 },
    { url = "https://files.pythonhosted.org/packages/04/d2/c793cf49c20f5855fd6ce05d080c0537d7418f22c58e71f392d5e8c8dbf7/tiktoken-0.8.0-cp312-cp312-macosx_11_0_arm64.whl", hash = "sha256:fe9399bdc3f29d428f16a2f86c3c8ec20be3eac5f53693ce4980371c3245729b", size = 982616 },
    { url = "https://files.pythonhosted.org/packages/b3/a1/79846e5ef911cd5d75c844de3fa496a10c91b4b5f550aad695c5df153d72/tiktoken-0.8.0-cp312-cp312-manylinux_2_17_aarch64.manylinux2014_aarch64.whl", hash = "sha256:9a58deb7075d5b69237a3ff4bb51a726670419db6ea62bdcd8bd80c78497d7ab", size = 1144011 },
    { url = "https://files.pythonhosted.org/packages/26/32/e0e3a859136e95c85a572e4806dc58bf1ddf651108ae8b97d5f3ebe1a244/tiktoken-0.8.0-cp312-cp312-manylinux_2_17_x86_64.manylinux2014_x86_64.whl", hash = "sha256:d2908c0d043a7d03ebd80347266b0e58440bdef5564f84f4d29fb235b5df3b04", size = 1175432 },
    { url = "https://files.pythonhosted.org/packages/c7/89/926b66e9025b97e9fbabeaa59048a736fe3c3e4530a204109571104f921c/tiktoken-0.8.0-cp312-cp312-musllinux_1_2_x86_64.whl", hash = "sha256:294440d21a2a51e12d4238e68a5972095534fe9878be57d905c476017bff99fc", size = 1236576 },
    { url = "https://files.pythonhosted.org/packages/45/e2/39d4aa02a52bba73b2cd21ba4533c84425ff8786cc63c511d68c8897376e/tiktoken-0.8.0-cp312-cp312-win_amd64.whl", hash = "sha256:d8f3192733ac4d77977432947d563d7e1b310b96497acd3c196c9bddb36ed9db", size = 883824 },
    { url = "https://files.pythonhosted.org/packages/e3/38/802e79ba0ee5fcbf240cd624143f57744e5d411d2e9d9ad2db70d8395986/tiktoken-0.8.0-cp313-cp313-macosx_10_13_x86_64.whl", hash = "sha256:02be1666096aff7da6cbd7cdaa8e7917bfed3467cd64b38b1f112e96d3b06a24", size = 1039648 },
    { url = "https://files.pythonhosted.org/packages/b1/da/24cdbfc302c98663fbea66f5866f7fa1048405c7564ab88483aea97c3b1a/tiktoken-0.8.0-cp313-cp313-macosx_11_0_arm64.whl", hash = "sha256:c94ff53c5c74b535b2cbf431d907fc13c678bbd009ee633a2aca269a04389f9a", size = 982763 },
    { url = "https://files.pythonhosted.org/packages/e4/f0/0ecf79a279dfa41fc97d00adccf976ecc2556d3c08ef3e25e45eb31f665b/tiktoken-0.8.0-cp313-cp313-manylinux_2_17_aarch64.manylinux2014_aarch64.whl", hash = "sha256:6b231f5e8982c245ee3065cd84a4712d64692348bc609d84467c57b4b72dcbc5", size = 1144417 },
    { url = "https://files.pythonhosted.org/packages/ab/d3/155d2d4514f3471a25dc1d6d20549ef254e2aa9bb5b1060809b1d3b03d3a/tiktoken-0.8.0-cp313-cp313-manylinux_2_17_x86_64.manylinux2014_x86_64.whl", hash = "sha256:4177faa809bd55f699e88c96d9bb4635d22e3f59d635ba6fd9ffedf7150b9953", size = 1175108 },
    { url = "https://files.pythonhosted.org/packages/19/eb/5989e16821ee8300ef8ee13c16effc20dfc26c777d05fbb6825e3c037b81/tiktoken-0.8.0-cp313-cp313-musllinux_1_2_x86_64.whl", hash = "sha256:5376b6f8dc4753cd81ead935c5f518fa0fbe7e133d9e25f648d8c4dabdd4bad7", size = 1236520 },
    { url = "https://files.pythonhosted.org/packages/40/59/14b20465f1d1cb89cfbc96ec27e5617b2d41c79da12b5e04e96d689be2a7/tiktoken-0.8.0-cp313-cp313-win_amd64.whl", hash = "sha256:18228d624807d66c87acd8f25fc135665617cab220671eb65b50f5d70fa51f69", size = 883849 },
]

[[package]]
name = "tokenizers"
version = "0.21.0"
source = { registry = "https://pypi.org/simple" }
dependencies = [
    { name = "huggingface-hub" },
]
sdist = { url = "https://files.pythonhosted.org/packages/20/41/c2be10975ca37f6ec40d7abd7e98a5213bb04f284b869c1a24e6504fd94d/tokenizers-0.21.0.tar.gz", hash = "sha256:ee0894bf311b75b0c03079f33859ae4b2334d675d4e93f5a4132e1eae2834fe4", size = 343021 }
wheels = [
    { url = "https://files.pythonhosted.org/packages/b0/5c/8b09607b37e996dc47e70d6a7b6f4bdd4e4d5ab22fe49d7374565c7fefaf/tokenizers-0.21.0-cp39-abi3-macosx_10_12_x86_64.whl", hash = "sha256:3c4c93eae637e7d2aaae3d376f06085164e1660f89304c0ab2b1d08a406636b2", size = 2647461 },
    { url = "https://files.pythonhosted.org/packages/22/7a/88e58bb297c22633ed1c9d16029316e5b5ac5ee44012164c2edede599a5e/tokenizers-0.21.0-cp39-abi3-macosx_11_0_arm64.whl", hash = "sha256:f53ea537c925422a2e0e92a24cce96f6bc5046bbef24a1652a5edc8ba975f62e", size = 2563639 },
    { url = "https://files.pythonhosted.org/packages/f7/14/83429177c19364df27d22bc096d4c2e431e0ba43e56c525434f1f9b0fd00/tokenizers-0.21.0-cp39-abi3-manylinux_2_17_aarch64.manylinux2014_aarch64.whl", hash = "sha256:6b177fb54c4702ef611de0c069d9169f0004233890e0c4c5bd5508ae05abf193", size = 2903304 },
    { url = "https://files.pythonhosted.org/packages/7e/db/3433eab42347e0dc5452d8fcc8da03f638c9accffefe5a7c78146666964a/tokenizers-0.21.0-cp39-abi3-manylinux_2_17_armv7l.manylinux2014_armv7l.whl", hash = "sha256:6b43779a269f4629bebb114e19c3fca0223296ae9fea8bb9a7a6c6fb0657ff8e", size = 2804378 },
    { url = "https://files.pythonhosted.org/packages/57/8b/7da5e6f89736c2ade02816b4733983fca1c226b0c42980b1ae9dc8fcf5cc/tokenizers-0.21.0-cp39-abi3-manylinux_2_17_i686.manylinux2014_i686.whl", hash = "sha256:9aeb255802be90acfd363626753fda0064a8df06031012fe7d52fd9a905eb00e", size = 3095488 },
    { url = "https://files.pythonhosted.org/packages/4d/f6/5ed6711093dc2c04a4e03f6461798b12669bc5a17c8be7cce1240e0b5ce8/tokenizers-0.21.0-cp39-abi3-manylinux_2_17_ppc64le.manylinux2014_ppc64le.whl", hash = "sha256:d8b09dbeb7a8d73ee204a70f94fc06ea0f17dcf0844f16102b9f414f0b7463ba", size = 3121410 },
    { url = "https://files.pythonhosted.org/packages/81/42/07600892d48950c5e80505b81411044a2d969368cdc0d929b1c847bf6697/tokenizers-0.21.0-cp39-abi3-manylinux_2_17_s390x.manylinux2014_s390x.whl", hash = "sha256:400832c0904f77ce87c40f1a8a27493071282f785724ae62144324f171377273", size = 3388821 },
    { url = "https://files.pythonhosted.org/packages/22/06/69d7ce374747edaf1695a4f61b83570d91cc8bbfc51ccfecf76f56ab4aac/tokenizers-0.21.0-cp39-abi3-manylinux_2_17_x86_64.manylinux2014_x86_64.whl", hash = "sha256:e84ca973b3a96894d1707e189c14a774b701596d579ffc7e69debfc036a61a04", size = 3008868 },
    { url = "https://files.pythonhosted.org/packages/c8/69/54a0aee4d576045b49a0eb8bffdc495634309c823bf886042e6f46b80058/tokenizers-0.21.0-cp39-abi3-musllinux_1_2_aarch64.whl", hash = "sha256:eb7202d231b273c34ec67767378cd04c767e967fda12d4a9e36208a34e2f137e", size = 8975831 },
    { url = "https://files.pythonhosted.org/packages/f7/f3/b776061e4f3ebf2905ba1a25d90380aafd10c02d406437a8ba22d1724d76/tokenizers-0.21.0-cp39-abi3-musllinux_1_2_armv7l.whl", hash = "sha256:089d56db6782a73a27fd8abf3ba21779f5b85d4a9f35e3b493c7bbcbbf0d539b", size = 8920746 },
    { url = "https://files.pythonhosted.org/packages/d8/ee/ce83d5ec8b6844ad4c3ecfe3333d58ecc1adc61f0878b323a15355bcab24/tokenizers-0.21.0-cp39-abi3-musllinux_1_2_i686.whl", hash = "sha256:c87ca3dc48b9b1222d984b6b7490355a6fdb411a2d810f6f05977258400ddb74", size = 9161814 },
    { url = "https://files.pythonhosted.org/packages/18/07/3e88e65c0ed28fa93aa0c4d264988428eef3df2764c3126dc83e243cb36f/tokenizers-0.21.0-cp39-abi3-musllinux_1_2_x86_64.whl", hash = "sha256:4145505a973116f91bc3ac45988a92e618a6f83eb458f49ea0790df94ee243ff", size = 9357138 },
    { url = "https://files.pythonhosted.org/packages/15/b0/dc4572ca61555fc482ebc933f26cb407c6aceb3dc19c301c68184f8cad03/tokenizers-0.21.0-cp39-abi3-win32.whl", hash = "sha256:eb1702c2f27d25d9dd5b389cc1f2f51813e99f8ca30d9e25348db6585a97e24a", size = 2202266 },
    { url = "https://files.pythonhosted.org/packages/44/69/d21eb253fa91622da25585d362a874fa4710be600f0ea9446d8d0217cec1/tokenizers-0.21.0-cp39-abi3-win_amd64.whl", hash = "sha256:87841da5a25a3a5f70c102de371db120f41873b854ba65e52bccd57df5a3780c", size = 2389192 },
]

[[package]]
name = "tomlkit"
version = "0.13.2"
source = { registry = "https://pypi.org/simple" }
sdist = { url = "https://files.pythonhosted.org/packages/b1/09/a439bec5888f00a54b8b9f05fa94d7f901d6735ef4e55dcec9bc37b5d8fa/tomlkit-0.13.2.tar.gz", hash = "sha256:fff5fe59a87295b278abd31bec92c15d9bc4a06885ab12bcea52c71119392e79", size = 192885 }
wheels = [
    { url = "https://files.pythonhosted.org/packages/f9/b6/a447b5e4ec71e13871be01ba81f5dfc9d0af7e473da256ff46bc0e24026f/tomlkit-0.13.2-py3-none-any.whl", hash = "sha256:7a974427f6e119197f670fbbbeae7bef749a6c14e793db934baefc1b5f03efde", size = 37955 },
]

[[package]]
name = "torch"
version = "2.6.0"
source = { registry = "https://pypi.org/simple" }
dependencies = [
    { name = "filelock" },
    { name = "fsspec" },
    { name = "jinja2" },
    { name = "networkx" },
    { name = "nvidia-cublas-cu12", marker = "platform_machine == 'x86_64' and sys_platform == 'linux'" },
    { name = "nvidia-cuda-cupti-cu12", marker = "platform_machine == 'x86_64' and sys_platform == 'linux'" },
    { name = "nvidia-cuda-nvrtc-cu12", marker = "platform_machine == 'x86_64' and sys_platform == 'linux'" },
    { name = "nvidia-cuda-runtime-cu12", marker = "platform_machine == 'x86_64' and sys_platform == 'linux'" },
    { name = "nvidia-cudnn-cu12", marker = "platform_machine == 'x86_64' and sys_platform == 'linux'" },
    { name = "nvidia-cufft-cu12", marker = "platform_machine == 'x86_64' and sys_platform == 'linux'" },
    { name = "nvidia-curand-cu12", marker = "platform_machine == 'x86_64' and sys_platform == 'linux'" },
    { name = "nvidia-cusolver-cu12", marker = "platform_machine == 'x86_64' and sys_platform == 'linux'" },
    { name = "nvidia-cusparse-cu12", marker = "platform_machine == 'x86_64' and sys_platform == 'linux'" },
    { name = "nvidia-cusparselt-cu12", marker = "platform_machine == 'x86_64' and sys_platform == 'linux'" },
    { name = "nvidia-nccl-cu12", marker = "platform_machine == 'x86_64' and sys_platform == 'linux'" },
    { name = "nvidia-nvjitlink-cu12", marker = "platform_machine == 'x86_64' and sys_platform == 'linux'" },
    { name = "nvidia-nvtx-cu12", marker = "platform_machine == 'x86_64' and sys_platform == 'linux'" },
    { name = "setuptools", marker = "python_full_version >= '3.12'" },
    { name = "sympy" },
    { name = "triton", marker = "platform_machine == 'x86_64' and sys_platform == 'linux'" },
    { name = "typing-extensions" },
]
wheels = [
    { url = "https://files.pythonhosted.org/packages/78/a9/97cbbc97002fff0de394a2da2cdfa859481fdca36996d7bd845d50aa9d8d/torch-2.6.0-cp311-cp311-manylinux1_x86_64.whl", hash = "sha256:7979834102cd5b7a43cc64e87f2f3b14bd0e1458f06e9f88ffa386d07c7446e1", size = 766715424 },
    { url = "https://files.pythonhosted.org/packages/6d/fa/134ce8f8a7ea07f09588c9cc2cea0d69249efab977707cf67669431dcf5c/torch-2.6.0-cp311-cp311-manylinux_2_28_aarch64.whl", hash = "sha256:ccbd0320411fe1a3b3fec7b4d3185aa7d0c52adac94480ab024b5c8f74a0bf1d", size = 95759416 },
    { url = "https://files.pythonhosted.org/packages/11/c5/2370d96b31eb1841c3a0883a492c15278a6718ccad61bb6a649c80d1d9eb/torch-2.6.0-cp311-cp311-win_amd64.whl", hash = "sha256:46763dcb051180ce1ed23d1891d9b1598e07d051ce4c9d14307029809c4d64f7", size = 204164970 },
    { url = "https://files.pythonhosted.org/packages/0b/fa/f33a4148c6fb46ca2a3f8de39c24d473822d5774d652b66ed9b1214da5f7/torch-2.6.0-cp311-none-macosx_11_0_arm64.whl", hash = "sha256:94fc63b3b4bedd327af588696559f68c264440e2503cc9e6954019473d74ae21", size = 66530713 },
    { url = "https://files.pythonhosted.org/packages/e5/35/0c52d708144c2deb595cd22819a609f78fdd699b95ff6f0ebcd456e3c7c1/torch-2.6.0-cp312-cp312-manylinux1_x86_64.whl", hash = "sha256:2bb8987f3bb1ef2675897034402373ddfc8f5ef0e156e2d8cfc47cacafdda4a9", size = 766624563 },
    { url = "https://files.pythonhosted.org/packages/01/d6/455ab3fbb2c61c71c8842753b566012e1ed111e7a4c82e0e1c20d0c76b62/torch-2.6.0-cp312-cp312-manylinux_2_28_aarch64.whl", hash = "sha256:b789069020c5588c70d5c2158ac0aa23fd24a028f34a8b4fcb8fcb4d7efcf5fb", size = 95607867 },
    { url = "https://files.pythonhosted.org/packages/18/cf/ae99bd066571656185be0d88ee70abc58467b76f2f7c8bfeb48735a71fe6/torch-2.6.0-cp312-cp312-win_amd64.whl", hash = "sha256:7e1448426d0ba3620408218b50aa6ada88aeae34f7a239ba5431f6c8774b1239", size = 204120469 },
    { url = "https://files.pythonhosted.org/packages/81/b4/605ae4173aa37fb5aa14605d100ff31f4f5d49f617928c9f486bb3aaec08/torch-2.6.0-cp312-none-macosx_11_0_arm64.whl", hash = "sha256:9a610afe216a85a8b9bc9f8365ed561535c93e804c2a317ef7fabcc5deda0989", size = 66532538 },
    { url = "https://files.pythonhosted.org/packages/24/85/ead1349fc30fe5a32cadd947c91bda4a62fbfd7f8c34ee61f6398d38fb48/torch-2.6.0-cp313-cp313-manylinux1_x86_64.whl", hash = "sha256:4874a73507a300a5d089ceaff616a569e7bb7c613c56f37f63ec3ffac65259cf", size = 766626191 },
    { url = "https://files.pythonhosted.org/packages/dd/b0/26f06f9428b250d856f6d512413e9e800b78625f63801cbba13957432036/torch-2.6.0-cp313-cp313-manylinux_2_28_aarch64.whl", hash = "sha256:a0d5e1b9874c1a6c25556840ab8920569a7a4137afa8a63a32cee0bc7d89bd4b", size = 95611439 },
    { url = "https://files.pythonhosted.org/packages/c2/9c/fc5224e9770c83faed3a087112d73147cd7c7bfb7557dcf9ad87e1dda163/torch-2.6.0-cp313-cp313-win_amd64.whl", hash = "sha256:510c73251bee9ba02ae1cb6c9d4ee0907b3ce6020e62784e2d7598e0cfa4d6cc", size = 204126475 },
    { url = "https://files.pythonhosted.org/packages/88/8b/d60c0491ab63634763be1537ad488694d316ddc4a20eaadd639cedc53971/torch-2.6.0-cp313-none-macosx_11_0_arm64.whl", hash = "sha256:ff96f4038f8af9f7ec4231710ed4549da1bdebad95923953a25045dcf6fd87e2", size = 66536783 },
]

[[package]]
name = "tqdm"
version = "4.67.1"
source = { registry = "https://pypi.org/simple" }
dependencies = [
    { name = "colorama", marker = "sys_platform == 'win32'" },
]
sdist = { url = "https://files.pythonhosted.org/packages/a8/4b/29b4ef32e036bb34e4ab51796dd745cdba7ed47ad142a9f4a1eb8e0c744d/tqdm-4.67.1.tar.gz", hash = "sha256:f8aef9c52c08c13a65f30ea34f4e5aac3fd1a34959879d7e59e63027286627f2", size = 169737 }
wheels = [
    { url = "https://files.pythonhosted.org/packages/d0/30/dc54f88dd4a2b5dc8a0279bdd7270e735851848b762aeb1c1184ed1f6b14/tqdm-4.67.1-py3-none-any.whl", hash = "sha256:26445eca388f82e72884e0d580d5464cd801a3ea01e63e5601bdff9ba6a48de2", size = 78540 },
]

[[package]]
name = "traitlets"
version = "5.14.3"
source = { registry = "https://pypi.org/simple" }
sdist = { url = "https://files.pythonhosted.org/packages/eb/79/72064e6a701c2183016abbbfedaba506d81e30e232a68c9f0d6f6fcd1574/traitlets-5.14.3.tar.gz", hash = "sha256:9ed0579d3502c94b4b3732ac120375cda96f923114522847de4b3bb98b96b6b7", size = 161621 }
wheels = [
    { url = "https://files.pythonhosted.org/packages/00/c0/8f5d070730d7836adc9c9b6408dec68c6ced86b304a9b26a14df072a6e8c/traitlets-5.14.3-py3-none-any.whl", hash = "sha256:b74e89e397b1ed28cc831db7aea759ba6640cb3de13090ca145426688ff1ac4f", size = 85359 },
]

[[package]]
name = "transformers"
version = "4.48.3"
source = { registry = "https://pypi.org/simple" }
dependencies = [
    { name = "filelock" },
    { name = "huggingface-hub" },
    { name = "numpy" },
    { name = "packaging" },
    { name = "pyyaml" },
    { name = "regex" },
    { name = "requests" },
    { name = "safetensors" },
    { name = "tokenizers" },
    { name = "tqdm" },
]
sdist = { url = "https://files.pythonhosted.org/packages/e3/82/cebeb7af5e64440f1638f18c4ed0f89156d0eeaa6290d98da8ca93ac3872/transformers-4.48.3.tar.gz", hash = "sha256:a5e8f1e9a6430aa78215836be70cecd3f872d99eeda300f41ad6cc841724afdb", size = 8373458 }
wheels = [
    { url = "https://files.pythonhosted.org/packages/b6/1a/efeecb8d83705f2f4beac98d46f2148c95ecd7babfb31b5c0f1e7017e83d/transformers-4.48.3-py3-none-any.whl", hash = "sha256:78697f990f5ef350c23b46bf86d5081ce96b49479ab180b2de7687267de8fd36", size = 9669412 },
]

[[package]]
name = "triton"
version = "3.2.0"
source = { registry = "https://pypi.org/simple" }
wheels = [
    { url = "https://files.pythonhosted.org/packages/a7/2e/757d2280d4fefe7d33af7615124e7e298ae7b8e3bc4446cdb8e88b0f9bab/triton-3.2.0-cp311-cp311-manylinux_2_17_x86_64.manylinux2014_x86_64.whl", hash = "sha256:8009a1fb093ee8546495e96731336a33fb8856a38e45bb4ab6affd6dbc3ba220", size = 253157636 },
    { url = "https://files.pythonhosted.org/packages/06/00/59500052cb1cf8cf5316be93598946bc451f14072c6ff256904428eaf03c/triton-3.2.0-cp312-cp312-manylinux_2_17_x86_64.manylinux2014_x86_64.whl", hash = "sha256:8d9b215efc1c26fa7eefb9a157915c92d52e000d2bf83e5f69704047e63f125c", size = 253159365 },
    { url = "https://files.pythonhosted.org/packages/c7/30/37a3384d1e2e9320331baca41e835e90a3767303642c7a80d4510152cbcf/triton-3.2.0-cp313-cp313-manylinux_2_17_x86_64.manylinux2014_x86_64.whl", hash = "sha256:e5dfa23ba84541d7c0a531dfce76d8bcd19159d50a4a8b14ad01e91734a5c1b0", size = 253154278 },
]

[[package]]
name = "typeguard"
version = "4.4.1"
source = { registry = "https://pypi.org/simple" }
dependencies = [
    { name = "typing-extensions" },
]
sdist = { url = "https://files.pythonhosted.org/packages/62/c3/400917dd37d7b8c07e9723f3046818530423e1e759a56a22133362adab00/typeguard-4.4.1.tar.gz", hash = "sha256:0d22a89d00b453b47c49875f42b6601b961757541a2e1e0ef517b6e24213c21b", size = 74959 }
wheels = [
    { url = "https://files.pythonhosted.org/packages/f2/53/9465dedf2d69fe26008e7732cf6e0a385e387c240869e7d54eed49782a3c/typeguard-4.4.1-py3-none-any.whl", hash = "sha256:9324ec07a27ec67fc54a9c063020ca4c0ae6abad5e9f0f9804ca59aee68c6e21", size = 35635 },
]

[[package]]
name = "types-pyyaml"
version = "6.0.12.20241230"
source = { registry = "https://pypi.org/simple" }
sdist = { url = "https://files.pythonhosted.org/packages/9a/f9/4d566925bcf9396136c0a2e5dc7e230ff08d86fa011a69888dd184469d80/types_pyyaml-6.0.12.20241230.tar.gz", hash = "sha256:7f07622dbd34bb9c8b264fe860a17e0efcad00d50b5f27e93984909d9363498c", size = 17078 }
wheels = [
    { url = "https://files.pythonhosted.org/packages/e8/c1/48474fbead512b70ccdb4f81ba5eb4a58f69d100ba19f17c92c0c4f50ae6/types_PyYAML-6.0.12.20241230-py3-none-any.whl", hash = "sha256:fa4d32565219b68e6dee5f67534c722e53c00d1cfc09c435ef04d7353e1e96e6", size = 20029 },
]

[[package]]
name = "types-setuptools"
version = "75.8.0.20250210"
source = { registry = "https://pypi.org/simple" }
sdist = { url = "https://files.pythonhosted.org/packages/c3/20/794589df23b1e7d3c1a1f86285e749f2a83ef845d90f2461bc2912b8f989/types_setuptools-75.8.0.20250210.tar.gz", hash = "sha256:c1547361b2441f07c94e25dce8a068e18c611593ad4b6fdd727b1a8f5d1fda33", size = 48240 }
wheels = [
    { url = "https://files.pythonhosted.org/packages/2d/b4/5978a63dac80d9a653fdb73f58e08b208486d303f9a3ee481f0c807630de/types_setuptools-75.8.0.20250210-py3-none-any.whl", hash = "sha256:a217d7b4d59be04c29e23d142c959a0f85e71292fd3fc4313f016ca11f0b56dc", size = 71535 },
]

[[package]]
name = "typing-extensions"
version = "4.12.2"
source = { registry = "https://pypi.org/simple" }
sdist = { url = "https://files.pythonhosted.org/packages/df/db/f35a00659bc03fec321ba8bce9420de607a1d37f8342eee1863174c69557/typing_extensions-4.12.2.tar.gz", hash = "sha256:1a7ead55c7e559dd4dee8856e3a88b41225abfe1ce8df57b7c13915fe121ffb8", size = 85321 }
wheels = [
    { url = "https://files.pythonhosted.org/packages/26/9f/ad63fc0248c5379346306f8668cda6e2e2e9c95e01216d2b8ffd9ff037d0/typing_extensions-4.12.2-py3-none-any.whl", hash = "sha256:04e5ca0351e0f3f85c6853954072df659d0d13fac324d0072316b67d7794700d", size = 37438 },
]

[[package]]
name = "tzdata"
version = "2025.1"
source = { registry = "https://pypi.org/simple" }
sdist = { url = "https://files.pythonhosted.org/packages/43/0f/fa4723f22942480be4ca9527bbde8d43f6c3f2fe8412f00e7f5f6746bc8b/tzdata-2025.1.tar.gz", hash = "sha256:24894909e88cdb28bd1636c6887801df64cb485bd593f2fd83ef29075a81d694", size = 194950 }
wheels = [
    { url = "https://files.pythonhosted.org/packages/0f/dd/84f10e23edd882c6f968c21c2434fe67bd4a528967067515feca9e611e5e/tzdata-2025.1-py2.py3-none-any.whl", hash = "sha256:7e127113816800496f027041c570f50bcd464a020098a3b6b199517772303639", size = 346762 },
]

[[package]]
name = "urllib3"
version = "1.26.20"
source = { registry = "https://pypi.org/simple" }
sdist = { url = "https://files.pythonhosted.org/packages/e4/e8/6ff5e6bc22095cfc59b6ea711b687e2b7ed4bdb373f7eeec370a97d7392f/urllib3-1.26.20.tar.gz", hash = "sha256:40c2dc0c681e47eb8f90e7e27bf6ff7df2e677421fd46756da1161c39ca70d32", size = 307380 }
wheels = [
    { url = "https://files.pythonhosted.org/packages/33/cf/8435d5a7159e2a9c83a95896ed596f68cf798005fe107cc655b5c5c14704/urllib3-1.26.20-py2.py3-none-any.whl", hash = "sha256:0ed14ccfbf1c30a9072c7ca157e4319b70d65f623e91e7b32fadb2853431016e", size = 144225 },
]

[[package]]
name = "usearch"
version = "2.16.9"
source = { registry = "https://pypi.org/simple" }
dependencies = [
    { name = "numpy" },
    { name = "simsimd" },
    { name = "tqdm" },
]
wheels = [
    { url = "https://files.pythonhosted.org/packages/84/f4/5cf9eca717ce6f1b23bf60706be56064868764f940b73e20b1123e219a53/usearch-2.16.9-cp311-cp311-macosx_10_9_universal2.whl", hash = "sha256:bac9a6909a9e3696a0e22254bbb683c7a04be979effeac5a621bf181f2f1a3ec", size = 730987 },
    { url = "https://files.pythonhosted.org/packages/a7/51/6de714d7f06eaaa77f467a9a00c20a0f283403c21b0c85832b56b09309fb/usearch-2.16.9-cp311-cp311-macosx_10_9_x86_64.whl", hash = "sha256:7c9cff28ce371347ac847005e9d54156616bea7c2a6d979c833e5d3e180358fd", size = 394055 },
    { url = "https://files.pythonhosted.org/packages/e3/34/9f9bb61ebd1d736c41915474252679036c1a619c6245d89aef446b0c98ad/usearch-2.16.9-cp311-cp311-macosx_11_0_arm64.whl", hash = "sha256:84992f49155974b34d634c96427ec66fac0cfa86a459160eb84c5184b5e794d0", size = 378203 },
    { url = "https://files.pythonhosted.org/packages/0c/de/9c6611bc90232c7dad63f9cbbafb93a9cb6ba1ddc6035ea1ca698dd63b1c/usearch-2.16.9-cp311-cp311-manylinux_2_27_aarch64.manylinux_2_28_aarch64.whl", hash = "sha256:dcca00a99d5c1aa6652568ddfea29845f2f2ebdcc528c948fae59753d5abaf4e", size = 1832873 },
    { url = "https://files.pythonhosted.org/packages/17/7f/8073f54737fc107dbfca761b24bad242af18109fc11bb101bd90553aa7b1/usearch-2.16.9-cp311-cp311-manylinux_2_28_x86_64.whl", hash = "sha256:297b40ba53595402a830ab52ae3a265c58a8a62d880e9bd4242a7eecce5ff126", size = 2023734 },
    { url = "https://files.pythonhosted.org/packages/80/da/47880b2333bf2d18ebd5ee5872c1f76c41f202b56dd51dead64212ad2caf/usearch-2.16.9-cp311-cp311-musllinux_1_2_aarch64.whl", hash = "sha256:e379f1653c06f353aef13298f5d9a15fac7710f5218e0cde3781e78c1a419560", size = 1870198 },
    { url = "https://files.pythonhosted.org/packages/8a/89/6bd348aef259842903bcd4c8f932084f2ed283cf9a2a3d1620fa323deb47/usearch-2.16.9-cp311-cp311-musllinux_1_2_x86_64.whl", hash = "sha256:7391764db2802d76e75d38082b8b225c4bca37d5e4a82f7ba64b5236370e82d1", size = 1962959 },
    { url = "https://files.pythonhosted.org/packages/1d/d5/ee0afbb6415d6c1d9afb31d8b96449579aae074a10c26eaddb938b0437be/usearch-2.16.9-cp311-cp311-win_amd64.whl", hash = "sha256:9fb8bb327cc60715ce10334c7431570e904b7085c78bfdd0de17bd325637559a", size = 291590 },
    { url = "https://files.pythonhosted.org/packages/1b/f0/31f9e61afad7b5528c24ef9b570ed64203b37cb69e87a5dd3fda0687e30d/usearch-2.16.9-cp311-cp311-win_arm64.whl", hash = "sha256:a209029e5f28d2de788f2d3e0bac62c1ce9b38b09d28ababd733316d46e3c958", size = 280653 },
    { url = "https://files.pythonhosted.org/packages/af/5e/a05375d3d564ab9f09d25e9dbfaef0c3bf9533b07eac5cc2cccc01b35b95/usearch-2.16.9-cp312-cp312-macosx_10_13_universal2.whl", hash = "sha256:95470f9b2014893bda53a9667f59ddcb96a3df62c22a2e88dda0788b75d6fa52", size = 739434 },
    { url = "https://files.pythonhosted.org/packages/ba/31/5bf8e963a56cb48947fddd15044c2125386435710370f1a5bd8ec42f1ff2/usearch-2.16.9-cp312-cp312-macosx_10_13_x86_64.whl", hash = "sha256:bc18b9062be78a04005916eaa03543eb839b8de7b67cad82bb886bc1d4726142", size = 399092 },
    { url = "https://files.pythonhosted.org/packages/1e/19/c5659af006a97cce9d1241eadd331b3ee779dc385c86d3cfb3a5a695d364/usearch-2.16.9-cp312-cp312-macosx_11_0_arm64.whl", hash = "sha256:ac39540c113e8bb1b268b82727bb300c1479f96a35b3cc52eaf273fff1fc6ef4", size = 380348 },
    { url = "https://files.pythonhosted.org/packages/94/b6/3b02187d72a818e010d247c8def22e26f112ae7e932cfe1f48bd5a2e4e8f/usearch-2.16.9-cp312-cp312-manylinux_2_27_aarch64.manylinux_2_28_aarch64.whl", hash = "sha256:b6d744f00541e1958c565362809fd9fb82605056565096441e734f9c4746406b", size = 1835219 },
    { url = "https://files.pythonhosted.org/packages/fe/58/aa138630e9a7f39b8d52b662395e491b1a8903a246a59c31c9662abe6c38/usearch-2.16.9-cp312-cp312-manylinux_2_28_x86_64.whl", hash = "sha256:8674fb3e6e369cc884edfa9ab460ca0cacab24494628120705694f5e410cef9c", size = 2026294 },
    { url = "https://files.pythonhosted.org/packages/99/57/43b4359ab9255e828d6b9e057fe473b05abb530b4c634bb269a64ce5067b/usearch-2.16.9-cp312-cp312-musllinux_1_2_aarch64.whl", hash = "sha256:39f315d840ab739a5a7cdd2685bba0308f8a224d56fc400d8484fd97314bf728", size = 1871831 },
    { url = "https://files.pythonhosted.org/packages/ad/26/c10f1f052c642adff74ba2e56895a9c7fd6ddfe7a94f1e0555170d018c77/usearch-2.16.9-cp312-cp312-musllinux_1_2_x86_64.whl", hash = "sha256:926ca3eb79d2cafb2cb457152bddff8de14842205186f87708f1fcffb5a49b24", size = 1970609 },
    { url = "https://files.pythonhosted.org/packages/47/fd/732c579567a99df9ad40c917da055426c786b6a824d04797002a4791548d/usearch-2.16.9-cp312-cp312-win_amd64.whl", hash = "sha256:a62d473c9b4db4f66a6c2cc6b8ac94fe632f0d4d96526304583cc7471a93f2ff", size = 292752 },
    { url = "https://files.pythonhosted.org/packages/63/fa/7eeedf350f43d6378f0c137961528ad55f649c91d3cedd25ef8abf5d8d71/usearch-2.16.9-cp312-cp312-win_arm64.whl", hash = "sha256:cba154adf015dcc26ffecf424dc6aab87dc1203f077cd931d74d2dc1ce6f5f6f", size = 281281 },
    { url = "https://files.pythonhosted.org/packages/92/ba/282abd14407a83a00f1448595bea6d94046ad725e9569f02aa50a203a640/usearch-2.16.9-cp313-cp313-macosx_10_13_universal2.whl", hash = "sha256:45de6bd03ebbf2afdcc05fe14b0030e8818b23b52bbd98646cd9e419039a37c1", size = 739432 },
    { url = "https://files.pythonhosted.org/packages/a2/36/6fb421d2ecadd357fe3a41ce306de51cb633d4ee8ca07415d7129a074bc4/usearch-2.16.9-cp313-cp313-macosx_10_13_x86_64.whl", hash = "sha256:c7f5c72ecdba0be5ae1ae7502540fce8aa49673ba84c2a0abd0b6e95e7f5c36b", size = 399169 },
    { url = "https://files.pythonhosted.org/packages/e7/16/d221409dfc829fd1243d5642553791629be211975219498a4ab8e3440ec2/usearch-2.16.9-cp313-cp313-macosx_11_0_arm64.whl", hash = "sha256:e2f4f5b136b218c3f85769bd8f46f6ef0dc1a0bb1eb358875c95f3067276e047", size = 380266 },
    { url = "https://files.pythonhosted.org/packages/af/7b/c9ca96ca24d3f2f85710b86ffad5acb708ae1ac116a54238b8848c53034e/usearch-2.16.9-cp313-cp313-manylinux_2_27_aarch64.manylinux_2_28_aarch64.whl", hash = "sha256:afa065e006bfdc93514b620fd46757905846e295abaabbc55ce14572d7ef1dac", size = 1835299 },
    { url = "https://files.pythonhosted.org/packages/f2/6a/60b0226be4352114d0e7071186c33042757221b9b20e605d0ed1ed5478c4/usearch-2.16.9-cp313-cp313-manylinux_2_28_x86_64.whl", hash = "sha256:3051c4602b2d7c972c0503879d76219308141e2c2b53c57c1cfc3ee734e86f81", size = 2026311 },
    { url = "https://files.pythonhosted.org/packages/21/f3/8b339fdd04fe3d4c698d00377f41da4a8a8d4bcafe8d13f1d7d482c6ee7d/usearch-2.16.9-cp313-cp313-musllinux_1_2_aarch64.whl", hash = "sha256:d9cc5c6c7e9cd89ff06c7ef74b3146dcf6999ff9e70ff89caf2d10ac0cd7ceab", size = 1871502 },
    { url = "https://files.pythonhosted.org/packages/9d/c3/c260fbfad7eaf76d44c578da18bf5ca7b7ccb49055cc7d026d52d0889939/usearch-2.16.9-cp313-cp313-musllinux_1_2_x86_64.whl", hash = "sha256:8cbda22acb35744b2356fd6a5012445a796c572f769fa2dc6908ea7e6eadee37", size = 1970816 },
    { url = "https://files.pythonhosted.org/packages/cd/c0/dd69cc4437d7f06efd6e8d29c918928a16d5fee7c79245962f7f205cc221/usearch-2.16.9-cp313-cp313-win_amd64.whl", hash = "sha256:9f66a2415c2bb054f8db59a9b2fb7203c594cbf1327e8f2c6730af7b00270657", size = 292836 },
    { url = "https://files.pythonhosted.org/packages/6b/f5/9962220662ba1c47e3c595b91550f030baea18bdc140750ad7b6d202c700/usearch-2.16.9-cp313-cp313-win_arm64.whl", hash = "sha256:0bded362b8e8632b60a4accb5f012b72bc8e48c4f3b651382f0938afc03c51cf", size = 281200 },
]

[[package]]
name = "vcrpy"
version = "7.0.0"
source = { registry = "https://pypi.org/simple" }
dependencies = [
    { name = "pyyaml" },
    { name = "urllib3" },
    { name = "wrapt" },
    { name = "yarl" },
]
sdist = { url = "https://files.pythonhosted.org/packages/25/d3/856e06184d4572aada1dd559ddec3bedc46df1f2edc5ab2c91121a2cccdb/vcrpy-7.0.0.tar.gz", hash = "sha256:176391ad0425edde1680c5b20738ea3dc7fb942520a48d2993448050986b3a50", size = 85502 }
wheels = [
    { url = "https://files.pythonhosted.org/packages/13/5d/1f15b252890c968d42b348d1e9b0aa12d5bf3e776704178ec37cceccdb63/vcrpy-7.0.0-py2.py3-none-any.whl", hash = "sha256:55791e26c18daa363435054d8b35bd41a4ac441b6676167635d1b37a71dbe124", size = 42321 },
]

[[package]]
name = "virtualenv"
version = "20.29.2"
source = { registry = "https://pypi.org/simple" }
dependencies = [
    { name = "distlib" },
    { name = "filelock" },
    { name = "platformdirs" },
]
sdist = { url = "https://files.pythonhosted.org/packages/f1/88/dacc875dd54a8acadb4bcbfd4e3e86df8be75527116c91d8f9784f5e9cab/virtualenv-20.29.2.tar.gz", hash = "sha256:fdaabebf6d03b5ba83ae0a02cfe96f48a716f4fae556461d180825866f75b728", size = 4320272 }
wheels = [
    { url = "https://files.pythonhosted.org/packages/93/fa/849483d56773ae29740ae70043ad88e068f98a6401aa819b5d6bee604683/virtualenv-20.29.2-py3-none-any.whl", hash = "sha256:febddfc3d1ea571bdb1dc0f98d7b45d24def7428214d4fb73cc486c9568cce6a", size = 4301478 },
]

[[package]]
name = "wcwidth"
version = "0.2.13"
source = { registry = "https://pypi.org/simple" }
sdist = { url = "https://files.pythonhosted.org/packages/6c/63/53559446a878410fc5a5974feb13d31d78d752eb18aeba59c7fef1af7598/wcwidth-0.2.13.tar.gz", hash = "sha256:72ea0c06399eb286d978fdedb6923a9eb47e1c486ce63e9b4e64fc18303972b5", size = 101301 }
wheels = [
    { url = "https://files.pythonhosted.org/packages/fd/84/fd2ba7aafacbad3c4201d395674fc6348826569da3c0937e75505ead3528/wcwidth-0.2.13-py2.py3-none-any.whl", hash = "sha256:3da69048e4540d84af32131829ff948f1e022c1c6bdb8d6102117aac784f6859", size = 34166 },
]

[[package]]
name = "wrapt"
version = "1.17.2"
source = { registry = "https://pypi.org/simple" }
sdist = { url = "https://files.pythonhosted.org/packages/c3/fc/e91cc220803d7bc4db93fb02facd8461c37364151b8494762cc88b0fbcef/wrapt-1.17.2.tar.gz", hash = "sha256:41388e9d4d1522446fe79d3213196bd9e3b301a336965b9e27ca2788ebd122f3", size = 55531 }
wheels = [
    { url = "https://files.pythonhosted.org/packages/cd/f7/a2aab2cbc7a665efab072344a8949a71081eed1d2f451f7f7d2b966594a2/wrapt-1.17.2-cp311-cp311-macosx_10_9_universal2.whl", hash = "sha256:ff04ef6eec3eee8a5efef2401495967a916feaa353643defcc03fc74fe213b58", size = 53308 },
    { url = "https://files.pythonhosted.org/packages/50/ff/149aba8365fdacef52b31a258c4dc1c57c79759c335eff0b3316a2664a64/wrapt-1.17.2-cp311-cp311-macosx_10_9_x86_64.whl", hash = "sha256:4db983e7bca53819efdbd64590ee96c9213894272c776966ca6306b73e4affda", size = 38488 },
    { url = "https://files.pythonhosted.org/packages/65/46/5a917ce85b5c3b490d35c02bf71aedaa9f2f63f2d15d9949cc4ba56e8ba9/wrapt-1.17.2-cp311-cp311-macosx_11_0_arm64.whl", hash = "sha256:9abc77a4ce4c6f2a3168ff34b1da9b0f311a8f1cfd694ec96b0603dff1c79438", size = 38776 },
    { url = "https://files.pythonhosted.org/packages/ca/74/336c918d2915a4943501c77566db41d1bd6e9f4dbc317f356b9a244dfe83/wrapt-1.17.2-cp311-cp311-manylinux_2_17_aarch64.manylinux2014_aarch64.whl", hash = "sha256:0b929ac182f5ace000d459c59c2c9c33047e20e935f8e39371fa6e3b85d56f4a", size = 83776 },
    { url = "https://files.pythonhosted.org/packages/09/99/c0c844a5ccde0fe5761d4305485297f91d67cf2a1a824c5f282e661ec7ff/wrapt-1.17.2-cp311-cp311-manylinux_2_5_i686.manylinux1_i686.manylinux_2_17_i686.manylinux2014_i686.whl", hash = "sha256:f09b286faeff3c750a879d336fb6d8713206fc97af3adc14def0cdd349df6000", size = 75420 },
    { url = "https://files.pythonhosted.org/packages/b4/b0/9fc566b0fe08b282c850063591a756057c3247b2362b9286429ec5bf1721/wrapt-1.17.2-cp311-cp311-manylinux_2_5_x86_64.manylinux1_x86_64.manylinux_2_17_x86_64.manylinux2014_x86_64.whl", hash = "sha256:1a7ed2d9d039bd41e889f6fb9364554052ca21ce823580f6a07c4ec245c1f5d6", size = 83199 },
    { url = "https://files.pythonhosted.org/packages/9d/4b/71996e62d543b0a0bd95dda485219856def3347e3e9380cc0d6cf10cfb2f/wrapt-1.17.2-cp311-cp311-musllinux_1_2_aarch64.whl", hash = "sha256:129a150f5c445165ff941fc02ee27df65940fcb8a22a61828b1853c98763a64b", size = 82307 },
    { url = "https://files.pythonhosted.org/packages/39/35/0282c0d8789c0dc9bcc738911776c762a701f95cfe113fb8f0b40e45c2b9/wrapt-1.17.2-cp311-cp311-musllinux_1_2_i686.whl", hash = "sha256:1fb5699e4464afe5c7e65fa51d4f99e0b2eadcc176e4aa33600a3df7801d6662", size = 75025 },
    { url = "https://files.pythonhosted.org/packages/4f/6d/90c9fd2c3c6fee181feecb620d95105370198b6b98a0770cba090441a828/wrapt-1.17.2-cp311-cp311-musllinux_1_2_x86_64.whl", hash = "sha256:9a2bce789a5ea90e51a02dfcc39e31b7f1e662bc3317979aa7e5538e3a034f72", size = 81879 },
    { url = "https://files.pythonhosted.org/packages/8f/fa/9fb6e594f2ce03ef03eddbdb5f4f90acb1452221a5351116c7c4708ac865/wrapt-1.17.2-cp311-cp311-win32.whl", hash = "sha256:4afd5814270fdf6380616b321fd31435a462019d834f83c8611a0ce7484c7317", size = 36419 },
    { url = "https://files.pythonhosted.org/packages/47/f8/fb1773491a253cbc123c5d5dc15c86041f746ed30416535f2a8df1f4a392/wrapt-1.17.2-cp311-cp311-win_amd64.whl", hash = "sha256:acc130bc0375999da18e3d19e5a86403667ac0c4042a094fefb7eec8ebac7cf3", size = 38773 },
    { url = "https://files.pythonhosted.org/packages/a1/bd/ab55f849fd1f9a58ed7ea47f5559ff09741b25f00c191231f9f059c83949/wrapt-1.17.2-cp312-cp312-macosx_10_13_universal2.whl", hash = "sha256:d5e2439eecc762cd85e7bd37161d4714aa03a33c5ba884e26c81559817ca0925", size = 53799 },
    { url = "https://files.pythonhosted.org/packages/53/18/75ddc64c3f63988f5a1d7e10fb204ffe5762bc663f8023f18ecaf31a332e/wrapt-1.17.2-cp312-cp312-macosx_10_13_x86_64.whl", hash = "sha256:3fc7cb4c1c744f8c05cd5f9438a3caa6ab94ce8344e952d7c45a8ed59dd88392", size = 38821 },
    { url = "https://files.pythonhosted.org/packages/48/2a/97928387d6ed1c1ebbfd4efc4133a0633546bec8481a2dd5ec961313a1c7/wrapt-1.17.2-cp312-cp312-macosx_11_0_arm64.whl", hash = "sha256:8fdbdb757d5390f7c675e558fd3186d590973244fab0c5fe63d373ade3e99d40", size = 38919 },
    { url = "https://files.pythonhosted.org/packages/73/54/3bfe5a1febbbccb7a2f77de47b989c0b85ed3a6a41614b104204a788c20e/wrapt-1.17.2-cp312-cp312-manylinux_2_17_aarch64.manylinux2014_aarch64.whl", hash = "sha256:5bb1d0dbf99411f3d871deb6faa9aabb9d4e744d67dcaaa05399af89d847a91d", size = 88721 },
    { url = "https://files.pythonhosted.org/packages/25/cb/7262bc1b0300b4b64af50c2720ef958c2c1917525238d661c3e9a2b71b7b/wrapt-1.17.2-cp312-cp312-manylinux_2_5_i686.manylinux1_i686.manylinux_2_17_i686.manylinux2014_i686.whl", hash = "sha256:d18a4865f46b8579d44e4fe1e2bcbc6472ad83d98e22a26c963d46e4c125ef0b", size = 80899 },
    { url = "https://files.pythonhosted.org/packages/2a/5a/04cde32b07a7431d4ed0553a76fdb7a61270e78c5fd5a603e190ac389f14/wrapt-1.17.2-cp312-cp312-manylinux_2_5_x86_64.manylinux1_x86_64.manylinux_2_17_x86_64.manylinux2014_x86_64.whl", hash = "sha256:bc570b5f14a79734437cb7b0500376b6b791153314986074486e0b0fa8d71d98", size = 89222 },
    { url = "https://files.pythonhosted.org/packages/09/28/2e45a4f4771fcfb109e244d5dbe54259e970362a311b67a965555ba65026/wrapt-1.17.2-cp312-cp312-musllinux_1_2_aarch64.whl", hash = "sha256:6d9187b01bebc3875bac9b087948a2bccefe464a7d8f627cf6e48b1bbae30f82", size = 86707 },
    { url = "https://files.pythonhosted.org/packages/c6/d2/dcb56bf5f32fcd4bd9aacc77b50a539abdd5b6536872413fd3f428b21bed/wrapt-1.17.2-cp312-cp312-musllinux_1_2_i686.whl", hash = "sha256:9e8659775f1adf02eb1e6f109751268e493c73716ca5761f8acb695e52a756ae", size = 79685 },
    { url = "https://files.pythonhosted.org/packages/80/4e/eb8b353e36711347893f502ce91c770b0b0929f8f0bed2670a6856e667a9/wrapt-1.17.2-cp312-cp312-musllinux_1_2_x86_64.whl", hash = "sha256:e8b2816ebef96d83657b56306152a93909a83f23994f4b30ad4573b00bd11bb9", size = 87567 },
    { url = "https://files.pythonhosted.org/packages/17/27/4fe749a54e7fae6e7146f1c7d914d28ef599dacd4416566c055564080fe2/wrapt-1.17.2-cp312-cp312-win32.whl", hash = "sha256:468090021f391fe0056ad3e807e3d9034e0fd01adcd3bdfba977b6fdf4213ea9", size = 36672 },
    { url = "https://files.pythonhosted.org/packages/15/06/1dbf478ea45c03e78a6a8c4be4fdc3c3bddea5c8de8a93bc971415e47f0f/wrapt-1.17.2-cp312-cp312-win_amd64.whl", hash = "sha256:ec89ed91f2fa8e3f52ae53cd3cf640d6feff92ba90d62236a81e4e563ac0e991", size = 38865 },
    { url = "https://files.pythonhosted.org/packages/ce/b9/0ffd557a92f3b11d4c5d5e0c5e4ad057bd9eb8586615cdaf901409920b14/wrapt-1.17.2-cp313-cp313-macosx_10_13_universal2.whl", hash = "sha256:6ed6ffac43aecfe6d86ec5b74b06a5be33d5bb9243d055141e8cabb12aa08125", size = 53800 },
    { url = "https://files.pythonhosted.org/packages/c0/ef/8be90a0b7e73c32e550c73cfb2fa09db62234227ece47b0e80a05073b375/wrapt-1.17.2-cp313-cp313-macosx_10_13_x86_64.whl", hash = "sha256:35621ae4c00e056adb0009f8e86e28eb4a41a4bfa8f9bfa9fca7d343fe94f998", size = 38824 },
    { url = "https://files.pythonhosted.org/packages/36/89/0aae34c10fe524cce30fe5fc433210376bce94cf74d05b0d68344c8ba46e/wrapt-1.17.2-cp313-cp313-macosx_11_0_arm64.whl", hash = "sha256:a604bf7a053f8362d27eb9fefd2097f82600b856d5abe996d623babd067b1ab5", size = 38920 },
    { url = "https://files.pythonhosted.org/packages/3b/24/11c4510de906d77e0cfb5197f1b1445d4fec42c9a39ea853d482698ac681/wrapt-1.17.2-cp313-cp313-manylinux_2_17_aarch64.manylinux2014_aarch64.whl", hash = "sha256:5cbabee4f083b6b4cd282f5b817a867cf0b1028c54d445b7ec7cfe6505057cf8", size = 88690 },
    { url = "https://files.pythonhosted.org/packages/71/d7/cfcf842291267bf455b3e266c0c29dcb675b5540ee8b50ba1699abf3af45/wrapt-1.17.2-cp313-cp313-manylinux_2_5_i686.manylinux1_i686.manylinux_2_17_i686.manylinux2014_i686.whl", hash = "sha256:49703ce2ddc220df165bd2962f8e03b84c89fee2d65e1c24a7defff6f988f4d6", size = 80861 },
    { url = "https://files.pythonhosted.org/packages/d5/66/5d973e9f3e7370fd686fb47a9af3319418ed925c27d72ce16b791231576d/wrapt-1.17.2-cp313-cp313-manylinux_2_5_x86_64.manylinux1_x86_64.manylinux_2_17_x86_64.manylinux2014_x86_64.whl", hash = "sha256:8112e52c5822fc4253f3901b676c55ddf288614dc7011634e2719718eaa187dc", size = 89174 },
    { url = "https://files.pythonhosted.org/packages/a7/d3/8e17bb70f6ae25dabc1aaf990f86824e4fd98ee9cadf197054e068500d27/wrapt-1.17.2-cp313-cp313-musllinux_1_2_aarch64.whl", hash = "sha256:9fee687dce376205d9a494e9c121e27183b2a3df18037f89d69bd7b35bcf59e2", size = 86721 },
    { url = "https://files.pythonhosted.org/packages/6f/54/f170dfb278fe1c30d0ff864513cff526d624ab8de3254b20abb9cffedc24/wrapt-1.17.2-cp313-cp313-musllinux_1_2_i686.whl", hash = "sha256:18983c537e04d11cf027fbb60a1e8dfd5190e2b60cc27bc0808e653e7b218d1b", size = 79763 },
    { url = "https://files.pythonhosted.org/packages/4a/98/de07243751f1c4a9b15c76019250210dd3486ce098c3d80d5f729cba029c/wrapt-1.17.2-cp313-cp313-musllinux_1_2_x86_64.whl", hash = "sha256:703919b1633412ab54bcf920ab388735832fdcb9f9a00ae49387f0fe67dad504", size = 87585 },
    { url = "https://files.pythonhosted.org/packages/f9/f0/13925f4bd6548013038cdeb11ee2cbd4e37c30f8bfd5db9e5a2a370d6e20/wrapt-1.17.2-cp313-cp313-win32.whl", hash = "sha256:abbb9e76177c35d4e8568e58650aa6926040d6a9f6f03435b7a522bf1c487f9a", size = 36676 },
    { url = "https://files.pythonhosted.org/packages/bf/ae/743f16ef8c2e3628df3ddfd652b7d4c555d12c84b53f3d8218498f4ade9b/wrapt-1.17.2-cp313-cp313-win_amd64.whl", hash = "sha256:69606d7bb691b50a4240ce6b22ebb319c1cfb164e5f6569835058196e0f3a845", size = 38871 },
    { url = "https://files.pythonhosted.org/packages/3d/bc/30f903f891a82d402ffb5fda27ec1d621cc97cb74c16fea0b6141f1d4e87/wrapt-1.17.2-cp313-cp313t-macosx_10_13_universal2.whl", hash = "sha256:4a721d3c943dae44f8e243b380cb645a709ba5bd35d3ad27bc2ed947e9c68192", size = 56312 },
    { url = "https://files.pythonhosted.org/packages/8a/04/c97273eb491b5f1c918857cd26f314b74fc9b29224521f5b83f872253725/wrapt-1.17.2-cp313-cp313t-macosx_10_13_x86_64.whl", hash = "sha256:766d8bbefcb9e00c3ac3b000d9acc51f1b399513f44d77dfe0eb026ad7c9a19b", size = 40062 },
    { url = "https://files.pythonhosted.org/packages/4e/ca/3b7afa1eae3a9e7fefe499db9b96813f41828b9fdb016ee836c4c379dadb/wrapt-1.17.2-cp313-cp313t-macosx_11_0_arm64.whl", hash = "sha256:e496a8ce2c256da1eb98bd15803a79bee00fc351f5dfb9ea82594a3f058309e0", size = 40155 },
    { url = "https://files.pythonhosted.org/packages/89/be/7c1baed43290775cb9030c774bc53c860db140397047cc49aedaf0a15477/wrapt-1.17.2-cp313-cp313t-manylinux_2_17_aarch64.manylinux2014_aarch64.whl", hash = "sha256:40d615e4fe22f4ad3528448c193b218e077656ca9ccb22ce2cb20db730f8d306", size = 113471 },
    { url = "https://files.pythonhosted.org/packages/32/98/4ed894cf012b6d6aae5f5cc974006bdeb92f0241775addad3f8cd6ab71c8/wrapt-1.17.2-cp313-cp313t-manylinux_2_5_i686.manylinux1_i686.manylinux_2_17_i686.manylinux2014_i686.whl", hash = "sha256:a5aaeff38654462bc4b09023918b7f21790efb807f54c000a39d41d69cf552cb", size = 101208 },
    { url = "https://files.pythonhosted.org/packages/ea/fd/0c30f2301ca94e655e5e057012e83284ce8c545df7661a78d8bfca2fac7a/wrapt-1.17.2-cp313-cp313t-manylinux_2_5_x86_64.manylinux1_x86_64.manylinux_2_17_x86_64.manylinux2014_x86_64.whl", hash = "sha256:9a7d15bbd2bc99e92e39f49a04653062ee6085c0e18b3b7512a4f2fe91f2d681", size = 109339 },
    { url = "https://files.pythonhosted.org/packages/75/56/05d000de894c4cfcb84bcd6b1df6214297b8089a7bd324c21a4765e49b14/wrapt-1.17.2-cp313-cp313t-musllinux_1_2_aarch64.whl", hash = "sha256:e3890b508a23299083e065f435a492b5435eba6e304a7114d2f919d400888cc6", size = 110232 },
    { url = "https://files.pythonhosted.org/packages/53/f8/c3f6b2cf9b9277fb0813418e1503e68414cd036b3b099c823379c9575e6d/wrapt-1.17.2-cp313-cp313t-musllinux_1_2_i686.whl", hash = "sha256:8c8b293cd65ad716d13d8dd3624e42e5a19cc2a2f1acc74b30c2c13f15cb61a6", size = 100476 },
    { url = "https://files.pythonhosted.org/packages/a7/b1/0bb11e29aa5139d90b770ebbfa167267b1fc548d2302c30c8f7572851738/wrapt-1.17.2-cp313-cp313t-musllinux_1_2_x86_64.whl", hash = "sha256:4c82b8785d98cdd9fed4cac84d765d234ed3251bd6afe34cb7ac523cb93e8b4f", size = 106377 },
    { url = "https://files.pythonhosted.org/packages/6a/e1/0122853035b40b3f333bbb25f1939fc1045e21dd518f7f0922b60c156f7c/wrapt-1.17.2-cp313-cp313t-win32.whl", hash = "sha256:13e6afb7fe71fe7485a4550a8844cc9ffbe263c0f1a1eea569bc7091d4898555", size = 37986 },
    { url = "https://files.pythonhosted.org/packages/09/5e/1655cf481e079c1f22d0cabdd4e51733679932718dc23bf2db175f329b76/wrapt-1.17.2-cp313-cp313t-win_amd64.whl", hash = "sha256:eaf675418ed6b3b31c7a989fd007fa7c3be66ce14e5c3b27336383604c9da85c", size = 40750 },
    { url = "https://files.pythonhosted.org/packages/2d/82/f56956041adef78f849db6b289b282e72b55ab8045a75abad81898c28d19/wrapt-1.17.2-py3-none-any.whl", hash = "sha256:b18f2d1533a71f069c7f82d524a52599053d4c7166e9dd374ae2136b7f40f7c8", size = 23594 },
]

[[package]]
name = "yarl"
version = "1.18.3"
source = { registry = "https://pypi.org/simple" }
dependencies = [
    { name = "idna" },
    { name = "multidict" },
    { name = "propcache" },
]
sdist = { url = "https://files.pythonhosted.org/packages/b7/9d/4b94a8e6d2b51b599516a5cb88e5bc99b4d8d4583e468057eaa29d5f0918/yarl-1.18.3.tar.gz", hash = "sha256:ac1801c45cbf77b6c99242eeff4fffb5e4e73a800b5c4ad4fc0be5def634d2e1", size = 181062 }
wheels = [
    { url = "https://files.pythonhosted.org/packages/40/93/282b5f4898d8e8efaf0790ba6d10e2245d2c9f30e199d1a85cae9356098c/yarl-1.18.3-cp311-cp311-macosx_10_9_universal2.whl", hash = "sha256:8503ad47387b8ebd39cbbbdf0bf113e17330ffd339ba1144074da24c545f0069", size = 141555 },
    { url = "https://files.pythonhosted.org/packages/6d/9c/0a49af78df099c283ca3444560f10718fadb8a18dc8b3edf8c7bd9fd7d89/yarl-1.18.3-cp311-cp311-macosx_10_9_x86_64.whl", hash = "sha256:02ddb6756f8f4517a2d5e99d8b2f272488e18dd0bfbc802f31c16c6c20f22193", size = 94351 },
    { url = "https://files.pythonhosted.org/packages/5a/a1/205ab51e148fdcedad189ca8dd587794c6f119882437d04c33c01a75dece/yarl-1.18.3-cp311-cp311-macosx_11_0_arm64.whl", hash = "sha256:67a283dd2882ac98cc6318384f565bffc751ab564605959df4752d42483ad889", size = 92286 },
    { url = "https://files.pythonhosted.org/packages/ed/fe/88b690b30f3f59275fb674f5f93ddd4a3ae796c2b62e5bb9ece8a4914b83/yarl-1.18.3-cp311-cp311-manylinux_2_17_aarch64.manylinux2014_aarch64.whl", hash = "sha256:d980e0325b6eddc81331d3f4551e2a333999fb176fd153e075c6d1c2530aa8a8", size = 340649 },
    { url = "https://files.pythonhosted.org/packages/07/eb/3b65499b568e01f36e847cebdc8d7ccb51fff716dbda1ae83c3cbb8ca1c9/yarl-1.18.3-cp311-cp311-manylinux_2_17_ppc64le.manylinux2014_ppc64le.whl", hash = "sha256:b643562c12680b01e17239be267bc306bbc6aac1f34f6444d1bded0c5ce438ca", size = 356623 },
    { url = "https://files.pythonhosted.org/packages/33/46/f559dc184280b745fc76ec6b1954de2c55595f0ec0a7614238b9ebf69618/yarl-1.18.3-cp311-cp311-manylinux_2_17_s390x.manylinux2014_s390x.whl", hash = "sha256:c017a3b6df3a1bd45b9fa49a0f54005e53fbcad16633870104b66fa1a30a29d8", size = 354007 },
    { url = "https://files.pythonhosted.org/packages/af/ba/1865d85212351ad160f19fb99808acf23aab9a0f8ff31c8c9f1b4d671fc9/yarl-1.18.3-cp311-cp311-manylinux_2_17_x86_64.manylinux2014_x86_64.whl", hash = "sha256:75674776d96d7b851b6498f17824ba17849d790a44d282929c42dbb77d4f17ae", size = 344145 },
    { url = "https://files.pythonhosted.org/packages/94/cb/5c3e975d77755d7b3d5193e92056b19d83752ea2da7ab394e22260a7b824/yarl-1.18.3-cp311-cp311-manylinux_2_5_i686.manylinux1_i686.manylinux_2_17_i686.manylinux2014_i686.whl", hash = "sha256:ccaa3a4b521b780a7e771cc336a2dba389a0861592bbce09a476190bb0c8b4b3", size = 336133 },
    { url = "https://files.pythonhosted.org/packages/19/89/b77d3fd249ab52a5c40859815765d35c91425b6bb82e7427ab2f78f5ff55/yarl-1.18.3-cp311-cp311-musllinux_1_2_aarch64.whl", hash = "sha256:2d06d3005e668744e11ed80812e61efd77d70bb7f03e33c1598c301eea20efbb", size = 347967 },
    { url = "https://files.pythonhosted.org/packages/35/bd/f6b7630ba2cc06c319c3235634c582a6ab014d52311e7d7c22f9518189b5/yarl-1.18.3-cp311-cp311-musllinux_1_2_armv7l.whl", hash = "sha256:9d41beda9dc97ca9ab0b9888cb71f7539124bc05df02c0cff6e5acc5a19dcc6e", size = 346397 },
    { url = "https://files.pythonhosted.org/packages/18/1a/0b4e367d5a72d1f095318344848e93ea70da728118221f84f1bf6c1e39e7/yarl-1.18.3-cp311-cp311-musllinux_1_2_i686.whl", hash = "sha256:ba23302c0c61a9999784e73809427c9dbedd79f66a13d84ad1b1943802eaaf59", size = 350206 },
    { url = "https://files.pythonhosted.org/packages/b5/cf/320fff4367341fb77809a2d8d7fe75b5d323a8e1b35710aafe41fdbf327b/yarl-1.18.3-cp311-cp311-musllinux_1_2_ppc64le.whl", hash = "sha256:6748dbf9bfa5ba1afcc7556b71cda0d7ce5f24768043a02a58846e4a443d808d", size = 362089 },
    { url = "https://files.pythonhosted.org/packages/57/cf/aadba261d8b920253204085268bad5e8cdd86b50162fcb1b10c10834885a/yarl-1.18.3-cp311-cp311-musllinux_1_2_s390x.whl", hash = "sha256:0b0cad37311123211dc91eadcb322ef4d4a66008d3e1bdc404808992260e1a0e", size = 366267 },
    { url = "https://files.pythonhosted.org/packages/54/58/fb4cadd81acdee6dafe14abeb258f876e4dd410518099ae9a35c88d8097c/yarl-1.18.3-cp311-cp311-musllinux_1_2_x86_64.whl", hash = "sha256:0fb2171a4486bb075316ee754c6d8382ea6eb8b399d4ec62fde2b591f879778a", size = 359141 },
    { url = "https://files.pythonhosted.org/packages/9a/7a/4c571597589da4cd5c14ed2a0b17ac56ec9ee7ee615013f74653169e702d/yarl-1.18.3-cp311-cp311-win32.whl", hash = "sha256:61b1a825a13bef4a5f10b1885245377d3cd0bf87cba068e1d9a88c2ae36880e1", size = 84402 },
    { url = "https://files.pythonhosted.org/packages/ae/7b/8600250b3d89b625f1121d897062f629883c2f45339623b69b1747ec65fa/yarl-1.18.3-cp311-cp311-win_amd64.whl", hash = "sha256:b9d60031cf568c627d028239693fd718025719c02c9f55df0a53e587aab951b5", size = 91030 },
    { url = "https://files.pythonhosted.org/packages/33/85/bd2e2729752ff4c77338e0102914897512e92496375e079ce0150a6dc306/yarl-1.18.3-cp312-cp312-macosx_10_13_universal2.whl", hash = "sha256:1dd4bdd05407ced96fed3d7f25dbbf88d2ffb045a0db60dbc247f5b3c5c25d50", size = 142644 },
    { url = "https://files.pythonhosted.org/packages/ff/74/1178322cc0f10288d7eefa6e4a85d8d2e28187ccab13d5b844e8b5d7c88d/yarl-1.18.3-cp312-cp312-macosx_10_13_x86_64.whl", hash = "sha256:7c33dd1931a95e5d9a772d0ac5e44cac8957eaf58e3c8da8c1414de7dd27c576", size = 94962 },
    { url = "https://files.pythonhosted.org/packages/be/75/79c6acc0261e2c2ae8a1c41cf12265e91628c8c58ae91f5ff59e29c0787f/yarl-1.18.3-cp312-cp312-macosx_11_0_arm64.whl", hash = "sha256:25b411eddcfd56a2f0cd6a384e9f4f7aa3efee14b188de13048c25b5e91f1640", size = 92795 },
    { url = "https://files.pythonhosted.org/packages/6b/32/927b2d67a412c31199e83fefdce6e645247b4fb164aa1ecb35a0f9eb2058/yarl-1.18.3-cp312-cp312-manylinux_2_17_aarch64.manylinux2014_aarch64.whl", hash = "sha256:436c4fc0a4d66b2badc6c5fc5ef4e47bb10e4fd9bf0c79524ac719a01f3607c2", size = 332368 },
    { url = "https://files.pythonhosted.org/packages/19/e5/859fca07169d6eceeaa4fde1997c91d8abde4e9a7c018e371640c2da2b71/yarl-1.18.3-cp312-cp312-manylinux_2_17_ppc64le.manylinux2014_ppc64le.whl", hash = "sha256:e35ef8683211db69ffe129a25d5634319a677570ab6b2eba4afa860f54eeaf75", size = 342314 },
    { url = "https://files.pythonhosted.org/packages/08/75/76b63ccd91c9e03ab213ef27ae6add2e3400e77e5cdddf8ed2dbc36e3f21/yarl-1.18.3-cp312-cp312-manylinux_2_17_s390x.manylinux2014_s390x.whl", hash = "sha256:84b2deecba4a3f1a398df819151eb72d29bfeb3b69abb145a00ddc8d30094512", size = 341987 },
    { url = "https://files.pythonhosted.org/packages/1a/e1/a097d5755d3ea8479a42856f51d97eeff7a3a7160593332d98f2709b3580/yarl-1.18.3-cp312-cp312-manylinux_2_17_x86_64.manylinux2014_x86_64.whl", hash = "sha256:00e5a1fea0fd4f5bfa7440a47eff01d9822a65b4488f7cff83155a0f31a2ecba", size = 336914 },
    { url = "https://files.pythonhosted.org/packages/0b/42/e1b4d0e396b7987feceebe565286c27bc085bf07d61a59508cdaf2d45e63/yarl-1.18.3-cp312-cp312-manylinux_2_5_i686.manylinux1_i686.manylinux_2_17_i686.manylinux2014_i686.whl", hash = "sha256:d0e883008013c0e4aef84dcfe2a0b172c4d23c2669412cf5b3371003941f72bb", size = 325765 },
    { url = "https://files.pythonhosted.org/packages/7e/18/03a5834ccc9177f97ca1bbb245b93c13e58e8225276f01eedc4cc98ab820/yarl-1.18.3-cp312-cp312-musllinux_1_2_aarch64.whl", hash = "sha256:5a3f356548e34a70b0172d8890006c37be92995f62d95a07b4a42e90fba54272", size = 344444 },
    { url = "https://files.pythonhosted.org/packages/c8/03/a713633bdde0640b0472aa197b5b86e90fbc4c5bc05b727b714cd8a40e6d/yarl-1.18.3-cp312-cp312-musllinux_1_2_armv7l.whl", hash = "sha256:ccd17349166b1bee6e529b4add61727d3f55edb7babbe4069b5764c9587a8cc6", size = 340760 },
    { url = "https://files.pythonhosted.org/packages/eb/99/f6567e3f3bbad8fd101886ea0276c68ecb86a2b58be0f64077396cd4b95e/yarl-1.18.3-cp312-cp312-musllinux_1_2_i686.whl", hash = "sha256:b958ddd075ddba5b09bb0be8a6d9906d2ce933aee81100db289badbeb966f54e", size = 346484 },
    { url = "https://files.pythonhosted.org/packages/8e/a9/84717c896b2fc6cb15bd4eecd64e34a2f0a9fd6669e69170c73a8b46795a/yarl-1.18.3-cp312-cp312-musllinux_1_2_ppc64le.whl", hash = "sha256:c7d79f7d9aabd6011004e33b22bc13056a3e3fb54794d138af57f5ee9d9032cb", size = 359864 },
    { url = "https://files.pythonhosted.org/packages/1e/2e/d0f5f1bef7ee93ed17e739ec8dbcb47794af891f7d165fa6014517b48169/yarl-1.18.3-cp312-cp312-musllinux_1_2_s390x.whl", hash = "sha256:4891ed92157e5430874dad17b15eb1fda57627710756c27422200c52d8a4e393", size = 364537 },
    { url = "https://files.pythonhosted.org/packages/97/8a/568d07c5d4964da5b02621a517532adb8ec5ba181ad1687191fffeda0ab6/yarl-1.18.3-cp312-cp312-musllinux_1_2_x86_64.whl", hash = "sha256:ce1af883b94304f493698b00d0f006d56aea98aeb49d75ec7d98cd4a777e9285", size = 357861 },
    { url = "https://files.pythonhosted.org/packages/7d/e3/924c3f64b6b3077889df9a1ece1ed8947e7b61b0a933f2ec93041990a677/yarl-1.18.3-cp312-cp312-win32.whl", hash = "sha256:f91c4803173928a25e1a55b943c81f55b8872f0018be83e3ad4938adffb77dd2", size = 84097 },
    { url = "https://files.pythonhosted.org/packages/34/45/0e055320daaabfc169b21ff6174567b2c910c45617b0d79c68d7ab349b02/yarl-1.18.3-cp312-cp312-win_amd64.whl", hash = "sha256:7e2ee16578af3b52ac2f334c3b1f92262f47e02cc6193c598502bd46f5cd1477", size = 90399 },
    { url = "https://files.pythonhosted.org/packages/30/c7/c790513d5328a8390be8f47be5d52e141f78b66c6c48f48d241ca6bd5265/yarl-1.18.3-cp313-cp313-macosx_10_13_universal2.whl", hash = "sha256:90adb47ad432332d4f0bc28f83a5963f426ce9a1a8809f5e584e704b82685dcb", size = 140789 },
    { url = "https://files.pythonhosted.org/packages/30/aa/a2f84e93554a578463e2edaaf2300faa61c8701f0898725842c704ba5444/yarl-1.18.3-cp313-cp313-macosx_10_13_x86_64.whl", hash = "sha256:913829534200eb0f789d45349e55203a091f45c37a2674678744ae52fae23efa", size = 94144 },
    { url = "https://files.pythonhosted.org/packages/c6/fc/d68d8f83714b221a85ce7866832cba36d7c04a68fa6a960b908c2c84f325/yarl-1.18.3-cp313-cp313-macosx_11_0_arm64.whl", hash = "sha256:ef9f7768395923c3039055c14334ba4d926f3baf7b776c923c93d80195624782", size = 91974 },
    { url = "https://files.pythonhosted.org/packages/56/4e/d2563d8323a7e9a414b5b25341b3942af5902a2263d36d20fb17c40411e2/yarl-1.18.3-cp313-cp313-manylinux_2_17_aarch64.manylinux2014_aarch64.whl", hash = "sha256:88a19f62ff30117e706ebc9090b8ecc79aeb77d0b1f5ec10d2d27a12bc9f66d0", size = 333587 },
    { url = "https://files.pythonhosted.org/packages/25/c9/cfec0bc0cac8d054be223e9f2c7909d3e8442a856af9dbce7e3442a8ec8d/yarl-1.18.3-cp313-cp313-manylinux_2_17_ppc64le.manylinux2014_ppc64le.whl", hash = "sha256:e17c9361d46a4d5addf777c6dd5eab0715a7684c2f11b88c67ac37edfba6c482", size = 344386 },
    { url = "https://files.pythonhosted.org/packages/ab/5d/4c532190113b25f1364d25f4c319322e86232d69175b91f27e3ebc2caf9a/yarl-1.18.3-cp313-cp313-manylinux_2_17_s390x.manylinux2014_s390x.whl", hash = "sha256:1a74a13a4c857a84a845505fd2d68e54826a2cd01935a96efb1e9d86c728e186", size = 345421 },
    { url = "https://files.pythonhosted.org/packages/23/d1/6cdd1632da013aa6ba18cee4d750d953104a5e7aac44e249d9410a972bf5/yarl-1.18.3-cp313-cp313-manylinux_2_17_x86_64.manylinux2014_x86_64.whl", hash = "sha256:41f7ce59d6ee7741af71d82020346af364949314ed3d87553763a2df1829cc58", size = 339384 },
    { url = "https://files.pythonhosted.org/packages/9a/c4/6b3c39bec352e441bd30f432cda6ba51681ab19bb8abe023f0d19777aad1/yarl-1.18.3-cp313-cp313-manylinux_2_5_i686.manylinux1_i686.manylinux_2_17_i686.manylinux2014_i686.whl", hash = "sha256:f52a265001d830bc425f82ca9eabda94a64a4d753b07d623a9f2863fde532b53", size = 326689 },
    { url = "https://files.pythonhosted.org/packages/23/30/07fb088f2eefdc0aa4fc1af4e3ca4eb1a3aadd1ce7d866d74c0f124e6a85/yarl-1.18.3-cp313-cp313-musllinux_1_2_aarch64.whl", hash = "sha256:82123d0c954dc58db301f5021a01854a85bf1f3bb7d12ae0c01afc414a882ca2", size = 345453 },
    { url = "https://files.pythonhosted.org/packages/63/09/d54befb48f9cd8eec43797f624ec37783a0266855f4930a91e3d5c7717f8/yarl-1.18.3-cp313-cp313-musllinux_1_2_armv7l.whl", hash = "sha256:2ec9bbba33b2d00999af4631a3397d1fd78290c48e2a3e52d8dd72db3a067ac8", size = 341872 },
    { url = "https://files.pythonhosted.org/packages/91/26/fd0ef9bf29dd906a84b59f0cd1281e65b0c3e08c6aa94b57f7d11f593518/yarl-1.18.3-cp313-cp313-musllinux_1_2_i686.whl", hash = "sha256:fbd6748e8ab9b41171bb95c6142faf068f5ef1511935a0aa07025438dd9a9bc1", size = 347497 },
    { url = "https://files.pythonhosted.org/packages/d9/b5/14ac7a256d0511b2ac168d50d4b7d744aea1c1aa20c79f620d1059aab8b2/yarl-1.18.3-cp313-cp313-musllinux_1_2_ppc64le.whl", hash = "sha256:877d209b6aebeb5b16c42cbb377f5f94d9e556626b1bfff66d7b0d115be88d0a", size = 359981 },
    { url = "https://files.pythonhosted.org/packages/ca/b3/d493221ad5cbd18bc07e642894030437e405e1413c4236dd5db6e46bcec9/yarl-1.18.3-cp313-cp313-musllinux_1_2_s390x.whl", hash = "sha256:b464c4ab4bfcb41e3bfd3f1c26600d038376c2de3297760dfe064d2cb7ea8e10", size = 366229 },
    { url = "https://files.pythonhosted.org/packages/04/56/6a3e2a5d9152c56c346df9b8fb8edd2c8888b1e03f96324d457e5cf06d34/yarl-1.18.3-cp313-cp313-musllinux_1_2_x86_64.whl", hash = "sha256:8d39d351e7faf01483cc7ff7c0213c412e38e5a340238826be7e0e4da450fdc8", size = 360383 },
    { url = "https://files.pythonhosted.org/packages/fd/b7/4b3c7c7913a278d445cc6284e59b2e62fa25e72758f888b7a7a39eb8423f/yarl-1.18.3-cp313-cp313-win32.whl", hash = "sha256:61ee62ead9b68b9123ec24bc866cbef297dd266175d53296e2db5e7f797f902d", size = 310152 },
    { url = "https://files.pythonhosted.org/packages/f5/d5/688db678e987c3e0fb17867970700b92603cadf36c56e5fb08f23e822a0c/yarl-1.18.3-cp313-cp313-win_amd64.whl", hash = "sha256:578e281c393af575879990861823ef19d66e2b1d0098414855dd367e234f5b3c", size = 315723 },
    { url = "https://files.pythonhosted.org/packages/f5/4b/a06e0ec3d155924f77835ed2d167ebd3b211a7b0853da1cf8d8414d784ef/yarl-1.18.3-py3-none-any.whl", hash = "sha256:b57f4f58099328dfb26c6a771d09fb20dbbae81d20cfb66141251ea063bd101b", size = 45109 },
]

[[package]]
name = "zipp"
version = "3.21.0"
source = { registry = "https://pypi.org/simple" }
sdist = { url = "https://files.pythonhosted.org/packages/3f/50/bad581df71744867e9468ebd0bcd6505de3b275e06f202c2cb016e3ff56f/zipp-3.21.0.tar.gz", hash = "sha256:2c9958f6430a2040341a52eb608ed6dd93ef4392e02ffe219417c1b28b5dd1f4", size = 24545 }
wheels = [
    { url = "https://files.pythonhosted.org/packages/b7/1a/7e4798e9339adc931158c9d69ecc34f5e6791489d469f5e50ec15e35f458/zipp-3.21.0-py3-none-any.whl", hash = "sha256:ac1bbe05fd2991f160ebce24ffbac5f6d11d83dc90891255885223d42b3cd931", size = 9630 },
]<|MERGE_RESOLUTION|>--- conflicted
+++ resolved
@@ -498,25 +498,17 @@
 
 [[package]]
 name = "fhaviary"
-<<<<<<< HEAD
-version = "0.18.2.dev1+gae837f1"
-source = { git = "https://github.com/Future-House/aviary.git?rev=main#ae837f10a4c662354c89ae13c3107f546f403143" }
-=======
 version = "0.18.2"
 source = { registry = "https://pypi.org/simple" }
->>>>>>> da424c79
 dependencies = [
     { name = "docstring-parser" },
     { name = "httpx" },
     { name = "pydantic" },
 ]
-<<<<<<< HEAD
-=======
 sdist = { url = "https://files.pythonhosted.org/packages/ab/59/bc7004c4a0616b6e523f24652910d13969857ed47e64032147f7053b20ea/fhaviary-0.18.2.tar.gz", hash = "sha256:60cf2ac9ff3d631c5a839a0619400737a7d5d7e905a813b07b9780346b3b01c0", size = 1833892 }
 wheels = [
     { url = "https://files.pythonhosted.org/packages/14/3b/2435fea2b2d6ca2a03d3d698c2725f2eb7a14d40df81b5544dee2c0c6cef/fhaviary-0.18.2-py3-none-any.whl", hash = "sha256:2ed8d820c85e7fd418dd1b7c299d53220618e3fa3da00b8c6017b4678d31c328", size = 53830 },
 ]
->>>>>>> da424c79
 
 [package.optional-dependencies]
 llm = [
@@ -1685,11 +1677,7 @@
     { name = "anyio" },
     { name = "fh-llm-client", specifier = "<0.1.0" },
     { name = "fh-llm-client", extras = ["deepseek"], marker = "extra == 'dev'", specifier = ">=0.0.11" },
-<<<<<<< HEAD
-    { name = "fhaviary", extras = ["llm"], git = "https://github.com/Future-House/aviary.git?rev=main" },
-=======
     { name = "fhaviary", extras = ["llm"], specifier = ">=0.18.2" },
->>>>>>> da424c79
     { name = "html2text" },
     { name = "httpx" },
     { name = "ipython", marker = "extra == 'dev'", specifier = ">=8" },
