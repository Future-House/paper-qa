--- conflicted
+++ resolved
@@ -485,11 +485,7 @@
 
 [[package]]
 name = "fh-llm-client"
-<<<<<<< HEAD
-version = "0.0.7"
-=======
 version = "0.0.9"
->>>>>>> e5b6447e
 source = { registry = "https://pypi.org/simple" }
 dependencies = [
     { name = "coredis" },
@@ -500,15 +496,9 @@
     { name = "tiktoken" },
     { name = "typing-extensions", marker = "python_full_version < '3.12'" },
 ]
-<<<<<<< HEAD
-sdist = { url = "https://files.pythonhosted.org/packages/ed/47/4e029c2c8a86359927825dcc57f99e17d4e8eeca9fd4514ffe437058abd9/fh_llm_client-0.0.7.tar.gz", hash = "sha256:41eca70c6e320f9e40ef16fa7a5965f176f6600fc321330db173c9efee152905", size = 200651 }
-wheels = [
-    { url = "https://files.pythonhosted.org/packages/75/24/7a3bb010235061fa0cf455289df81a25d385a086a371d2617b5639d9ce1c/fh_llm_client-0.0.7-py3-none-any.whl", hash = "sha256:f1fb8247c604525622d53e71cb9b5d6675abbcf9010e28b25ee26c2b9c3c03f9", size = 32138 },
-=======
 sdist = { url = "https://files.pythonhosted.org/packages/cb/f5/be7515cc8906c75f7d075ba70de5080fcd0a471e8fd0ce4ba1282a7c6719/fh_llm_client-0.0.9.tar.gz", hash = "sha256:99404d56769cee950be49e30635abb87e1bbc695e205edda4467ef7e843a8d21", size = 190222 }
 wheels = [
     { url = "https://files.pythonhosted.org/packages/80/c4/d324824f37eab0a213eff0c510b2ff8344645ac99c30938f6ea93500378b/fh_llm_client-0.0.9-py3-none-any.whl", hash = "sha256:994d804e84f7f66042ded5ebc0de220954bfe112b4bba7b2012e3ce9648c994a", size = 34192 },
->>>>>>> e5b6447e
 ]
 
 [[package]]
@@ -1655,11 +1645,7 @@
 
 [[package]]
 name = "paper-qa"
-<<<<<<< HEAD
-version = "5.5.1.dev37+g8d76847.d20241218"
-=======
 version = "5.9.3.dev9+ge41bba1"
->>>>>>> e5b6447e
 source = { editable = "." }
 dependencies = [
     { name = "aiohttp" },
@@ -1763,13 +1749,8 @@
     { name = "aiohttp", specifier = ">=3.10.6" },
     { name = "anyio" },
     { name = "datasets", marker = "extra == 'datasets'" },
-<<<<<<< HEAD
-    { name = "fh-llm-client", specifier = ">=0.0.7" },
-    { name = "fhaviary", extras = ["llm"], specifier = ">=0.10.2" },
-=======
     { name = "fh-llm-client", specifier = ">=0.0.3" },
     { name = "fhaviary", extras = ["llm"], specifier = ">=0.14" },
->>>>>>> e5b6447e
     { name = "html2text" },
     { name = "httpx" },
     { name = "ipython", marker = "extra == 'dev'", specifier = ">=8" },
