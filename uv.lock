version = 1
requires-python = ">=3.11"
resolution-markers = [
    "python_full_version < '3.12'",
    "python_full_version == '3.12.*'",
    "python_full_version >= '3.13'",
]

[[package]]
name = "aiofiles"
version = "24.1.0"
source = { registry = "https://pypi.org/simple" }
sdist = { url = "https://files.pythonhosted.org/packages/0b/03/a88171e277e8caa88a4c77808c20ebb04ba74cc4681bf1e9416c862de237/aiofiles-24.1.0.tar.gz", hash = "sha256:22a075c9e5a3810f0c2e48f3008c94d68c65d763b9b03857924c99e57355166c", size = 30247 }
wheels = [
    { url = "https://files.pythonhosted.org/packages/a5/45/30bb92d442636f570cb5651bc661f52b610e2eec3f891a5dc3a4c3667db0/aiofiles-24.1.0-py3-none-any.whl", hash = "sha256:b4ec55f4195e3eb5d7abd1bf7e061763e864dd4954231fb8539a0ef8bb8260e5", size = 15896 },
]

[[package]]
name = "aiohappyeyeballs"
version = "2.4.2"
source = { registry = "https://pypi.org/simple" }
sdist = { url = "https://files.pythonhosted.org/packages/c7/d9/e710a5c9e51b4d5a977c823ce323a81d344da8c1b6fba16bb270a8be800d/aiohappyeyeballs-2.4.2.tar.gz", hash = "sha256:4ca893e6c5c1f5bf3888b04cb5a3bee24995398efef6e0b9f747b5e89d84fd74", size = 18391 }
wheels = [
    { url = "https://files.pythonhosted.org/packages/13/64/40165ff77ade5203284e3015cf88e11acb07d451f6bf83fff71192912a0d/aiohappyeyeballs-2.4.2-py3-none-any.whl", hash = "sha256:8522691d9a154ba1145b157d6d5c15e5c692527ce6a53c5e5f9876977f6dab2f", size = 14105 },
]

[[package]]
name = "aiohttp"
version = "3.10.8"
source = { registry = "https://pypi.org/simple" }
dependencies = [
    { name = "aiohappyeyeballs" },
    { name = "aiosignal" },
    { name = "attrs" },
    { name = "frozenlist" },
    { name = "multidict" },
    { name = "yarl" },
]
sdist = { url = "https://files.pythonhosted.org/packages/4e/05/da5ff89c85444a6ade9079e73580fb3f78c6ba0e170a2472f15400d03e02/aiohttp-3.10.8.tar.gz", hash = "sha256:21f8225f7dc187018e8433c9326be01477fb2810721e048b33ac49091b19fb4a", size = 7540022 }
wheels = [
    { url = "https://files.pythonhosted.org/packages/07/ca/2fc934c4c86865d0eb9c46f8f57443f0655f2a4a5c1dde60ec1d6d0f0881/aiohttp-3.10.8-cp311-cp311-macosx_10_9_universal2.whl", hash = "sha256:33a68011a38020ed4ff41ae0dbf4a96a202562ecf2024bdd8f65385f1d07f6ef", size = 586333 },
    { url = "https://files.pythonhosted.org/packages/4a/07/7215d085dc10dd2e10f36832b2ca278f30970b4db98d5ebfed9e228d5c0c/aiohttp-3.10.8-cp311-cp311-macosx_10_9_x86_64.whl", hash = "sha256:6c7efa6616a95e3bd73b8a69691012d2ef1f95f9ea0189e42f338fae080c2fc6", size = 398817 },
    { url = "https://files.pythonhosted.org/packages/c4/e4/77b029c12d025d1e448662977f1e7c6fb33a19c42181c8d20c2791b5c5d9/aiohttp-3.10.8-cp311-cp311-macosx_11_0_arm64.whl", hash = "sha256:ddb9b9764cfb4459acf01c02d2a59d3e5066b06a846a364fd1749aa168efa2be", size = 390465 },
    { url = "https://files.pythonhosted.org/packages/17/f5/206e6a58a3a5be39662a07f531a6033384e361e272735437c5c15176c601/aiohttp-3.10.8-cp311-cp311-manylinux_2_17_aarch64.manylinux2014_aarch64.whl", hash = "sha256:3c7f270f4ca92760f98a42c45a58674fff488e23b144ec80b1cc6fa2effed377", size = 1306316 },
    { url = "https://files.pythonhosted.org/packages/33/e7/3b6b5ad02e367f30927bb93263127c23290f5b11900d036429f4787e1948/aiohttp-3.10.8-cp311-cp311-manylinux_2_17_ppc64le.manylinux2014_ppc64le.whl", hash = "sha256:6984dda9d79064361ab58d03f6c1e793ea845c6cfa89ffe1a7b9bb400dfd56bd", size = 1344486 },
    { url = "https://files.pythonhosted.org/packages/ae/9f/f27ba4cd2bffb4885aa35827a21878dbd3f50d6e5b205ce1107ce79edc40/aiohttp-3.10.8-cp311-cp311-manylinux_2_17_s390x.manylinux2014_s390x.whl", hash = "sha256:3f6d47e392c27206701565c8df4cac6ebed28fdf6dcaea5b1eea7a4631d8e6db", size = 1378320 },
    { url = "https://files.pythonhosted.org/packages/54/76/b106eb516d327527a6b1e0409a3553745ad34480eddfd0d7cad48ddc9848/aiohttp-3.10.8-cp311-cp311-manylinux_2_17_x86_64.manylinux2014_x86_64.whl", hash = "sha256:a72f89aea712c619b2ca32c6f4335c77125ede27530ad9705f4f349357833695", size = 1292542 },
    { url = "https://files.pythonhosted.org/packages/7d/0c/c116a27253c0bc76959ab8df5a109d482c0977d4028e1b3ec7fac038bb1a/aiohttp-3.10.8-cp311-cp311-manylinux_2_5_i686.manylinux1_i686.manylinux_2_17_i686.manylinux2014_i686.whl", hash = "sha256:c36074b26f3263879ba8e4dbd33db2b79874a3392f403a70b772701363148b9f", size = 1251608 },
    { url = "https://files.pythonhosted.org/packages/9e/05/f9624dc401f72a3ee4cddea1a555b430e9a7be9d0cd2ab53dbec2fc78279/aiohttp-3.10.8-cp311-cp311-musllinux_1_2_aarch64.whl", hash = "sha256:e32148b4a745e70a255a1d44b5664de1f2e24fcefb98a75b60c83b9e260ddb5b", size = 1271551 },
    { url = "https://files.pythonhosted.org/packages/6d/77/19a032cfb9fdfd69591cf173c23c62992774b2ff978e4dab3038a1955e14/aiohttp-3.10.8-cp311-cp311-musllinux_1_2_i686.whl", hash = "sha256:5aa1a073514cf59c81ad49a4ed9b5d72b2433638cd53160fd2f3a9cfa94718db", size = 1266089 },
    { url = "https://files.pythonhosted.org/packages/12/63/58ebde5ea32cf5f19c83d6dc2c582ca5f0c42ce4cf084216a3cda4b2e34a/aiohttp-3.10.8-cp311-cp311-musllinux_1_2_ppc64le.whl", hash = "sha256:d3a79200a9d5e621c4623081ddb25380b713c8cf5233cd11c1aabad990bb9381", size = 1321455 },
    { url = "https://files.pythonhosted.org/packages/1a/22/d8439a280161b542a28f88794ab55917cdc672544b87db52d3c41ce8d9a1/aiohttp-3.10.8-cp311-cp311-musllinux_1_2_s390x.whl", hash = "sha256:e45fdfcb2d5bcad83373e4808825b7512953146d147488114575780640665027", size = 1339057 },
    { url = "https://files.pythonhosted.org/packages/bc/67/1a76a69adfe3013863df4142d37059fb357146815b29596945d61fb940cb/aiohttp-3.10.8-cp311-cp311-musllinux_1_2_x86_64.whl", hash = "sha256:f78e2a78432c537ae876a93013b7bc0027ba5b93ad7b3463624c4b6906489332", size = 1298892 },
    { url = "https://files.pythonhosted.org/packages/38/13/7294cb679ab7a80e5b0d0aa97c527690cffed2f34cb8892d73ebdb4204e8/aiohttp-3.10.8-cp311-cp311-win32.whl", hash = "sha256:f8179855a4e4f3b931cb1764ec87673d3fbdcca2af496c8d30567d7b034a13db", size = 362066 },
    { url = "https://files.pythonhosted.org/packages/bc/4a/8881d4d7259427897e1a314c2724e65fd0d20084c72cac8360665f96c347/aiohttp-3.10.8-cp311-cp311-win_amd64.whl", hash = "sha256:ef9b484604af05ca745b6108ca1aaa22ae1919037ae4f93aaf9a37ba42e0b835", size = 381406 },
    { url = "https://files.pythonhosted.org/packages/bb/ce/a8ff9f5bd2b36e3049cfe8d53656fed03075221ff42f946c581325bdc8fc/aiohttp-3.10.8-cp312-cp312-macosx_10_9_universal2.whl", hash = "sha256:ab2d6523575fc98896c80f49ac99e849c0b0e69cc80bf864eed6af2ae728a52b", size = 583366 },
    { url = "https://files.pythonhosted.org/packages/91/5c/75287ab8a6ae9cbe02d45ebb36b1e899c11da5eb47060e0dcb98ee30a951/aiohttp-3.10.8-cp312-cp312-macosx_10_9_x86_64.whl", hash = "sha256:f5d5d5401744dda50b943d8764508d0e60cc2d3305ac1e6420935861a9d544bc", size = 395525 },
    { url = "https://files.pythonhosted.org/packages/a8/5a/aca17d71eb7e0f4611b2f28cb04e05aaebe6c7c2a7d1364e494da9722714/aiohttp-3.10.8-cp312-cp312-macosx_11_0_arm64.whl", hash = "sha256:de23085cf90911600ace512e909114385026b16324fa203cc74c81f21fd3276a", size = 390727 },
    { url = "https://files.pythonhosted.org/packages/1b/ee/c1663449864ec9dd3d2a61dde09112bea5e1d881496c36146a96fe85da62/aiohttp-3.10.8-cp312-cp312-manylinux_2_17_aarch64.manylinux2014_aarch64.whl", hash = "sha256:4618f0d2bf523043866a9ff8458900d8eb0a6d4018f251dae98e5f1fb699f3a8", size = 1311898 },
    { url = "https://files.pythonhosted.org/packages/8b/7e/ed2eb276fdf946a9303f3f80033555d3eaa0eadbcdd0c31b153e33b495fc/aiohttp-3.10.8-cp312-cp312-manylinux_2_17_ppc64le.manylinux2014_ppc64le.whl", hash = "sha256:21c1925541ca84f7b5e0df361c0a813a7d6a56d3b0030ebd4b220b8d232015f9", size = 1350380 },
    { url = "https://files.pythonhosted.org/packages/0c/3f/1d74a1311b14a1d69aad06775ffc1c09c195db67d951c8319220b9c64fdc/aiohttp-3.10.8-cp312-cp312-manylinux_2_17_s390x.manylinux2014_s390x.whl", hash = "sha256:497a7d20caea8855c5429db3cdb829385467217d7feb86952a6107e033e031b9", size = 1392486 },
    { url = "https://files.pythonhosted.org/packages/9f/95/b940d71b1f61cf2ed48f2918c292609d251dba012a8e033afc0c778ed6a7/aiohttp-3.10.8-cp312-cp312-manylinux_2_17_x86_64.manylinux2014_x86_64.whl", hash = "sha256:c887019dbcb4af58a091a45ccf376fffe800b5531b45c1efccda4bedf87747ea", size = 1306135 },
    { url = "https://files.pythonhosted.org/packages/9b/25/b096aebc2f9b3ed738a4a667b841780b1dcd23ce5dff7dfabab4d09de4c8/aiohttp-3.10.8-cp312-cp312-manylinux_2_5_i686.manylinux1_i686.manylinux_2_17_i686.manylinux2014_i686.whl", hash = "sha256:40d2d719c3c36a7a65ed26400e2b45b2d9ed7edf498f4df38b2ae130f25a0d01", size = 1260085 },
    { url = "https://files.pythonhosted.org/packages/9e/cf/bc024d8a848ee4feaae6a037034cf8b173a14ea9cb5c2988b6e5018abf33/aiohttp-3.10.8-cp312-cp312-musllinux_1_2_aarch64.whl", hash = "sha256:57359785f27394a8bcab0da6dcd46706d087dfebf59a8d0ad2e64a4bc2f6f94f", size = 1270968 },
    { url = "https://files.pythonhosted.org/packages/40/1d/2513347c445d1aaa694e79f4d45f80d777ea3e4d772d9480577834dc2c1c/aiohttp-3.10.8-cp312-cp312-musllinux_1_2_i686.whl", hash = "sha256:a961ee6f2cdd1a2be4735333ab284691180d40bad48f97bb598841bfcbfb94ec", size = 1280083 },
    { url = "https://files.pythonhosted.org/packages/22/e1/4be1b057044c3d874e795744446c682715b232281adbe94612ddc9877ee4/aiohttp-3.10.8-cp312-cp312-musllinux_1_2_ppc64le.whl", hash = "sha256:fe3d79d6af839ffa46fdc5d2cf34295390894471e9875050eafa584cb781508d", size = 1316638 },
    { url = "https://files.pythonhosted.org/packages/6d/c3/84492f103c724d3149bba413e1dc081e573c44013bd2cc8f4addd51cf365/aiohttp-3.10.8-cp312-cp312-musllinux_1_2_s390x.whl", hash = "sha256:9a281cba03bdaa341c70b7551b2256a88d45eead149f48b75a96d41128c240b3", size = 1343764 },
    { url = "https://files.pythonhosted.org/packages/cf/b7/50cc827dd54df087d7c30293b29fbc13a7ea45a3ac54a4a12127b271265c/aiohttp-3.10.8-cp312-cp312-musllinux_1_2_x86_64.whl", hash = "sha256:c6769d71bfb1ed60321363a9bc05e94dcf05e38295ef41d46ac08919e5b00d19", size = 1306007 },
    { url = "https://files.pythonhosted.org/packages/1e/c0/a4cb21ad677757368743d73aff27047dfc0d7248cb39dec06c059b773c24/aiohttp-3.10.8-cp312-cp312-win32.whl", hash = "sha256:a3081246bab4d419697ee45e555cef5cd1def7ac193dff6f50be761d2e44f194", size = 359125 },
    { url = "https://files.pythonhosted.org/packages/d2/0f/1ecbc18eed29952393d5a9c4636bfe789dde3c98fe0a0a4759d323478e72/aiohttp-3.10.8-cp312-cp312-win_amd64.whl", hash = "sha256:ab1546fc8e00676febc81c548a876c7bde32f881b8334b77f84719ab2c7d28dc", size = 379143 },
    { url = "https://files.pythonhosted.org/packages/9f/dd/3d944769ed65d3d245f8f976040654b3eae2e21d05c81f91fb450365bddf/aiohttp-3.10.8-cp313-cp313-macosx_10_13_universal2.whl", hash = "sha256:b1a012677b8e0a39e181e218de47d6741c5922202e3b0b65e412e2ce47c39337", size = 575934 },
    { url = "https://files.pythonhosted.org/packages/2a/bf/a6a1d14b0e5f90d53b1f0850204f9fafdfec7c1d99dda8aaea1dd93ba181/aiohttp-3.10.8-cp313-cp313-macosx_10_13_x86_64.whl", hash = "sha256:2df786c96c57cd6b87156ba4c5f166af7b88f3fc05f9d592252fdc83d8615a3c", size = 391728 },
    { url = "https://files.pythonhosted.org/packages/0e/1b/27cc6efa6ca3e563973c7e03e8b7e26b75b4046aefea991bad42c028a906/aiohttp-3.10.8-cp313-cp313-macosx_11_0_arm64.whl", hash = "sha256:8885ca09d3a9317219c0831276bfe26984b17b2c37b7bf70dd478d17092a4772", size = 387247 },
    { url = "https://files.pythonhosted.org/packages/ae/fd/235401bd4a98ea31cdda7b3822921e2a9cbc3ca0af1958a12a2709261735/aiohttp-3.10.8-cp313-cp313-manylinux_2_17_aarch64.manylinux2014_aarch64.whl", hash = "sha256:4dbf252ac19860e0ab56cd480d2805498f47c5a2d04f5995d8d8a6effd04b48c", size = 1286909 },
    { url = "https://files.pythonhosted.org/packages/ab/1c/8ae6b12be2ae88e94be34d96765d6cc820d61d320f33c0423de8af0cfa47/aiohttp-3.10.8-cp313-cp313-manylinux_2_17_ppc64le.manylinux2014_ppc64le.whl", hash = "sha256:3b2036479b6b94afaaca7d07b8a68dc0e67b0caf5f6293bb6a5a1825f5923000", size = 1323446 },
    { url = "https://files.pythonhosted.org/packages/23/09/5ebe3a2dbdd008711b659dc2f2a6135bbc055b6c8869688083f4bec6b50a/aiohttp-3.10.8-cp313-cp313-manylinux_2_17_s390x.manylinux2014_s390x.whl", hash = "sha256:365783e1b7c40b59ed4ce2b5a7491bae48f41cd2c30d52647a5b1ee8604c68ad", size = 1368237 },
    { url = "https://files.pythonhosted.org/packages/47/22/f184c27d03d34ce71e6d4b9976a4ff845d091b725f174b09f641e4a28f63/aiohttp-3.10.8-cp313-cp313-manylinux_2_17_x86_64.manylinux2014_x86_64.whl", hash = "sha256:270e653b5a4b557476a1ed40e6b6ce82f331aab669620d7c95c658ef976c9c5e", size = 1282598 },
    { url = "https://files.pythonhosted.org/packages/82/f6/bae1703bfacb19bb35e3522632fc5279793070625a0b5e567b109c0f0e8d/aiohttp-3.10.8-cp313-cp313-manylinux_2_5_i686.manylinux1_i686.manylinux_2_17_i686.manylinux2014_i686.whl", hash = "sha256:8960fabc20bfe4fafb941067cda8e23c8c17c98c121aa31c7bf0cdab11b07842", size = 1236350 },
    { url = "https://files.pythonhosted.org/packages/a4/bc/ad73aced93836b8749c70e617c5d389d17a36da9ee220cdb0804f803bd9b/aiohttp-3.10.8-cp313-cp313-musllinux_1_2_aarch64.whl", hash = "sha256:f21e8f2abed9a44afc3d15bba22e0dfc71e5fa859bea916e42354c16102b036f", size = 1250172 },
    { url = "https://files.pythonhosted.org/packages/3b/18/027a8497caf3a9c247477831d67ede58e1e42a92fd635ecdb74cf5d45c8b/aiohttp-3.10.8-cp313-cp313-musllinux_1_2_i686.whl", hash = "sha256:fecd55e7418fabd297fd836e65cbd6371aa4035a264998a091bbf13f94d9c44d", size = 1248783 },
    { url = "https://files.pythonhosted.org/packages/6f/d2/5080c27b656e6d478e820752d633d7a4dab4a2c4fd23a6f645b553fb9da5/aiohttp-3.10.8-cp313-cp313-musllinux_1_2_ppc64le.whl", hash = "sha256:badb51d851358cd7535b647bb67af4854b64f3c85f0d089c737f75504d5910ec", size = 1293209 },
    { url = "https://files.pythonhosted.org/packages/ae/ec/c38c8690e804cb9bf3e8c473a4a7bb339ed549cd63c469f19995269ca9ec/aiohttp-3.10.8-cp313-cp313-musllinux_1_2_s390x.whl", hash = "sha256:e860985f30f3a015979e63e7ba1a391526cdac1b22b7b332579df7867848e255", size = 1319943 },
    { url = "https://files.pythonhosted.org/packages/df/55/d6e3a13c3f37ad7a3e60a377c96541261c1943837d240f1ab2151a96da6b/aiohttp-3.10.8-cp313-cp313-musllinux_1_2_x86_64.whl", hash = "sha256:71462f8eeca477cbc0c9700a9464e3f75f59068aed5e9d4a521a103692da72dc", size = 1281380 },
    { url = "https://files.pythonhosted.org/packages/c3/31/0b84027487fa58a124251b47f9dca781e4777a50d1c4eea4d3fc8950bd10/aiohttp-3.10.8-cp313-cp313-win32.whl", hash = "sha256:177126e971782769b34933e94fddd1089cef0fe6b82fee8a885e539f5b0f0c6a", size = 357352 },
    { url = "https://files.pythonhosted.org/packages/cb/8a/b4f3a8d0fb7f4fdb3869db6c3334e23e11878123605579e067be85f7e01f/aiohttp-3.10.8-cp313-cp313-win_amd64.whl", hash = "sha256:98a4eb60e27033dee9593814ca320ee8c199489fbc6b2699d0f710584db7feb7", size = 376618 },
]

[[package]]
name = "aiosignal"
version = "1.3.1"
source = { registry = "https://pypi.org/simple" }
dependencies = [
    { name = "frozenlist" },
]
sdist = { url = "https://files.pythonhosted.org/packages/ae/67/0952ed97a9793b4958e5736f6d2b346b414a2cd63e82d05940032f45b32f/aiosignal-1.3.1.tar.gz", hash = "sha256:54cd96e15e1649b75d6c87526a6ff0b6c1b0dd3459f43d9ca11d48c339b68cfc", size = 19422 }
wheels = [
    { url = "https://files.pythonhosted.org/packages/76/ac/a7305707cb852b7e16ff80eaf5692309bde30e2b1100a1fcacdc8f731d97/aiosignal-1.3.1-py3-none-any.whl", hash = "sha256:f8376fb07dd1e86a584e4fcdec80b36b7f81aac666ebc724e2c090300dd83b17", size = 7617 },
]

[[package]]
name = "annotated-types"
version = "0.7.0"
source = { registry = "https://pypi.org/simple" }
sdist = { url = "https://files.pythonhosted.org/packages/ee/67/531ea369ba64dcff5ec9c3402f9f51bf748cec26dde048a2f973a4eea7f5/annotated_types-0.7.0.tar.gz", hash = "sha256:aff07c09a53a08bc8cfccb9c85b05f1aa9a2a6f23728d790723543408344ce89", size = 16081 }
wheels = [
    { url = "https://files.pythonhosted.org/packages/78/b6/6307fbef88d9b5ee7421e68d78a9f162e0da4900bc5f5793f6d3d0e34fb8/annotated_types-0.7.0-py3-none-any.whl", hash = "sha256:1f02e8b43a8fbbc3f3e0d4f0f4bfc8131bcb4eebe8849b8e5c773f3a1c582a53", size = 13643 },
]

[[package]]
name = "anyio"
version = "4.6.0"
source = { registry = "https://pypi.org/simple" }
dependencies = [
    { name = "idna" },
    { name = "sniffio" },
]
sdist = { url = "https://files.pythonhosted.org/packages/78/49/f3f17ec11c4a91fe79275c426658e509b07547f874b14c1a526d86a83fc8/anyio-4.6.0.tar.gz", hash = "sha256:137b4559cbb034c477165047febb6ff83f390fc3b20bf181c1fc0a728cb8beeb", size = 170983 }
wheels = [
    { url = "https://files.pythonhosted.org/packages/9e/ef/7a4f225581a0d7886ea28359179cb861d7fbcdefad29663fc1167b86f69f/anyio-4.6.0-py3-none-any.whl", hash = "sha256:c7d2e9d63e31599eeb636c8c5c03a7e108d73b345f064f1c19fdc87b79036a9a", size = 89631 },
]

[[package]]
name = "astroid"
version = "3.3.4"
source = { registry = "https://pypi.org/simple" }
sdist = { url = "https://files.pythonhosted.org/packages/16/27/0dae53cc2c6b55ebdd6d23bae865b419f0f0f9592897b4e3a7069d0ddc3e/astroid-3.3.4.tar.gz", hash = "sha256:e73d0b62dd680a7c07cb2cd0ce3c22570b044dd01bd994bc3a2dd16c6cbba162", size = 397071 }
wheels = [
    { url = "https://files.pythonhosted.org/packages/68/5b/99cdc9445e0f08e5b26312f3ee35b5c073fd985b977f11fd5af81cd95313/astroid-3.3.4-py3-none-any.whl", hash = "sha256:5eba185467253501b62a9f113c263524b4f5d55e1b30456370eed4cdbd6438fd", size = 274395 },
]

[[package]]
name = "asttokens"
version = "2.4.1"
source = { registry = "https://pypi.org/simple" }
dependencies = [
    { name = "six" },
]
sdist = { url = "https://files.pythonhosted.org/packages/45/1d/f03bcb60c4a3212e15f99a56085d93093a497718adf828d050b9d675da81/asttokens-2.4.1.tar.gz", hash = "sha256:b03869718ba9a6eb027e134bfdf69f38a236d681c83c160d510768af11254ba0", size = 62284 }
wheels = [
    { url = "https://files.pythonhosted.org/packages/45/86/4736ac618d82a20d87d2f92ae19441ebc7ac9e7a581d7e58bbe79233b24a/asttokens-2.4.1-py2.py3-none-any.whl", hash = "sha256:051ed49c3dcae8913ea7cd08e46a606dba30b79993209636c4875bc1d637bc24", size = 27764 },
]

[[package]]
name = "async-timeout"
version = "4.0.3"
source = { registry = "https://pypi.org/simple" }
sdist = { url = "https://files.pythonhosted.org/packages/87/d6/21b30a550dafea84b1b8eee21b5e23fa16d010ae006011221f33dcd8d7f8/async-timeout-4.0.3.tar.gz", hash = "sha256:4640d96be84d82d02ed59ea2b7105a0f7b33abe8703703cd0ab0bf87c427522f", size = 8345 }
wheels = [
    { url = "https://files.pythonhosted.org/packages/a7/fa/e01228c2938de91d47b307831c62ab9e4001e747789d0b05baf779a6488c/async_timeout-4.0.3-py3-none-any.whl", hash = "sha256:7405140ff1230c310e51dc27b3145b9092d659ce68ff733fb0cefe3ee42be028", size = 5721 },
]

[[package]]
name = "attrs"
version = "24.2.0"
source = { registry = "https://pypi.org/simple" }
sdist = { url = "https://files.pythonhosted.org/packages/fc/0f/aafca9af9315aee06a89ffde799a10a582fe8de76c563ee80bbcdc08b3fb/attrs-24.2.0.tar.gz", hash = "sha256:5cfb1b9148b5b086569baec03f20d7b6bf3bcacc9a42bebf87ffaaca362f6346", size = 792678 }
wheels = [
    { url = "https://files.pythonhosted.org/packages/6a/21/5b6702a7f963e95456c0de2d495f67bf5fd62840ac655dc451586d23d39a/attrs-24.2.0-py3-none-any.whl", hash = "sha256:81921eb96de3191c8258c199618104dd27ac608d9366f5e35d011eae1867ede2", size = 63001 },
]

[[package]]
name = "bibtexparser"
version = "1.4.1"
source = { registry = "https://pypi.org/simple" }
dependencies = [
    { name = "pyparsing" },
]
sdist = { url = "https://files.pythonhosted.org/packages/25/06/f710a276e4e018b02fe17b39313629213a43c365401179bc437e0ab24425/bibtexparser-1.4.1.tar.gz", hash = "sha256:e00e29e24676c4808e0b4333b37bb55cca9cbb7871a56f63058509281588d789", size = 55102 }

[[package]]
name = "certifi"
version = "2024.8.30"
source = { registry = "https://pypi.org/simple" }
sdist = { url = "https://files.pythonhosted.org/packages/b0/ee/9b19140fe824b367c04c5e1b369942dd754c4c5462d5674002f75c4dedc1/certifi-2024.8.30.tar.gz", hash = "sha256:bec941d2aa8195e248a60b31ff9f0558284cf01a52591ceda73ea9afffd69fd9", size = 168507 }
wheels = [
    { url = "https://files.pythonhosted.org/packages/12/90/3c9ff0512038035f59d279fddeb79f5f1eccd8859f06d6163c58798b9487/certifi-2024.8.30-py3-none-any.whl", hash = "sha256:922820b53db7a7257ffbda3f597266d435245903d80737e34f8a45ff3e3230d8", size = 167321 },
]

[[package]]
name = "cfgv"
version = "3.4.0"
source = { registry = "https://pypi.org/simple" }
sdist = { url = "https://files.pythonhosted.org/packages/11/74/539e56497d9bd1d484fd863dd69cbbfa653cd2aa27abfe35653494d85e94/cfgv-3.4.0.tar.gz", hash = "sha256:e52591d4c5f5dead8e0f673fb16db7949d2cfb3f7da4582893288f0ded8fe560", size = 7114 }
wheels = [
    { url = "https://files.pythonhosted.org/packages/c5/55/51844dd50c4fc7a33b653bfaba4c2456f06955289ca770a5dbd5fd267374/cfgv-3.4.0-py2.py3-none-any.whl", hash = "sha256:b7265b1f29fd3316bfcd2b330d63d024f2bfd8bcb8b0272f8e19a504856c48f9", size = 7249 },
]

[[package]]
name = "charset-normalizer"
version = "3.3.2"
source = { registry = "https://pypi.org/simple" }
sdist = { url = "https://files.pythonhosted.org/packages/63/09/c1bc53dab74b1816a00d8d030de5bf98f724c52c1635e07681d312f20be8/charset-normalizer-3.3.2.tar.gz", hash = "sha256:f30c3cb33b24454a82faecaf01b19c18562b1e89558fb6c56de4d9118a032fd5", size = 104809 }
wheels = [
    { url = "https://files.pythonhosted.org/packages/68/77/02839016f6fbbf808e8b38601df6e0e66c17bbab76dff4613f7511413597/charset_normalizer-3.3.2-cp311-cp311-macosx_10_9_universal2.whl", hash = "sha256:802fe99cca7457642125a8a88a084cef28ff0cf9407060f7b93dca5aa25480db", size = 191647 },
    { url = "https://files.pythonhosted.org/packages/3e/33/21a875a61057165e92227466e54ee076b73af1e21fe1b31f1e292251aa1e/charset_normalizer-3.3.2-cp311-cp311-macosx_10_9_x86_64.whl", hash = "sha256:573f6eac48f4769d667c4442081b1794f52919e7edada77495aaed9236d13a96", size = 121434 },
    { url = "https://files.pythonhosted.org/packages/dd/51/68b61b90b24ca35495956b718f35a9756ef7d3dd4b3c1508056fa98d1a1b/charset_normalizer-3.3.2-cp311-cp311-macosx_11_0_arm64.whl", hash = "sha256:549a3a73da901d5bc3ce8d24e0600d1fa85524c10287f6004fbab87672bf3e1e", size = 118979 },
    { url = "https://files.pythonhosted.org/packages/e4/a6/7ee57823d46331ddc37dd00749c95b0edec2c79b15fc0d6e6efb532e89ac/charset_normalizer-3.3.2-cp311-cp311-manylinux_2_17_aarch64.manylinux2014_aarch64.whl", hash = "sha256:f27273b60488abe721a075bcca6d7f3964f9f6f067c8c4c605743023d7d3944f", size = 136582 },
    { url = "https://files.pythonhosted.org/packages/74/f1/0d9fe69ac441467b737ba7f48c68241487df2f4522dd7246d9426e7c690e/charset_normalizer-3.3.2-cp311-cp311-manylinux_2_17_ppc64le.manylinux2014_ppc64le.whl", hash = "sha256:1ceae2f17a9c33cb48e3263960dc5fc8005351ee19db217e9b1bb15d28c02574", size = 146645 },
    { url = "https://files.pythonhosted.org/packages/05/31/e1f51c76db7be1d4aef220d29fbfa5dbb4a99165d9833dcbf166753b6dc0/charset_normalizer-3.3.2-cp311-cp311-manylinux_2_17_s390x.manylinux2014_s390x.whl", hash = "sha256:65f6f63034100ead094b8744b3b97965785388f308a64cf8d7c34f2f2e5be0c4", size = 139398 },
    { url = "https://files.pythonhosted.org/packages/40/26/f35951c45070edc957ba40a5b1db3cf60a9dbb1b350c2d5bef03e01e61de/charset_normalizer-3.3.2-cp311-cp311-manylinux_2_17_x86_64.manylinux2014_x86_64.whl", hash = "sha256:753f10e867343b4511128c6ed8c82f7bec3bd026875576dfd88483c5c73b2fd8", size = 140273 },
    { url = "https://files.pythonhosted.org/packages/07/07/7e554f2bbce3295e191f7e653ff15d55309a9ca40d0362fcdab36f01063c/charset_normalizer-3.3.2-cp311-cp311-manylinux_2_5_i686.manylinux1_i686.manylinux_2_17_i686.manylinux2014_i686.whl", hash = "sha256:4a78b2b446bd7c934f5dcedc588903fb2f5eec172f3d29e52a9096a43722adfc", size = 142577 },
    { url = "https://files.pythonhosted.org/packages/d8/b5/eb705c313100defa57da79277d9207dc8d8e45931035862fa64b625bfead/charset_normalizer-3.3.2-cp311-cp311-musllinux_1_1_aarch64.whl", hash = "sha256:e537484df0d8f426ce2afb2d0f8e1c3d0b114b83f8850e5f2fbea0e797bd82ae", size = 137747 },
    { url = "https://files.pythonhosted.org/packages/19/28/573147271fd041d351b438a5665be8223f1dd92f273713cb882ddafe214c/charset_normalizer-3.3.2-cp311-cp311-musllinux_1_1_i686.whl", hash = "sha256:eb6904c354526e758fda7167b33005998fb68c46fbc10e013ca97f21ca5c8887", size = 143375 },
    { url = "https://files.pythonhosted.org/packages/cf/7c/f3b682fa053cc21373c9a839e6beba7705857075686a05c72e0f8c4980ca/charset_normalizer-3.3.2-cp311-cp311-musllinux_1_1_ppc64le.whl", hash = "sha256:deb6be0ac38ece9ba87dea880e438f25ca3eddfac8b002a2ec3d9183a454e8ae", size = 148474 },
    { url = "https://files.pythonhosted.org/packages/1e/49/7ab74d4ac537ece3bc3334ee08645e231f39f7d6df6347b29a74b0537103/charset_normalizer-3.3.2-cp311-cp311-musllinux_1_1_s390x.whl", hash = "sha256:4ab2fe47fae9e0f9dee8c04187ce5d09f48eabe611be8259444906793ab7cbce", size = 140232 },
    { url = "https://files.pythonhosted.org/packages/2d/dc/9dacba68c9ac0ae781d40e1a0c0058e26302ea0660e574ddf6797a0347f7/charset_normalizer-3.3.2-cp311-cp311-musllinux_1_1_x86_64.whl", hash = "sha256:80402cd6ee291dcb72644d6eac93785fe2c8b9cb30893c1af5b8fdd753b9d40f", size = 140859 },
    { url = "https://files.pythonhosted.org/packages/6c/c2/4a583f800c0708dd22096298e49f887b49d9746d0e78bfc1d7e29816614c/charset_normalizer-3.3.2-cp311-cp311-win32.whl", hash = "sha256:7cd13a2e3ddeed6913a65e66e94b51d80a041145a026c27e6bb76c31a853c6ab", size = 92509 },
    { url = "https://files.pythonhosted.org/packages/57/ec/80c8d48ac8b1741d5b963797b7c0c869335619e13d4744ca2f67fc11c6fc/charset_normalizer-3.3.2-cp311-cp311-win_amd64.whl", hash = "sha256:663946639d296df6a2bb2aa51b60a2454ca1cb29835324c640dafb5ff2131a77", size = 99870 },
    { url = "https://files.pythonhosted.org/packages/d1/b2/fcedc8255ec42afee97f9e6f0145c734bbe104aac28300214593eb326f1d/charset_normalizer-3.3.2-cp312-cp312-macosx_10_9_universal2.whl", hash = "sha256:0b2b64d2bb6d3fb9112bafa732def486049e63de9618b5843bcdd081d8144cd8", size = 192892 },
    { url = "https://files.pythonhosted.org/packages/2e/7d/2259318c202f3d17f3fe6438149b3b9e706d1070fe3fcbb28049730bb25c/charset_normalizer-3.3.2-cp312-cp312-macosx_10_9_x86_64.whl", hash = "sha256:ddbb2551d7e0102e7252db79ba445cdab71b26640817ab1e3e3648dad515003b", size = 122213 },
    { url = "https://files.pythonhosted.org/packages/3a/52/9f9d17c3b54dc238de384c4cb5a2ef0e27985b42a0e5cc8e8a31d918d48d/charset_normalizer-3.3.2-cp312-cp312-macosx_11_0_arm64.whl", hash = "sha256:55086ee1064215781fff39a1af09518bc9255b50d6333f2e4c74ca09fac6a8f6", size = 119404 },
    { url = "https://files.pythonhosted.org/packages/99/b0/9c365f6d79a9f0f3c379ddb40a256a67aa69c59609608fe7feb6235896e1/charset_normalizer-3.3.2-cp312-cp312-manylinux_2_17_aarch64.manylinux2014_aarch64.whl", hash = "sha256:8f4a014bc36d3c57402e2977dada34f9c12300af536839dc38c0beab8878f38a", size = 137275 },
    { url = "https://files.pythonhosted.org/packages/91/33/749df346e93d7a30cdcb90cbfdd41a06026317bfbfb62cd68307c1a3c543/charset_normalizer-3.3.2-cp312-cp312-manylinux_2_17_ppc64le.manylinux2014_ppc64le.whl", hash = "sha256:a10af20b82360ab00827f916a6058451b723b4e65030c5a18577c8b2de5b3389", size = 147518 },
    { url = "https://files.pythonhosted.org/packages/72/1a/641d5c9f59e6af4c7b53da463d07600a695b9824e20849cb6eea8a627761/charset_normalizer-3.3.2-cp312-cp312-manylinux_2_17_s390x.manylinux2014_s390x.whl", hash = "sha256:8d756e44e94489e49571086ef83b2bb8ce311e730092d2c34ca8f7d925cb20aa", size = 140182 },
    { url = "https://files.pythonhosted.org/packages/ee/fb/14d30eb4956408ee3ae09ad34299131fb383c47df355ddb428a7331cfa1e/charset_normalizer-3.3.2-cp312-cp312-manylinux_2_17_x86_64.manylinux2014_x86_64.whl", hash = "sha256:90d558489962fd4918143277a773316e56c72da56ec7aa3dc3dbbe20fdfed15b", size = 141869 },
    { url = "https://files.pythonhosted.org/packages/df/3e/a06b18788ca2eb6695c9b22325b6fde7dde0f1d1838b1792a0076f58fe9d/charset_normalizer-3.3.2-cp312-cp312-manylinux_2_5_i686.manylinux1_i686.manylinux_2_17_i686.manylinux2014_i686.whl", hash = "sha256:6ac7ffc7ad6d040517be39eb591cac5ff87416c2537df6ba3cba3bae290c0fed", size = 144042 },
    { url = "https://files.pythonhosted.org/packages/45/59/3d27019d3b447a88fe7e7d004a1e04be220227760264cc41b405e863891b/charset_normalizer-3.3.2-cp312-cp312-musllinux_1_1_aarch64.whl", hash = "sha256:7ed9e526742851e8d5cc9e6cf41427dfc6068d4f5a3bb03659444b4cabf6bc26", size = 138275 },
    { url = "https://files.pythonhosted.org/packages/7b/ef/5eb105530b4da8ae37d506ccfa25057961b7b63d581def6f99165ea89c7e/charset_normalizer-3.3.2-cp312-cp312-musllinux_1_1_i686.whl", hash = "sha256:8bdb58ff7ba23002a4c5808d608e4e6c687175724f54a5dade5fa8c67b604e4d", size = 144819 },
    { url = "https://files.pythonhosted.org/packages/a2/51/e5023f937d7f307c948ed3e5c29c4b7a3e42ed2ee0b8cdf8f3a706089bf0/charset_normalizer-3.3.2-cp312-cp312-musllinux_1_1_ppc64le.whl", hash = "sha256:6b3251890fff30ee142c44144871185dbe13b11bab478a88887a639655be1068", size = 149415 },
    { url = "https://files.pythonhosted.org/packages/24/9d/2e3ef673dfd5be0154b20363c5cdcc5606f35666544381bee15af3778239/charset_normalizer-3.3.2-cp312-cp312-musllinux_1_1_s390x.whl", hash = "sha256:b4a23f61ce87adf89be746c8a8974fe1c823c891d8f86eb218bb957c924bb143", size = 141212 },
    { url = "https://files.pythonhosted.org/packages/5b/ae/ce2c12fcac59cb3860b2e2d76dc405253a4475436b1861d95fe75bdea520/charset_normalizer-3.3.2-cp312-cp312-musllinux_1_1_x86_64.whl", hash = "sha256:efcb3f6676480691518c177e3b465bcddf57cea040302f9f4e6e191af91174d4", size = 142167 },
    { url = "https://files.pythonhosted.org/packages/ed/3a/a448bf035dce5da359daf9ae8a16b8a39623cc395a2ffb1620aa1bce62b0/charset_normalizer-3.3.2-cp312-cp312-win32.whl", hash = "sha256:d965bba47ddeec8cd560687584e88cf699fd28f192ceb452d1d7ee807c5597b7", size = 93041 },
    { url = "https://files.pythonhosted.org/packages/b6/7c/8debebb4f90174074b827c63242c23851bdf00a532489fba57fef3416e40/charset_normalizer-3.3.2-cp312-cp312-win_amd64.whl", hash = "sha256:96b02a3dc4381e5494fad39be677abcb5e6634bf7b4fa83a6dd3112607547001", size = 100397 },
    { url = "https://files.pythonhosted.org/packages/28/76/e6222113b83e3622caa4bb41032d0b1bf785250607392e1b778aca0b8a7d/charset_normalizer-3.3.2-py3-none-any.whl", hash = "sha256:3e4d1f6587322d2788836a99c69062fbb091331ec940e02d12d179c1d53e25fc", size = 48543 },
]

[[package]]
name = "click"
version = "8.1.7"
source = { registry = "https://pypi.org/simple" }
dependencies = [
    { name = "colorama", marker = "platform_system == 'Windows'" },
]
sdist = { url = "https://files.pythonhosted.org/packages/96/d3/f04c7bfcf5c1862a2a5b845c6b2b360488cf47af55dfa79c98f6a6bf98b5/click-8.1.7.tar.gz", hash = "sha256:ca9853ad459e787e2192211578cc907e7594e294c7ccc834310722b41b9ca6de", size = 336121 }
wheels = [
    { url = "https://files.pythonhosted.org/packages/00/2e/d53fa4befbf2cfa713304affc7ca780ce4fc1fd8710527771b58311a3229/click-8.1.7-py3-none-any.whl", hash = "sha256:ae74fb96c20a0277a1d615f1e4d73c8414f5a98db8b799a7931d1582f3390c28", size = 97941 },
]

[[package]]
name = "colorama"
version = "0.4.6"
source = { registry = "https://pypi.org/simple" }
sdist = { url = "https://files.pythonhosted.org/packages/d8/53/6f443c9a4a8358a93a6792e2acffb9d9d5cb0a5cfd8802644b7b1c9a02e4/colorama-0.4.6.tar.gz", hash = "sha256:08695f5cb7ed6e0531a20572697297273c47b8cae5a63ffc6d6ed5c201be6e44", size = 27697 }
wheels = [
    { url = "https://files.pythonhosted.org/packages/d1/d6/3965ed04c63042e047cb6a3e6ed1a63a35087b6a609aa3a15ed8ac56c221/colorama-0.4.6-py2.py3-none-any.whl", hash = "sha256:4f1d9991f5acc0ca119f9d443620b77f9d6b33703e51011c16baf57afb285fc6", size = 25335 },
]

[[package]]
name = "contourpy"
version = "1.3.0"
source = { registry = "https://pypi.org/simple" }
dependencies = [
    { name = "numpy" },
]
sdist = { url = "https://files.pythonhosted.org/packages/f5/f6/31a8f28b4a2a4fa0e01085e542f3081ab0588eff8e589d39d775172c9792/contourpy-1.3.0.tar.gz", hash = "sha256:7ffa0db17717a8ffb127efd0c95a4362d996b892c2904db72428d5b52e1938a4", size = 13464370 }
wheels = [
    { url = "https://files.pythonhosted.org/packages/b3/1f/9375917786cb39270b0ee6634536c0e22abf225825602688990d8f5c6c19/contourpy-1.3.0-cp311-cp311-macosx_10_9_x86_64.whl", hash = "sha256:0fa4c02abe6c446ba70d96ece336e621efa4aecae43eaa9b030ae5fb92b309ad", size = 266356 },
    { url = "https://files.pythonhosted.org/packages/05/46/9256dd162ea52790c127cb58cfc3b9e3413a6e3478917d1f811d420772ec/contourpy-1.3.0-cp311-cp311-macosx_11_0_arm64.whl", hash = "sha256:834e0cfe17ba12f79963861e0f908556b2cedd52e1f75e6578801febcc6a9f49", size = 250915 },
    { url = "https://files.pythonhosted.org/packages/e1/5d/3056c167fa4486900dfbd7e26a2fdc2338dc58eee36d490a0ed3ddda5ded/contourpy-1.3.0-cp311-cp311-manylinux_2_17_aarch64.manylinux2014_aarch64.whl", hash = "sha256:dbc4c3217eee163fa3984fd1567632b48d6dfd29216da3ded3d7b844a8014a66", size = 310443 },
    { url = "https://files.pythonhosted.org/packages/ca/c2/1a612e475492e07f11c8e267ea5ec1ce0d89971be496c195e27afa97e14a/contourpy-1.3.0-cp311-cp311-manylinux_2_17_ppc64le.manylinux2014_ppc64le.whl", hash = "sha256:4865cd1d419e0c7a7bf6de1777b185eebdc51470800a9f42b9e9decf17762081", size = 348548 },
    { url = "https://files.pythonhosted.org/packages/45/cf/2c2fc6bb5874158277b4faf136847f0689e1b1a1f640a36d76d52e78907c/contourpy-1.3.0-cp311-cp311-manylinux_2_17_s390x.manylinux2014_s390x.whl", hash = "sha256:303c252947ab4b14c08afeb52375b26781ccd6a5ccd81abcdfc1fafd14cf93c1", size = 319118 },
    { url = "https://files.pythonhosted.org/packages/03/33/003065374f38894cdf1040cef474ad0546368eea7e3a51d48b8a423961f8/contourpy-1.3.0-cp311-cp311-manylinux_2_17_x86_64.manylinux2014_x86_64.whl", hash = "sha256:637f674226be46f6ba372fd29d9523dd977a291f66ab2a74fbeb5530bb3f445d", size = 323162 },
    { url = "https://files.pythonhosted.org/packages/42/80/e637326e85e4105a802e42959f56cff2cd39a6b5ef68d5d9aee3ea5f0e4c/contourpy-1.3.0-cp311-cp311-musllinux_1_2_aarch64.whl", hash = "sha256:76a896b2f195b57db25d6b44e7e03f221d32fe318d03ede41f8b4d9ba1bff53c", size = 1265396 },
    { url = "https://files.pythonhosted.org/packages/7c/3b/8cbd6416ca1bbc0202b50f9c13b2e0b922b64be888f9d9ee88e6cfabfb51/contourpy-1.3.0-cp311-cp311-musllinux_1_2_x86_64.whl", hash = "sha256:e1fd23e9d01591bab45546c089ae89d926917a66dceb3abcf01f6105d927e2cb", size = 1324297 },
    { url = "https://files.pythonhosted.org/packages/4d/2c/021a7afaa52fe891f25535506cc861c30c3c4e5a1c1ce94215e04b293e72/contourpy-1.3.0-cp311-cp311-win32.whl", hash = "sha256:d402880b84df3bec6eab53cd0cf802cae6a2ef9537e70cf75e91618a3801c20c", size = 171808 },
    { url = "https://files.pythonhosted.org/packages/8d/2f/804f02ff30a7fae21f98198828d0857439ec4c91a96e20cf2d6c49372966/contourpy-1.3.0-cp311-cp311-win_amd64.whl", hash = "sha256:6cb6cc968059db9c62cb35fbf70248f40994dfcd7aa10444bbf8b3faeb7c2d67", size = 217181 },
    { url = "https://files.pythonhosted.org/packages/c9/92/8e0bbfe6b70c0e2d3d81272b58c98ac69ff1a4329f18c73bd64824d8b12e/contourpy-1.3.0-cp312-cp312-macosx_10_9_x86_64.whl", hash = "sha256:570ef7cf892f0afbe5b2ee410c507ce12e15a5fa91017a0009f79f7d93a1268f", size = 267838 },
    { url = "https://files.pythonhosted.org/packages/e3/04/33351c5d5108460a8ce6d512307690b023f0cfcad5899499f5c83b9d63b1/contourpy-1.3.0-cp312-cp312-macosx_11_0_arm64.whl", hash = "sha256:da84c537cb8b97d153e9fb208c221c45605f73147bd4cadd23bdae915042aad6", size = 251549 },
    { url = "https://files.pythonhosted.org/packages/51/3d/aa0fe6ae67e3ef9f178389e4caaaa68daf2f9024092aa3c6032e3d174670/contourpy-1.3.0-cp312-cp312-manylinux_2_17_aarch64.manylinux2014_aarch64.whl", hash = "sha256:0be4d8425bfa755e0fd76ee1e019636ccc7c29f77a7c86b4328a9eb6a26d0639", size = 303177 },
    { url = "https://files.pythonhosted.org/packages/56/c3/c85a7e3e0cab635575d3b657f9535443a6f5d20fac1a1911eaa4bbe1aceb/contourpy-1.3.0-cp312-cp312-manylinux_2_17_ppc64le.manylinux2014_ppc64le.whl", hash = "sha256:9c0da700bf58f6e0b65312d0a5e695179a71d0163957fa381bb3c1f72972537c", size = 341735 },
    { url = "https://files.pythonhosted.org/packages/dd/8d/20f7a211a7be966a53f474bc90b1a8202e9844b3f1ef85f3ae45a77151ee/contourpy-1.3.0-cp312-cp312-manylinux_2_17_s390x.manylinux2014_s390x.whl", hash = "sha256:eb8b141bb00fa977d9122636b16aa67d37fd40a3d8b52dd837e536d64b9a4d06", size = 314679 },
    { url = "https://files.pythonhosted.org/packages/6e/be/524e377567defac0e21a46e2a529652d165fed130a0d8a863219303cee18/contourpy-1.3.0-cp312-cp312-manylinux_2_17_x86_64.manylinux2014_x86_64.whl", hash = "sha256:3634b5385c6716c258d0419c46d05c8aa7dc8cb70326c9a4fb66b69ad2b52e09", size = 320549 },
    { url = "https://files.pythonhosted.org/packages/0f/96/fdb2552a172942d888915f3a6663812e9bc3d359d53dafd4289a0fb462f0/contourpy-1.3.0-cp312-cp312-musllinux_1_2_aarch64.whl", hash = "sha256:0dce35502151b6bd35027ac39ba6e5a44be13a68f55735c3612c568cac3805fd", size = 1263068 },
    { url = "https://files.pythonhosted.org/packages/2a/25/632eab595e3140adfa92f1322bf8915f68c932bac468e89eae9974cf1c00/contourpy-1.3.0-cp312-cp312-musllinux_1_2_x86_64.whl", hash = "sha256:aea348f053c645100612b333adc5983d87be69acdc6d77d3169c090d3b01dc35", size = 1322833 },
    { url = "https://files.pythonhosted.org/packages/73/e3/69738782e315a1d26d29d71a550dbbe3eb6c653b028b150f70c1a5f4f229/contourpy-1.3.0-cp312-cp312-win32.whl", hash = "sha256:90f73a5116ad1ba7174341ef3ea5c3150ddf20b024b98fb0c3b29034752c8aeb", size = 172681 },
    { url = "https://files.pythonhosted.org/packages/0c/89/9830ba00d88e43d15e53d64931e66b8792b46eb25e2050a88fec4a0df3d5/contourpy-1.3.0-cp312-cp312-win_amd64.whl", hash = "sha256:b11b39aea6be6764f84360fce6c82211a9db32a7c7de8fa6dd5397cf1d079c3b", size = 218283 },
    { url = "https://files.pythonhosted.org/packages/53/a1/d20415febfb2267af2d7f06338e82171824d08614084714fb2c1dac9901f/contourpy-1.3.0-cp313-cp313-macosx_10_13_x86_64.whl", hash = "sha256:3e1c7fa44aaae40a2247e2e8e0627f4bea3dd257014764aa644f319a5f8600e3", size = 267879 },
    { url = "https://files.pythonhosted.org/packages/aa/45/5a28a3570ff6218d8bdfc291a272a20d2648104815f01f0177d103d985e1/contourpy-1.3.0-cp313-cp313-macosx_11_0_arm64.whl", hash = "sha256:364174c2a76057feef647c802652f00953b575723062560498dc7930fc9b1cb7", size = 251573 },
    { url = "https://files.pythonhosted.org/packages/39/1c/d3f51540108e3affa84f095c8b04f0aa833bb797bc8baa218a952a98117d/contourpy-1.3.0-cp313-cp313-manylinux_2_17_aarch64.manylinux2014_aarch64.whl", hash = "sha256:32b238b3b3b649e09ce9aaf51f0c261d38644bdfa35cbaf7b263457850957a84", size = 303184 },
    { url = "https://files.pythonhosted.org/packages/00/56/1348a44fb6c3a558c1a3a0cd23d329d604c99d81bf5a4b58c6b71aab328f/contourpy-1.3.0-cp313-cp313-manylinux_2_17_ppc64le.manylinux2014_ppc64le.whl", hash = "sha256:d51fca85f9f7ad0b65b4b9fe800406d0d77017d7270d31ec3fb1cc07358fdea0", size = 340262 },
    { url = "https://files.pythonhosted.org/packages/2b/23/00d665ba67e1bb666152131da07e0f24c95c3632d7722caa97fb61470eca/contourpy-1.3.0-cp313-cp313-manylinux_2_17_s390x.manylinux2014_s390x.whl", hash = "sha256:732896af21716b29ab3e988d4ce14bc5133733b85956316fb0c56355f398099b", size = 313806 },
    { url = "https://files.pythonhosted.org/packages/5a/42/3cf40f7040bb8362aea19af9a5fb7b32ce420f645dd1590edcee2c657cd5/contourpy-1.3.0-cp313-cp313-manylinux_2_17_x86_64.manylinux2014_x86_64.whl", hash = "sha256:d73f659398a0904e125280836ae6f88ba9b178b2fed6884f3b1f95b989d2c8da", size = 319710 },
    { url = "https://files.pythonhosted.org/packages/05/32/f3bfa3fc083b25e1a7ae09197f897476ee68e7386e10404bdf9aac7391f0/contourpy-1.3.0-cp313-cp313-musllinux_1_2_aarch64.whl", hash = "sha256:c6c7c2408b7048082932cf4e641fa3b8ca848259212f51c8c59c45aa7ac18f14", size = 1264107 },
    { url = "https://files.pythonhosted.org/packages/1c/1e/1019d34473a736664f2439542b890b2dc4c6245f5c0d8cdfc0ccc2cab80c/contourpy-1.3.0-cp313-cp313-musllinux_1_2_x86_64.whl", hash = "sha256:f317576606de89da6b7e0861cf6061f6146ead3528acabff9236458a6ba467f8", size = 1322458 },
    { url = "https://files.pythonhosted.org/packages/22/85/4f8bfd83972cf8909a4d36d16b177f7b8bdd942178ea4bf877d4a380a91c/contourpy-1.3.0-cp313-cp313-win32.whl", hash = "sha256:31cd3a85dbdf1fc002280c65caa7e2b5f65e4a973fcdf70dd2fdcb9868069294", size = 172643 },
    { url = "https://files.pythonhosted.org/packages/cc/4a/fb3c83c1baba64ba90443626c228ca14f19a87c51975d3b1de308dd2cf08/contourpy-1.3.0-cp313-cp313-win_amd64.whl", hash = "sha256:4553c421929ec95fb07b3aaca0fae668b2eb5a5203d1217ca7c34c063c53d087", size = 218301 },
    { url = "https://files.pythonhosted.org/packages/76/65/702f4064f397821fea0cb493f7d3bc95a5d703e20954dce7d6d39bacf378/contourpy-1.3.0-cp313-cp313t-macosx_10_13_x86_64.whl", hash = "sha256:345af746d7766821d05d72cb8f3845dfd08dd137101a2cb9b24de277d716def8", size = 278972 },
    { url = "https://files.pythonhosted.org/packages/80/85/21f5bba56dba75c10a45ec00ad3b8190dbac7fd9a8a8c46c6116c933e9cf/contourpy-1.3.0-cp313-cp313t-macosx_11_0_arm64.whl", hash = "sha256:3bb3808858a9dc68f6f03d319acd5f1b8a337e6cdda197f02f4b8ff67ad2057b", size = 263375 },
    { url = "https://files.pythonhosted.org/packages/0a/64/084c86ab71d43149f91ab3a4054ccf18565f0a8af36abfa92b1467813ed6/contourpy-1.3.0-cp313-cp313t-manylinux_2_17_aarch64.manylinux2014_aarch64.whl", hash = "sha256:420d39daa61aab1221567b42eecb01112908b2cab7f1b4106a52caaec8d36973", size = 307188 },
    { url = "https://files.pythonhosted.org/packages/3d/ff/d61a4c288dc42da0084b8d9dc2aa219a850767165d7d9a9c364ff530b509/contourpy-1.3.0-cp313-cp313t-manylinux_2_17_ppc64le.manylinux2014_ppc64le.whl", hash = "sha256:4d63ee447261e963af02642ffcb864e5a2ee4cbfd78080657a9880b8b1868e18", size = 345644 },
    { url = "https://files.pythonhosted.org/packages/ca/aa/00d2313d35ec03f188e8f0786c2fc61f589306e02fdc158233697546fd58/contourpy-1.3.0-cp313-cp313t-manylinux_2_17_s390x.manylinux2014_s390x.whl", hash = "sha256:167d6c890815e1dac9536dca00828b445d5d0df4d6a8c6adb4a7ec3166812fa8", size = 317141 },
    { url = "https://files.pythonhosted.org/packages/8d/6a/b5242c8cb32d87f6abf4f5e3044ca397cb1a76712e3fa2424772e3ff495f/contourpy-1.3.0-cp313-cp313t-manylinux_2_17_x86_64.manylinux2014_x86_64.whl", hash = "sha256:710a26b3dc80c0e4febf04555de66f5fd17e9cf7170a7b08000601a10570bda6", size = 323469 },
    { url = "https://files.pythonhosted.org/packages/6f/a6/73e929d43028a9079aca4bde107494864d54f0d72d9db508a51ff0878593/contourpy-1.3.0-cp313-cp313t-musllinux_1_2_aarch64.whl", hash = "sha256:75ee7cb1a14c617f34a51d11fa7524173e56551646828353c4af859c56b766e2", size = 1260894 },
    { url = "https://files.pythonhosted.org/packages/2b/1e/1e726ba66eddf21c940821df8cf1a7d15cb165f0682d62161eaa5e93dae1/contourpy-1.3.0-cp313-cp313t-musllinux_1_2_x86_64.whl", hash = "sha256:33c92cdae89ec5135d036e7218e69b0bb2851206077251f04a6c4e0e21f03927", size = 1314829 },
]

[[package]]
name = "coredis"
version = "4.17.0"
source = { registry = "https://pypi.org/simple" }
dependencies = [
    { name = "async-timeout" },
    { name = "deprecated" },
    { name = "packaging" },
    { name = "pympler" },
    { name = "typing-extensions" },
    { name = "wrapt" },
]
sdist = { url = "https://files.pythonhosted.org/packages/ef/0c/0f2fb1cedd224666ef08e898447bb9cf4d1e98a86b03119f1c6513093ddc/coredis-4.17.0.tar.gz", hash = "sha256:04e9976e71a42004dfe19a862c648b4047bf813e15184cddfd3cb37eb704b83f", size = 243157 }
wheels = [
    { url = "https://files.pythonhosted.org/packages/c1/2c/2335e476f0c0b33eea53c307169bcafe9c19a4b277738258eb80354ee90c/coredis-4.17.0-cp311-cp311-macosx_10_9_x86_64.whl", hash = "sha256:f3050806b4854a6624e3c2efa013b540265d88e766f815963d447c116240d75d", size = 330690 },
    { url = "https://files.pythonhosted.org/packages/6a/b1/3c24a708b24f8e2566b1b91b64b4dc75f74633b875def19f2ac0fa03a0a0/coredis-4.17.0-cp311-cp311-macosx_11_0_arm64.whl", hash = "sha256:5f0f1044bdafc93f421e59e711da762c6c741ab76df0c12a42c447c1db1fcd75", size = 328051 },
    { url = "https://files.pythonhosted.org/packages/0f/a6/e5a8add1ae7b31240248528f669127e5fd347c69625a9b423965a5902302/coredis-4.17.0-cp311-cp311-manylinux_2_17_aarch64.manylinux2014_aarch64.whl", hash = "sha256:f1befa7db121978fd0995151af5d15ce5e37a14847797c3fbd9403882f21b48c", size = 352651 },
    { url = "https://files.pythonhosted.org/packages/b8/d1/0ece1b888547ec26f4d33be30513cd44c77df25c9f943e7d3c20b49cc634/coredis-4.17.0-cp311-cp311-manylinux_2_17_x86_64.manylinux2014_x86_64.whl", hash = "sha256:52583dcef671c8d3a1cbecbf81cd630b1a72f946cf46601016c4f85d3f12a4a1", size = 355472 },
    { url = "https://files.pythonhosted.org/packages/00/c2/771bafa43c37d8c968804b6bb34063eb631b5d2377db31bca6d784131f48/coredis-4.17.0-cp311-cp311-manylinux_2_5_i686.manylinux1_i686.manylinux_2_17_i686.manylinux2014_i686.whl", hash = "sha256:845f5c0bb7012609a1f41f8308e5166c01f162599af33cb001bd2b0d6a4386f5", size = 358740 },
    { url = "https://files.pythonhosted.org/packages/fb/d3/90846efc003d692c46f2988ddaffaac47f2c95f378102dad490e911de157/coredis-4.17.0-cp312-cp312-macosx_10_9_x86_64.whl", hash = "sha256:e3638c9a894ac7d0a04fa14515f24d0f717c431266ee0ac612ddb3a142862258", size = 330509 },
    { url = "https://files.pythonhosted.org/packages/4c/2d/1f97441d377b457831bd9327dbdaa29888effa2edf6318cb4138a425538f/coredis-4.17.0-cp312-cp312-macosx_11_0_arm64.whl", hash = "sha256:73cb260bf96eacb4e455c300b5e41382bc52d9a2125f3f7e55657662a627e0cb", size = 327735 },
    { url = "https://files.pythonhosted.org/packages/3a/3f/1dcd57f6df67b7a20b1c27abcf768cf6789be5f33d173739f482d672e9d1/coredis-4.17.0-cp312-cp312-manylinux_2_17_aarch64.manylinux2014_aarch64.whl", hash = "sha256:9421423bb109eb62b7595e1d0c84d8c9399bf160826ee478b6b7771bf6ad831e", size = 353755 },
    { url = "https://files.pythonhosted.org/packages/38/24/de68bdd4b3549a8a05674f0952e646d45afd15453543e0e679dc6899174c/coredis-4.17.0-cp312-cp312-manylinux_2_17_x86_64.manylinux2014_x86_64.whl", hash = "sha256:a74abdeda89ff5ea40d0da771d2871148b64b2f1c758f11485397adc1928b08e", size = 357309 },
    { url = "https://files.pythonhosted.org/packages/ab/66/2bd9f9e1c10b307caf8f4e77527c620a0320291aa83a9e0e98e8df5a326c/coredis-4.17.0-cp312-cp312-manylinux_2_5_i686.manylinux1_i686.manylinux_2_17_i686.manylinux2014_i686.whl", hash = "sha256:0ddad826c5bc91f05e5fe36435086cdbe51019b2f4f0faf96d40250823548fee", size = 360856 },
    { url = "https://files.pythonhosted.org/packages/08/1c/7249845c0f6105290d70d90c9ad48b550f5bcb989766819d38aa0f784aec/coredis-4.17.0-py3-none-any.whl", hash = "sha256:a8254fcc746efd72990d565d87e5399646ad737b7a61d86ef129df846e86b0d3", size = 239667 },
]

[[package]]
name = "cycler"
version = "0.12.1"
source = { registry = "https://pypi.org/simple" }
sdist = { url = "https://files.pythonhosted.org/packages/a9/95/a3dbbb5028f35eafb79008e7522a75244477d2838f38cbb722248dabc2a8/cycler-0.12.1.tar.gz", hash = "sha256:88bb128f02ba341da8ef447245a9e138fae777f6a23943da4540077d3601eb1c", size = 7615 }
wheels = [
    { url = "https://files.pythonhosted.org/packages/e7/05/c19819d5e3d95294a6f5947fb9b9629efb316b96de511b418c53d245aae6/cycler-0.12.1-py3-none-any.whl", hash = "sha256:85cef7cff222d8644161529808465972e51340599459b8ac3ccbac5a854e0d30", size = 8321 },
]

[[package]]
name = "datasets"
version = "3.0.1"
source = { registry = "https://pypi.org/simple" }
dependencies = [
    { name = "aiohttp" },
    { name = "dill" },
    { name = "filelock" },
    { name = "fsspec", extra = ["http"] },
    { name = "huggingface-hub" },
    { name = "multiprocess" },
    { name = "numpy" },
    { name = "packaging" },
    { name = "pandas" },
    { name = "pyarrow" },
    { name = "pyyaml" },
    { name = "requests" },
    { name = "tqdm" },
    { name = "xxhash" },
]
sdist = { url = "https://files.pythonhosted.org/packages/3b/1b/ce839a6a127935f8e87a8d5887e7dfa76cbdbe94ee7ac04c855221ea1e0a/datasets-3.0.1.tar.gz", hash = "sha256:40d63b09e76a3066c32e746d6fdc36fd3f29ed2acd49bf5b1a2100da32936511", size = 1875319 }
wheels = [
    { url = "https://files.pythonhosted.org/packages/be/3e/e58d4db4cfe71e3ed07d169af24db30cfd582e16f977378bd43fd7ec1998/datasets-3.0.1-py3-none-any.whl", hash = "sha256:db080aab41c8cc68645117a0f172e5c6789cbc672f066de0aa5a08fc3eebc686", size = 471557 },
]

[[package]]
name = "decorator"
version = "5.1.1"
source = { registry = "https://pypi.org/simple" }
sdist = { url = "https://files.pythonhosted.org/packages/66/0c/8d907af351aa16b42caae42f9d6aa37b900c67308052d10fdce809f8d952/decorator-5.1.1.tar.gz", hash = "sha256:637996211036b6385ef91435e4fae22989472f9d571faba8927ba8253acbc330", size = 35016 }
wheels = [
    { url = "https://files.pythonhosted.org/packages/d5/50/83c593b07763e1161326b3b8c6686f0f4b0f24d5526546bee538c89837d6/decorator-5.1.1-py3-none-any.whl", hash = "sha256:b8c3f85900b9dc423225913c5aace94729fe1fa9763b38939a95226f02d37186", size = 9073 },
]

[[package]]
name = "deprecated"
version = "1.2.14"
source = { registry = "https://pypi.org/simple" }
dependencies = [
    { name = "wrapt" },
]
sdist = { url = "https://files.pythonhosted.org/packages/92/14/1e41f504a246fc224d2ac264c227975427a85caf37c3979979edb9b1b232/Deprecated-1.2.14.tar.gz", hash = "sha256:e5323eb936458dccc2582dc6f9c322c852a775a27065ff2b0c4970b9d53d01b3", size = 2974416 }
wheels = [
    { url = "https://files.pythonhosted.org/packages/20/8d/778b7d51b981a96554f29136cd59ca7880bf58094338085bcf2a979a0e6a/Deprecated-1.2.14-py2.py3-none-any.whl", hash = "sha256:6fac8b097794a90302bdbb17b9b815e732d3c4720583ff1b198499d78470466c", size = 9561 },
]

[[package]]
name = "dill"
version = "0.3.8"
source = { registry = "https://pypi.org/simple" }
sdist = { url = "https://files.pythonhosted.org/packages/17/4d/ac7ffa80c69ea1df30a8aa11b3578692a5118e7cd1aa157e3ef73b092d15/dill-0.3.8.tar.gz", hash = "sha256:3ebe3c479ad625c4553aca177444d89b486b1d84982eeacded644afc0cf797ca", size = 184847 }
wheels = [
    { url = "https://files.pythonhosted.org/packages/c9/7a/cef76fd8438a42f96db64ddaa85280485a9c395e7df3db8158cfec1eee34/dill-0.3.8-py3-none-any.whl", hash = "sha256:c36ca9ffb54365bdd2f8eb3eff7d2a21237f8452b57ace88b1ac615b7e815bd7", size = 116252 },
]

[[package]]
name = "distlib"
version = "0.3.8"
source = { registry = "https://pypi.org/simple" }
sdist = { url = "https://files.pythonhosted.org/packages/c4/91/e2df406fb4efacdf46871c25cde65d3c6ee5e173b7e5a4547a47bae91920/distlib-0.3.8.tar.gz", hash = "sha256:1530ea13e350031b6312d8580ddb6b27a104275a31106523b8f123787f494f64", size = 609931 }
wheels = [
    { url = "https://files.pythonhosted.org/packages/8e/41/9307e4f5f9976bc8b7fea0b66367734e8faf3ec84bc0d412d8cfabbb66cd/distlib-0.3.8-py2.py3-none-any.whl", hash = "sha256:034db59a0b96f8ca18035f36290806a9a6e6bd9d1ff91e45a7f172eb17e51784", size = 468850 },
]

[[package]]
name = "distro"
version = "1.9.0"
source = { registry = "https://pypi.org/simple" }
sdist = { url = "https://files.pythonhosted.org/packages/fc/f8/98eea607f65de6527f8a2e8885fc8015d3e6f5775df186e443e0964a11c3/distro-1.9.0.tar.gz", hash = "sha256:2fa77c6fd8940f116ee1d6b94a2f90b13b5ea8d019b98bc8bafdcabcdd9bdbed", size = 60722 }
wheels = [
    { url = "https://files.pythonhosted.org/packages/12/b3/231ffd4ab1fc9d679809f356cebee130ac7daa00d6d6f3206dd4fd137e9e/distro-1.9.0-py3-none-any.whl", hash = "sha256:7bffd925d65168f85027d8da9af6bddab658135b840670a223589bc0c8ef02b2", size = 20277 },
]

[[package]]
name = "dm-tree"
version = "0.1.8"
source = { registry = "https://pypi.org/simple" }
sdist = { url = "https://files.pythonhosted.org/packages/f8/6d/f1997aac42e0f550c1e952a0b920eaa0bfc4d27d0421499881b934b969fc/dm-tree-0.1.8.tar.gz", hash = "sha256:0fcaabbb14e7980377439e7140bd05552739ca5e515ecb3119f234acee4b9430", size = 35384 }
wheels = [
    { url = "https://files.pythonhosted.org/packages/e2/64/901b324804793743f0fdc9e47db893bf0ded9e074850fab2440af330fe83/dm_tree-0.1.8-cp311-cp311-macosx_10_9_universal2.whl", hash = "sha256:ad16ceba90a56ec47cf45b21856d14962ac314787975ef786efb5e6e9ca75ec7", size = 167628 },
    { url = "https://files.pythonhosted.org/packages/b1/65/4f10a68dde5fa0c91043c9c899e9bc79b1657ba932d39a5f8525c0058e68/dm_tree-0.1.8-cp311-cp311-macosx_10_9_x86_64.whl", hash = "sha256:803bfc53b4659f447ac694dbd04235f94a73ef7c1fd1e0df7c84ac41e0bc963b", size = 115351 },
    { url = "https://files.pythonhosted.org/packages/08/e2/4c29cb9876456517f21979ddcbb6048f28a3b52c61aa9d14d42adafcdca4/dm_tree-0.1.8-cp311-cp311-macosx_11_0_arm64.whl", hash = "sha256:378cc8ad93c5fe3590f405a309980721f021c790ca1bdf9b15bb1d59daec57f5", size = 110661 },
    { url = "https://files.pythonhosted.org/packages/fe/89/386332bbd7567c4ccc13aa2e58f733237503fc75fb389955d3b06b9fb967/dm_tree-0.1.8-cp311-cp311-manylinux_2_17_aarch64.manylinux2014_aarch64.whl", hash = "sha256:1607ce49aa42f010d1e5e616d92ce899d66835d4d8bea49679582435285515de", size = 146727 },
    { url = "https://files.pythonhosted.org/packages/a3/e7/b0c04ea5af82c19fd5984bfe980f4012601c4708634c7c51a952b17c93b2/dm_tree-0.1.8-cp311-cp311-manylinux_2_17_i686.manylinux2014_i686.whl", hash = "sha256:343a4a4ebaa127451ff971254a4be4084eb4bdc0b2513c32b46f6f728fd03f9e", size = 174689 },
    { url = "https://files.pythonhosted.org/packages/13/0d/09a4ecb54c03db53d9eb5bbc81609d89de26e3762743f003282c1b48debb/dm_tree-0.1.8-cp311-cp311-manylinux_2_17_s390x.manylinux2014_s390x.whl", hash = "sha256:fa42a605d099ee7d41ba2b5fb75e21423951fd26e5d50583a00471238fb3021d", size = 150338 },
    { url = "https://files.pythonhosted.org/packages/4a/27/c5e3580a952a07e5a1428ae952874796870dc8db789f3d774e886160a9f4/dm_tree-0.1.8-cp311-cp311-manylinux_2_17_x86_64.manylinux2014_x86_64.whl", hash = "sha256:83b7764de0d855338abefc6e3ee9fe40d301668310aa3baea3f778ff051f4393", size = 152800 },
    { url = "https://files.pythonhosted.org/packages/e4/c1/522041457444b67125ac9527208bb3148f63d7dce0a86ffa589ec763a10e/dm_tree-0.1.8-cp311-cp311-win_amd64.whl", hash = "sha256:a5d819c38c03f0bb5b3b3703c60e4b170355a0fc6b5819325bf3d4ceb3ae7e80", size = 101336 },
    { url = "https://files.pythonhosted.org/packages/72/2c/e33dfc96f974ae3cba82c9836371c93fcb4d59d5a82ebb853861618a0b0b/dm_tree-0.1.8-cp312-cp312-macosx_10_9_universal2.whl", hash = "sha256:ea9e59e0451e7d29aece402d9f908f2e2a80922bcde2ebfd5dcb07750fcbfee8", size = 169495 },
    { url = "https://files.pythonhosted.org/packages/17/af/4030827253a5d50eb8da6f7189bc33d3c850c4109cf3414910e9af677cb7/dm_tree-0.1.8-cp312-cp312-macosx_10_9_x86_64.whl", hash = "sha256:94d3f0826311f45ee19b75f5b48c99466e4218a0489e81c0f0167bda50cacf22", size = 116525 },
    { url = "https://files.pythonhosted.org/packages/10/10/5f9eed00b1186921e447960443f03cda6374cba8cd5cf7aff2b42ecb8a0e/dm_tree-0.1.8-cp312-cp312-macosx_11_0_arm64.whl", hash = "sha256:435227cf3c5dc63f4de054cf3d00183790bd9ead4c3623138c74dde7f67f521b", size = 111436 },
    { url = "https://files.pythonhosted.org/packages/4a/da/3d3d04f7a572f7649f48edc9402ff5836e2f90e18445ffde110fd6142889/dm_tree-0.1.8-cp312-cp312-manylinux_2_17_aarch64.manylinux2014_aarch64.whl", hash = "sha256:09964470f76a5201aff2e8f9b26842976de7889300676f927930f6285e256760", size = 146828 },
    { url = "https://files.pythonhosted.org/packages/c4/12/0a8c2152655ca39c1059c762ea1dc12784166c735126eb0ab929c518ef4e/dm_tree-0.1.8-cp312-cp312-manylinux_2_17_i686.manylinux2014_i686.whl", hash = "sha256:75c5d528bb992981c20793b6b453e91560784215dffb8a5440ba999753c14ceb", size = 175054 },
    { url = "https://files.pythonhosted.org/packages/c9/d4/8cbb857612ca69763ee4f4f97c7b91659df1d373d62237cb9c772e55ae97/dm_tree-0.1.8-cp312-cp312-manylinux_2_17_x86_64.manylinux2014_x86_64.whl", hash = "sha256:c0a94aba18a35457a1b5cd716fd7b46c5dafdc4cf7869b4bae665b91c4682a8e", size = 152834 },
    { url = "https://files.pythonhosted.org/packages/ad/e3/96f5267fe5a47c882dce7f3d06b26ddd756681fc4fbedd55d51b78b08bca/dm_tree-0.1.8-cp312-cp312-win_amd64.whl", hash = "sha256:96a548a406a6fb15fe58f6a30a57ff2f2aafbf25f05afab00c8f5e5977b6c715", size = 101754 },
]

[[package]]
name = "docstring-parser"
version = "0.16"
source = { registry = "https://pypi.org/simple" }
sdist = { url = "https://files.pythonhosted.org/packages/08/12/9c22a58c0b1e29271051222d8906257616da84135af9ed167c9e28f85cb3/docstring_parser-0.16.tar.gz", hash = "sha256:538beabd0af1e2db0146b6bd3caa526c35a34d61af9fd2887f3a8a27a739aa6e", size = 26565 }
wheels = [
    { url = "https://files.pythonhosted.org/packages/d5/7c/e9fcff7623954d86bdc17782036cbf715ecab1bec4847c008557affe1ca8/docstring_parser-0.16-py3-none-any.whl", hash = "sha256:bf0a1387354d3691d102edef7ec124f219ef639982d096e26e3b60aeffa90637", size = 36533 },
]

[[package]]
name = "execnet"
version = "2.1.1"
source = { registry = "https://pypi.org/simple" }
sdist = { url = "https://files.pythonhosted.org/packages/bb/ff/b4c0dc78fbe20c3e59c0c7334de0c27eb4001a2b2017999af398bf730817/execnet-2.1.1.tar.gz", hash = "sha256:5189b52c6121c24feae288166ab41b32549c7e2348652736540b9e6e7d4e72e3", size = 166524 }
wheels = [
    { url = "https://files.pythonhosted.org/packages/43/09/2aea36ff60d16dd8879bdb2f5b3ee0ba8d08cbbdcdfe870e695ce3784385/execnet-2.1.1-py3-none-any.whl", hash = "sha256:26dee51f1b80cebd6d0ca8e74dd8745419761d3bef34163928cbebbdc4749fdc", size = 40612 },
]

[[package]]
name = "executing"
version = "2.1.0"
source = { registry = "https://pypi.org/simple" }
sdist = { url = "https://files.pythonhosted.org/packages/8c/e3/7d45f492c2c4a0e8e0fad57d081a7c8a0286cdd86372b070cca1ec0caa1e/executing-2.1.0.tar.gz", hash = "sha256:8ea27ddd260da8150fa5a708269c4a10e76161e2496ec3e587da9e3c0fe4b9ab", size = 977485 }
wheels = [
    { url = "https://files.pythonhosted.org/packages/b5/fd/afcd0496feca3276f509df3dbd5dae726fcc756f1a08d9e25abe1733f962/executing-2.1.0-py2.py3-none-any.whl", hash = "sha256:8d63781349375b5ebccc3142f4b30350c0cd9c79f921cde38be2be4637e98eaf", size = 25805 },
]

[[package]]
name = "feedparser"
version = "6.0.11"
source = { registry = "https://pypi.org/simple" }
dependencies = [
    { name = "sgmllib3k" },
]
sdist = { url = "https://files.pythonhosted.org/packages/ff/aa/7af346ebeb42a76bf108027fe7f3328bb4e57a3a96e53e21fd9ef9dd6dd0/feedparser-6.0.11.tar.gz", hash = "sha256:c9d0407b64c6f2a065d0ebb292c2b35c01050cc0dc33757461aaabdc4c4184d5", size = 286197 }
wheels = [
    { url = "https://files.pythonhosted.org/packages/7c/d4/8c31aad9cc18f451c49f7f9cfb5799dadffc88177f7917bc90a66459b1d7/feedparser-6.0.11-py3-none-any.whl", hash = "sha256:0be7ee7b395572b19ebeb1d6aafb0028dee11169f1c934e0ed67d54992f4ad45", size = 81343 },
]

[[package]]
name = "fhaviary"
version = "0.7.3"
source = { registry = "https://pypi.org/simple" }
dependencies = [
    { name = "docstring-parser" },
    { name = "httpx" },
    { name = "pydantic" },
]
sdist = { url = "https://files.pythonhosted.org/packages/ae/8f/eb3469e65ce1cf5455301b951073e0e02f57a043335b11d226931630e1fd/fhaviary-0.7.3.tar.gz", hash = "sha256:3a5138c68a36cee7cc52631f5662ebcb0b63a9c2116d3efcedc1a6a16b6f9601", size = 170965 }
wheels = [
    { url = "https://files.pythonhosted.org/packages/e2/b0/6772c2bf1ecd2fe21473375c9db38c4a3629ba0c7f3e70f43cf77ba606ff/fhaviary-0.7.3-py3-none-any.whl", hash = "sha256:9662bc32a6476ff054e9c34107c7b1db5c245244ed8817ffeb0de90a1e94af43", size = 33050 },
]

[package.optional-dependencies]
llm = [
    { name = "litellm" },
]

[[package]]
name = "filelock"
version = "3.16.1"
source = { registry = "https://pypi.org/simple" }
sdist = { url = "https://files.pythonhosted.org/packages/9d/db/3ef5bb276dae18d6ec2124224403d1d67bccdbefc17af4cc8f553e341ab1/filelock-3.16.1.tar.gz", hash = "sha256:c249fbfcd5db47e5e2d6d62198e565475ee65e4831e2561c8e313fa7eb961435", size = 18037 }
wheels = [
    { url = "https://files.pythonhosted.org/packages/b9/f8/feced7779d755758a52d1f6635d990b8d98dc0a29fa568bbe0625f18fdf3/filelock-3.16.1-py3-none-any.whl", hash = "sha256:2082e5703d51fbf98ea75855d9d5527e33d8ff23099bec374a134febee6946b0", size = 16163 },
]

[[package]]
name = "fonttools"
version = "4.54.1"
source = { registry = "https://pypi.org/simple" }
sdist = { url = "https://files.pythonhosted.org/packages/11/1d/70b58e342e129f9c0ce030029fb4b2b0670084bbbfe1121d008f6a1e361c/fonttools-4.54.1.tar.gz", hash = "sha256:957f669d4922f92c171ba01bef7f29410668db09f6c02111e22b2bce446f3285", size = 3463867 }
wheels = [
    { url = "https://files.pythonhosted.org/packages/aa/2c/8b5d82fe2d9c7f260fb73121418f5e07d4e38c329ea3886a5b0e55586113/fonttools-4.54.1-cp311-cp311-macosx_10_9_universal2.whl", hash = "sha256:5419771b64248484299fa77689d4f3aeed643ea6630b2ea750eeab219588ba20", size = 2768112 },
    { url = "https://files.pythonhosted.org/packages/37/2e/f94118b92f7b6a9ec93840101b64bfdd09f295b266133857e8e852a5c35c/fonttools-4.54.1-cp311-cp311-macosx_11_0_arm64.whl", hash = "sha256:301540e89cf4ce89d462eb23a89464fef50915255ece765d10eee8b2bf9d75b2", size = 2254739 },
    { url = "https://files.pythonhosted.org/packages/45/4b/8a32f56a13e78256192f77d6b65583c43538c7955f5420887bb574b91ddf/fonttools-4.54.1-cp311-cp311-manylinux_2_17_aarch64.manylinux2014_aarch64.whl", hash = "sha256:76ae5091547e74e7efecc3cbf8e75200bc92daaeb88e5433c5e3e95ea8ce5aa7", size = 4879772 },
    { url = "https://files.pythonhosted.org/packages/96/13/748b7f7239893ff0796de11074b0ad8aa4c3da2d9f4d79a128b0b16147f3/fonttools-4.54.1-cp311-cp311-manylinux_2_17_x86_64.manylinux2014_x86_64.whl", hash = "sha256:82834962b3d7c5ca98cb56001c33cf20eb110ecf442725dc5fdf36d16ed1ab07", size = 4927686 },
    { url = "https://files.pythonhosted.org/packages/7c/82/91bc5a378b4a0593fa90ea706f68ce7e9e871c6873e0d91e134d107758db/fonttools-4.54.1-cp311-cp311-musllinux_1_2_aarch64.whl", hash = "sha256:d26732ae002cc3d2ecab04897bb02ae3f11f06dd7575d1df46acd2f7c012a8d8", size = 4890789 },
    { url = "https://files.pythonhosted.org/packages/ea/ca/82be5d4f8b78405cdb3f7f3f1316af5e8db93216121f19da9f684a35beee/fonttools-4.54.1-cp311-cp311-musllinux_1_2_x86_64.whl", hash = "sha256:58974b4987b2a71ee08ade1e7f47f410c367cdfc5a94fabd599c88165f56213a", size = 5061351 },
    { url = "https://files.pythonhosted.org/packages/da/2f/fd6e1b01c80c473c3ac52492dcf8d26cdf5f4a89b4f30875ecfbda55e7ff/fonttools-4.54.1-cp311-cp311-win32.whl", hash = "sha256:ab774fa225238986218a463f3fe151e04d8c25d7de09df7f0f5fce27b1243dbc", size = 2166210 },
    { url = "https://files.pythonhosted.org/packages/63/f1/3a081cd047d83b5966cb0d7ef3fea929ee6eddeb94d8fbfdb2a19bd60cc7/fonttools-4.54.1-cp311-cp311-win_amd64.whl", hash = "sha256:07e005dc454eee1cc60105d6a29593459a06321c21897f769a281ff2d08939f6", size = 2211946 },
    { url = "https://files.pythonhosted.org/packages/27/b6/f9d365932dcefefdcc794985f8846471e60932070c557e0f66ed195fccec/fonttools-4.54.1-cp312-cp312-macosx_10_13_universal2.whl", hash = "sha256:54471032f7cb5fca694b5f1a0aaeba4af6e10ae989df408e0216f7fd6cdc405d", size = 2761873 },
    { url = "https://files.pythonhosted.org/packages/67/9d/cfbfe36e5061a8f68b154454ba2304eb01f40d4ba9b63e41d9058909baed/fonttools-4.54.1-cp312-cp312-macosx_11_0_arm64.whl", hash = "sha256:8fa92cb248e573daab8d032919623cc309c005086d743afb014c836636166f08", size = 2251828 },
    { url = "https://files.pythonhosted.org/packages/90/41/5573e074739efd9227dd23647724f01f6f07ad062fe09d02e91c5549dcf7/fonttools-4.54.1-cp312-cp312-manylinux_2_17_aarch64.manylinux2014_aarch64.whl", hash = "sha256:0a911591200114969befa7f2cb74ac148bce5a91df5645443371aba6d222e263", size = 4792544 },
    { url = "https://files.pythonhosted.org/packages/08/07/aa85cc62abcc940b25d14b542cf585eebf4830032a7f6a1395d696bb3231/fonttools-4.54.1-cp312-cp312-manylinux_2_5_x86_64.manylinux1_x86_64.manylinux_2_17_x86_64.manylinux2014_x86_64.whl", hash = "sha256:93d458c8a6a354dc8b48fc78d66d2a8a90b941f7fec30e94c7ad9982b1fa6bab", size = 4875892 },
    { url = "https://files.pythonhosted.org/packages/47/23/c5726c2615446c498a976bed21c35a242a97eee39930a2655d616ca885cc/fonttools-4.54.1-cp312-cp312-musllinux_1_2_aarch64.whl", hash = "sha256:5eb2474a7c5be8a5331146758debb2669bf5635c021aee00fd7c353558fc659d", size = 4769822 },
    { url = "https://files.pythonhosted.org/packages/8f/7b/87f7f7d35e0732ac67422dfa6f05e2b568fb6ca2dcd7f3e4f500293cfd75/fonttools-4.54.1-cp312-cp312-musllinux_1_2_x86_64.whl", hash = "sha256:c9c563351ddc230725c4bdf7d9e1e92cbe6ae8553942bd1fb2b2ff0884e8b714", size = 5029455 },
    { url = "https://files.pythonhosted.org/packages/e0/09/241aa498587889576838aa73c78d22b70ce06970807a5475d372baa7ccb7/fonttools-4.54.1-cp312-cp312-win32.whl", hash = "sha256:fdb062893fd6d47b527d39346e0c5578b7957dcea6d6a3b6794569370013d9ac", size = 2154411 },
    { url = "https://files.pythonhosted.org/packages/b9/0a/a57caaff3bc880779317cb157e5b49dc47fad54effe027016abd355b0651/fonttools-4.54.1-cp312-cp312-win_amd64.whl", hash = "sha256:e4564cf40cebcb53f3dc825e85910bf54835e8a8b6880d59e5159f0f325e637e", size = 2200412 },
    { url = "https://files.pythonhosted.org/packages/05/3d/cc515cae84a11d696f2cb7c139a90997b15f02e2e97ec09a5d79302cbcd7/fonttools-4.54.1-cp313-cp313-macosx_10_13_universal2.whl", hash = "sha256:6e37561751b017cf5c40fce0d90fd9e8274716de327ec4ffb0df957160be3bff", size = 2749174 },
    { url = "https://files.pythonhosted.org/packages/03/03/05d4b22d1a674d066380657f60bbc0eda2d206446912e676d1a33a206878/fonttools-4.54.1-cp313-cp313-macosx_11_0_arm64.whl", hash = "sha256:357cacb988a18aace66e5e55fe1247f2ee706e01debc4b1a20d77400354cddeb", size = 2246267 },
    { url = "https://files.pythonhosted.org/packages/52/c3/bb6086adb675e8b0963a7dbb7769e7118c95b687dd318cd660aefd4b4c8c/fonttools-4.54.1-cp313-cp313-manylinux_2_5_x86_64.manylinux1_x86_64.manylinux_2_17_x86_64.manylinux2014_x86_64.whl", hash = "sha256:f8e953cc0bddc2beaf3a3c3b5dd9ab7554677da72dfaf46951e193c9653e515a", size = 4855090 },
    { url = "https://files.pythonhosted.org/packages/80/a1/d7192b6a104e3f9ea8e5b1c3463a6240399f0fa826a782eff636cbe0495a/fonttools-4.54.1-cp313-cp313-musllinux_1_2_x86_64.whl", hash = "sha256:58d29b9a294573d8319f16f2f79e42428ba9b6480442fa1836e4eb89c4d9d61c", size = 5005449 },
    { url = "https://files.pythonhosted.org/packages/5a/6c/ecfd5c6cd8c9006e85b128d073af26bb263e8aa47506374cb14b25bcf65f/fonttools-4.54.1-cp313-cp313-win32.whl", hash = "sha256:9ef1b167e22709b46bf8168368b7b5d3efeaaa746c6d39661c1b4405b6352e58", size = 2152496 },
    { url = "https://files.pythonhosted.org/packages/63/da/f7a1d837de419e3d4cccbd0dbf53c7399f610f65ceb9bcbf2480f3ae7950/fonttools-4.54.1-cp313-cp313-win_amd64.whl", hash = "sha256:262705b1663f18c04250bd1242b0515d3bbae177bee7752be67c979b7d47f43d", size = 2197257 },
    { url = "https://files.pythonhosted.org/packages/57/5e/de2e6e51cb6894f2f2bc2641f6c845561361b622e96df3cca04df77222c9/fonttools-4.54.1-py3-none-any.whl", hash = "sha256:37cddd62d83dc4f72f7c3f3c2bcf2697e89a30efb152079896544a93907733bd", size = 1096920 },
]

[[package]]
name = "frozenlist"
version = "1.4.1"
source = { registry = "https://pypi.org/simple" }
sdist = { url = "https://files.pythonhosted.org/packages/cf/3d/2102257e7acad73efc4a0c306ad3953f68c504c16982bbdfee3ad75d8085/frozenlist-1.4.1.tar.gz", hash = "sha256:c037a86e8513059a2613aaba4d817bb90b9d9b6b69aace3ce9c877e8c8ed402b", size = 37820 }
wheels = [
    { url = "https://files.pythonhosted.org/packages/01/bc/8d33f2d84b9368da83e69e42720cff01c5e199b5a868ba4486189a4d8fa9/frozenlist-1.4.1-cp311-cp311-macosx_10_9_universal2.whl", hash = "sha256:a0cb6f11204443f27a1628b0e460f37fb30f624be6051d490fa7d7e26d4af3d0", size = 97060 },
    { url = "https://files.pythonhosted.org/packages/af/b2/904500d6a162b98a70e510e743e7ea992241b4f9add2c8063bf666ca21df/frozenlist-1.4.1-cp311-cp311-macosx_10_9_x86_64.whl", hash = "sha256:b46c8ae3a8f1f41a0d2ef350c0b6e65822d80772fe46b653ab6b6274f61d4a49", size = 55347 },
    { url = "https://files.pythonhosted.org/packages/5b/9c/f12b69997d3891ddc0d7895999a00b0c6a67f66f79498c0e30f27876435d/frozenlist-1.4.1-cp311-cp311-macosx_11_0_arm64.whl", hash = "sha256:fde5bd59ab5357e3853313127f4d3565fc7dad314a74d7b5d43c22c6a5ed2ced", size = 53374 },
    { url = "https://files.pythonhosted.org/packages/ac/6e/e0322317b7c600ba21dec224498c0c5959b2bce3865277a7c0badae340a9/frozenlist-1.4.1-cp311-cp311-manylinux_2_17_aarch64.manylinux2014_aarch64.whl", hash = "sha256:722e1124aec435320ae01ee3ac7bec11a5d47f25d0ed6328f2273d287bc3abb0", size = 273288 },
    { url = "https://files.pythonhosted.org/packages/a7/76/180ee1b021568dad5b35b7678616c24519af130ed3fa1e0f1ed4014e0f93/frozenlist-1.4.1-cp311-cp311-manylinux_2_17_ppc64le.manylinux2014_ppc64le.whl", hash = "sha256:2471c201b70d58a0f0c1f91261542a03d9a5e088ed3dc6c160d614c01649c106", size = 284737 },
    { url = "https://files.pythonhosted.org/packages/05/08/40159d706a6ed983c8aca51922a93fc69f3c27909e82c537dd4054032674/frozenlist-1.4.1-cp311-cp311-manylinux_2_17_s390x.manylinux2014_s390x.whl", hash = "sha256:c757a9dd70d72b076d6f68efdbb9bc943665ae954dad2801b874c8c69e185068", size = 280267 },
    { url = "https://files.pythonhosted.org/packages/e0/18/9f09f84934c2b2aa37d539a322267939770362d5495f37783440ca9c1b74/frozenlist-1.4.1-cp311-cp311-manylinux_2_5_i686.manylinux1_i686.manylinux_2_17_i686.manylinux2014_i686.whl", hash = "sha256:f146e0911cb2f1da549fc58fc7bcd2b836a44b79ef871980d605ec392ff6b0d2", size = 258778 },
    { url = "https://files.pythonhosted.org/packages/b3/c9/0bc5ee7e1f5cc7358ab67da0b7dfe60fbd05c254cea5c6108e7d1ae28c63/frozenlist-1.4.1-cp311-cp311-manylinux_2_5_x86_64.manylinux1_x86_64.manylinux_2_17_x86_64.manylinux2014_x86_64.whl", hash = "sha256:4f9c515e7914626b2a2e1e311794b4c35720a0be87af52b79ff8e1429fc25f19", size = 272276 },
    { url = "https://files.pythonhosted.org/packages/12/5d/147556b73a53ad4df6da8bbb50715a66ac75c491fdedac3eca8b0b915345/frozenlist-1.4.1-cp311-cp311-musllinux_1_1_aarch64.whl", hash = "sha256:c302220494f5c1ebeb0912ea782bcd5e2f8308037b3c7553fad0e48ebad6ad82", size = 272424 },
    { url = "https://files.pythonhosted.org/packages/83/61/2087bbf24070b66090c0af922685f1d0596c24bb3f3b5223625bdeaf03ca/frozenlist-1.4.1-cp311-cp311-musllinux_1_1_i686.whl", hash = "sha256:442acde1e068288a4ba7acfe05f5f343e19fac87bfc96d89eb886b0363e977ec", size = 260881 },
    { url = "https://files.pythonhosted.org/packages/a8/be/a235bc937dd803258a370fe21b5aa2dd3e7bfe0287a186a4bec30c6cccd6/frozenlist-1.4.1-cp311-cp311-musllinux_1_1_ppc64le.whl", hash = "sha256:1b280e6507ea8a4fa0c0a7150b4e526a8d113989e28eaaef946cc77ffd7efc0a", size = 282327 },
    { url = "https://files.pythonhosted.org/packages/5d/e7/b2469e71f082948066b9382c7b908c22552cc705b960363c390d2e23f587/frozenlist-1.4.1-cp311-cp311-musllinux_1_1_s390x.whl", hash = "sha256:fe1a06da377e3a1062ae5fe0926e12b84eceb8a50b350ddca72dc85015873f74", size = 281502 },
    { url = "https://files.pythonhosted.org/packages/db/1b/6a5b970e55dffc1a7d0bb54f57b184b2a2a2ad0b7bca16a97ca26d73c5b5/frozenlist-1.4.1-cp311-cp311-musllinux_1_1_x86_64.whl", hash = "sha256:db9e724bebd621d9beca794f2a4ff1d26eed5965b004a97f1f1685a173b869c2", size = 272292 },
    { url = "https://files.pythonhosted.org/packages/1a/05/ebad68130e6b6eb9b287dacad08ea357c33849c74550c015b355b75cc714/frozenlist-1.4.1-cp311-cp311-win32.whl", hash = "sha256:e774d53b1a477a67838a904131c4b0eef6b3d8a651f8b138b04f748fccfefe17", size = 44446 },
    { url = "https://files.pythonhosted.org/packages/b3/21/c5aaffac47fd305d69df46cfbf118768cdf049a92ee6b0b5cb029d449dcf/frozenlist-1.4.1-cp311-cp311-win_amd64.whl", hash = "sha256:fb3c2db03683b5767dedb5769b8a40ebb47d6f7f45b1b3e3b4b51ec8ad9d9825", size = 50459 },
    { url = "https://files.pythonhosted.org/packages/b4/db/4cf37556a735bcdb2582f2c3fa286aefde2322f92d3141e087b8aeb27177/frozenlist-1.4.1-cp312-cp312-macosx_10_9_universal2.whl", hash = "sha256:1979bc0aeb89b33b588c51c54ab0161791149f2461ea7c7c946d95d5f93b56ae", size = 93937 },
    { url = "https://files.pythonhosted.org/packages/46/03/69eb64642ca8c05f30aa5931d6c55e50b43d0cd13256fdd01510a1f85221/frozenlist-1.4.1-cp312-cp312-macosx_10_9_x86_64.whl", hash = "sha256:cc7b01b3754ea68a62bd77ce6020afaffb44a590c2289089289363472d13aedb", size = 53656 },
    { url = "https://files.pythonhosted.org/packages/3f/ab/c543c13824a615955f57e082c8a5ee122d2d5368e80084f2834e6f4feced/frozenlist-1.4.1-cp312-cp312-macosx_11_0_arm64.whl", hash = "sha256:c9c92be9fd329ac801cc420e08452b70e7aeab94ea4233a4804f0915c14eba9b", size = 51868 },
    { url = "https://files.pythonhosted.org/packages/a9/b8/438cfd92be2a124da8259b13409224d9b19ef8f5a5b2507174fc7e7ea18f/frozenlist-1.4.1-cp312-cp312-manylinux_2_17_aarch64.manylinux2014_aarch64.whl", hash = "sha256:5c3894db91f5a489fc8fa6a9991820f368f0b3cbdb9cd8849547ccfab3392d86", size = 280652 },
    { url = "https://files.pythonhosted.org/packages/54/72/716a955521b97a25d48315c6c3653f981041ce7a17ff79f701298195bca3/frozenlist-1.4.1-cp312-cp312-manylinux_2_17_ppc64le.manylinux2014_ppc64le.whl", hash = "sha256:ba60bb19387e13597fb059f32cd4d59445d7b18b69a745b8f8e5db0346f33480", size = 286739 },
    { url = "https://files.pythonhosted.org/packages/65/d8/934c08103637567084568e4d5b4219c1016c60b4d29353b1a5b3587827d6/frozenlist-1.4.1-cp312-cp312-manylinux_2_17_s390x.manylinux2014_s390x.whl", hash = "sha256:8aefbba5f69d42246543407ed2461db31006b0f76c4e32dfd6f42215a2c41d09", size = 289447 },
    { url = "https://files.pythonhosted.org/packages/70/bb/d3b98d83ec6ef88f9bd63d77104a305d68a146fd63a683569ea44c3085f6/frozenlist-1.4.1-cp312-cp312-manylinux_2_5_i686.manylinux1_i686.manylinux_2_17_i686.manylinux2014_i686.whl", hash = "sha256:780d3a35680ced9ce682fbcf4cb9c2bad3136eeff760ab33707b71db84664e3a", size = 265466 },
    { url = "https://files.pythonhosted.org/packages/0b/f2/b8158a0f06faefec33f4dff6345a575c18095a44e52d4f10c678c137d0e0/frozenlist-1.4.1-cp312-cp312-manylinux_2_5_x86_64.manylinux1_x86_64.manylinux_2_17_x86_64.manylinux2014_x86_64.whl", hash = "sha256:9acbb16f06fe7f52f441bb6f413ebae6c37baa6ef9edd49cdd567216da8600cd", size = 281530 },
    { url = "https://files.pythonhosted.org/packages/ea/a2/20882c251e61be653764038ece62029bfb34bd5b842724fff32a5b7a2894/frozenlist-1.4.1-cp312-cp312-musllinux_1_1_aarch64.whl", hash = "sha256:23b701e65c7b36e4bf15546a89279bd4d8675faabc287d06bbcfac7d3c33e1e6", size = 281295 },
    { url = "https://files.pythonhosted.org/packages/4c/f9/8894c05dc927af2a09663bdf31914d4fb5501653f240a5bbaf1e88cab1d3/frozenlist-1.4.1-cp312-cp312-musllinux_1_1_i686.whl", hash = "sha256:3e0153a805a98f5ada7e09826255ba99fb4f7524bb81bf6b47fb702666484ae1", size = 268054 },
    { url = "https://files.pythonhosted.org/packages/37/ff/a613e58452b60166507d731812f3be253eb1229808e59980f0405d1eafbf/frozenlist-1.4.1-cp312-cp312-musllinux_1_1_ppc64le.whl", hash = "sha256:dd9b1baec094d91bf36ec729445f7769d0d0cf6b64d04d86e45baf89e2b9059b", size = 286904 },
    { url = "https://files.pythonhosted.org/packages/cc/6e/0091d785187f4c2020d5245796d04213f2261ad097e0c1cf35c44317d517/frozenlist-1.4.1-cp312-cp312-musllinux_1_1_s390x.whl", hash = "sha256:1a4471094e146b6790f61b98616ab8e44f72661879cc63fa1049d13ef711e71e", size = 290754 },
    { url = "https://files.pythonhosted.org/packages/a5/c2/e42ad54bae8bcffee22d1e12a8ee6c7717f7d5b5019261a8c861854f4776/frozenlist-1.4.1-cp312-cp312-musllinux_1_1_x86_64.whl", hash = "sha256:5667ed53d68d91920defdf4035d1cdaa3c3121dc0b113255124bcfada1cfa1b8", size = 282602 },
    { url = "https://files.pythonhosted.org/packages/b6/61/56bad8cb94f0357c4bc134acc30822e90e203b5cb8ff82179947de90c17f/frozenlist-1.4.1-cp312-cp312-win32.whl", hash = "sha256:beee944ae828747fd7cb216a70f120767fc9f4f00bacae8543c14a6831673f89", size = 44063 },
    { url = "https://files.pythonhosted.org/packages/3e/dc/96647994a013bc72f3d453abab18340b7f5e222b7b7291e3697ca1fcfbd5/frozenlist-1.4.1-cp312-cp312-win_amd64.whl", hash = "sha256:64536573d0a2cb6e625cf309984e2d873979709f2cf22839bf2d61790b448ad5", size = 50452 },
    { url = "https://files.pythonhosted.org/packages/83/10/466fe96dae1bff622021ee687f68e5524d6392b0a2f80d05001cd3a451ba/frozenlist-1.4.1-py3-none-any.whl", hash = "sha256:04ced3e6a46b4cfffe20f9ae482818e34eba9b5fb0ce4056e4cc9b6e212d09b7", size = 11552 },
]

[[package]]
name = "fsspec"
version = "2024.6.1"
source = { registry = "https://pypi.org/simple" }
sdist = { url = "https://files.pythonhosted.org/packages/90/b6/eba5024a9889fcfff396db543a34bef0ab9d002278f163129f9f01005960/fsspec-2024.6.1.tar.gz", hash = "sha256:fad7d7e209dd4c1208e3bbfda706620e0da5142bebbd9c384afb95b07e798e49", size = 284584 }
wheels = [
    { url = "https://files.pythonhosted.org/packages/5e/44/73bea497ac69bafde2ee4269292fa3b41f1198f4bb7bbaaabde30ad29d4a/fsspec-2024.6.1-py3-none-any.whl", hash = "sha256:3cb443f8bcd2efb31295a5b9fdb02aee81d8452c80d28f97a6d0959e6cee101e", size = 177561 },
]

[package.optional-dependencies]
http = [
    { name = "aiohttp" },
]

[[package]]
name = "h11"
version = "0.14.0"
source = { registry = "https://pypi.org/simple" }
sdist = { url = "https://files.pythonhosted.org/packages/f5/38/3af3d3633a34a3316095b39c8e8fb4853a28a536e55d347bd8d8e9a14b03/h11-0.14.0.tar.gz", hash = "sha256:8f19fbbe99e72420ff35c00b27a34cb9937e902a8b810e2c88300c6f0a3b699d", size = 100418 }
wheels = [
    { url = "https://files.pythonhosted.org/packages/95/04/ff642e65ad6b90db43e668d70ffb6736436c7ce41fcc549f4e9472234127/h11-0.14.0-py3-none-any.whl", hash = "sha256:e3fe4ac4b851c468cc8363d500db52c2ead036020723024a109d37346efaa761", size = 58259 },
]

[[package]]
name = "html2text"
version = "2024.2.26"
source = { registry = "https://pypi.org/simple" }
sdist = { url = "https://files.pythonhosted.org/packages/1a/43/e1d53588561e533212117750ee79ad0ba02a41f52a08c1df3396bd466c05/html2text-2024.2.26.tar.gz", hash = "sha256:05f8e367d15aaabc96415376776cdd11afd5127a77fce6e36afc60c563ca2c32", size = 56527 }

[[package]]
name = "httpcore"
version = "1.0.5"
source = { registry = "https://pypi.org/simple" }
dependencies = [
    { name = "certifi" },
    { name = "h11" },
]
sdist = { url = "https://files.pythonhosted.org/packages/17/b0/5e8b8674f8d203335a62fdfcfa0d11ebe09e23613c3391033cbba35f7926/httpcore-1.0.5.tar.gz", hash = "sha256:34a38e2f9291467ee3b44e89dd52615370e152954ba21721378a87b2960f7a61", size = 83234 }
wheels = [
    { url = "https://files.pythonhosted.org/packages/78/d4/e5d7e4f2174f8a4d63c8897d79eb8fe2503f7ecc03282fee1fa2719c2704/httpcore-1.0.5-py3-none-any.whl", hash = "sha256:421f18bac248b25d310f3cacd198d55b8e6125c107797b609ff9b7a6ba7991b5", size = 77926 },
]

[[package]]
name = "httpx"
version = "0.27.2"
source = { registry = "https://pypi.org/simple" }
dependencies = [
    { name = "anyio" },
    { name = "certifi" },
    { name = "httpcore" },
    { name = "idna" },
    { name = "sniffio" },
]
sdist = { url = "https://files.pythonhosted.org/packages/78/82/08f8c936781f67d9e6b9eeb8a0c8b4e406136ea4c3d1f89a5db71d42e0e6/httpx-0.27.2.tar.gz", hash = "sha256:f7c2be1d2f3c3c3160d441802406b206c2b76f5947b11115e6df10c6c65e66c2", size = 144189 }
wheels = [
    { url = "https://files.pythonhosted.org/packages/56/95/9377bcb415797e44274b51d46e3249eba641711cf3348050f76ee7b15ffc/httpx-0.27.2-py3-none-any.whl", hash = "sha256:7bb2708e112d8fdd7829cd4243970f0c223274051cb35ee80c03301ee29a3df0", size = 76395 },
]

[[package]]
name = "huggingface-hub"
version = "0.25.1"
source = { registry = "https://pypi.org/simple" }
dependencies = [
    { name = "filelock" },
    { name = "fsspec" },
    { name = "packaging" },
    { name = "pyyaml" },
    { name = "requests" },
    { name = "tqdm" },
    { name = "typing-extensions" },
]
sdist = { url = "https://files.pythonhosted.org/packages/3d/88/3598259f226c37279e219810cc47cdeec39da1d07ad2e8c146af410d2cc6/huggingface_hub-0.25.1.tar.gz", hash = "sha256:9ff7cb327343211fbd06e2b149b8f362fd1e389454f3f14c6db75a4999ee20ff", size = 365676 }
wheels = [
    { url = "https://files.pythonhosted.org/packages/5f/f1/15dc793cb109a801346f910a6b350530f2a763a6e83b221725a0bcc1e297/huggingface_hub-0.25.1-py3-none-any.whl", hash = "sha256:a5158ded931b3188f54ea9028097312cb0acd50bffaaa2612014c3c526b44972", size = 436438 },
]

[[package]]
name = "identify"
version = "2.6.1"
source = { registry = "https://pypi.org/simple" }
sdist = { url = "https://files.pythonhosted.org/packages/29/bb/25024dbcc93516c492b75919e76f389bac754a3e4248682fba32b250c880/identify-2.6.1.tar.gz", hash = "sha256:91478c5fb7c3aac5ff7bf9b4344f803843dc586832d5f110d672b19aa1984c98", size = 99097 }
wheels = [
    { url = "https://files.pythonhosted.org/packages/7d/0c/4ef72754c050979fdcc06c744715ae70ea37e734816bb6514f79df77a42f/identify-2.6.1-py2.py3-none-any.whl", hash = "sha256:53863bcac7caf8d2ed85bd20312ea5dcfc22226800f6d6881f232d861db5a8f0", size = 98972 },
]

[[package]]
name = "idna"
version = "3.10"
source = { registry = "https://pypi.org/simple" }
sdist = { url = "https://files.pythonhosted.org/packages/f1/70/7703c29685631f5a7590aa73f1f1d3fa9a380e654b86af429e0934a32f7d/idna-3.10.tar.gz", hash = "sha256:12f65c9b470abda6dc35cf8e63cc574b1c52b11df2c86030af0ac09b01b13ea9", size = 190490 }
wheels = [
    { url = "https://files.pythonhosted.org/packages/76/c6/c88e154df9c4e1a2a66ccf0005a88dfb2650c1dffb6f5ce603dfbd452ce3/idna-3.10-py3-none-any.whl", hash = "sha256:946d195a0d259cbba61165e88e65941f16e9b36ea6ddb97f00452bae8b1287d3", size = 70442 },
]

[[package]]
name = "importlib-metadata"
version = "8.5.0"
source = { registry = "https://pypi.org/simple" }
dependencies = [
    { name = "zipp" },
]
sdist = { url = "https://files.pythonhosted.org/packages/cd/12/33e59336dca5be0c398a7482335911a33aa0e20776128f038019f1a95f1b/importlib_metadata-8.5.0.tar.gz", hash = "sha256:71522656f0abace1d072b9e5481a48f07c138e00f079c38c8f883823f9c26bd7", size = 55304 }
wheels = [
    { url = "https://files.pythonhosted.org/packages/a0/d9/a1e041c5e7caa9a05c925f4bdbdfb7f006d1f74996af53467bc394c97be7/importlib_metadata-8.5.0-py3-none-any.whl", hash = "sha256:45e54197d28b7a7f1559e60b95e7c567032b602131fbd588f1497f47880aa68b", size = 26514 },
]

[[package]]
name = "importlib-resources"
version = "6.4.5"
source = { registry = "https://pypi.org/simple" }
sdist = { url = "https://files.pythonhosted.org/packages/98/be/f3e8c6081b684f176b761e6a2fef02a0be939740ed6f54109a2951d806f3/importlib_resources-6.4.5.tar.gz", hash = "sha256:980862a1d16c9e147a59603677fa2aa5fd82b87f223b6cb870695bcfce830065", size = 43372 }
wheels = [
    { url = "https://files.pythonhosted.org/packages/e1/6a/4604f9ae2fa62ef47b9de2fa5ad599589d28c9fd1d335f32759813dfa91e/importlib_resources-6.4.5-py3-none-any.whl", hash = "sha256:ac29d5f956f01d5e4bb63102a5a19957f1b9175e45649977264a1416783bb717", size = 36115 },
]

[[package]]
name = "iniconfig"
version = "2.0.0"
source = { registry = "https://pypi.org/simple" }
sdist = { url = "https://files.pythonhosted.org/packages/d7/4b/cbd8e699e64a6f16ca3a8220661b5f83792b3017d0f79807cb8708d33913/iniconfig-2.0.0.tar.gz", hash = "sha256:2d91e135bf72d31a410b17c16da610a82cb55f6b0477d1a902134b24a455b8b3", size = 4646 }
wheels = [
    { url = "https://files.pythonhosted.org/packages/ef/a6/62565a6e1cf69e10f5727360368e451d4b7f58beeac6173dc9db836a5b46/iniconfig-2.0.0-py3-none-any.whl", hash = "sha256:b6a85871a79d2e3b22d2d1b94ac2824226a63c6b741c88f7ae975f18b6778374", size = 5892 },
]

[[package]]
name = "ipython"
version = "8.27.0"
source = { registry = "https://pypi.org/simple" }
dependencies = [
    { name = "colorama", marker = "sys_platform == 'win32'" },
    { name = "decorator" },
    { name = "jedi" },
    { name = "matplotlib-inline" },
    { name = "pexpect", marker = "sys_platform != 'emscripten' and sys_platform != 'win32'" },
    { name = "prompt-toolkit" },
    { name = "pygments" },
    { name = "stack-data" },
    { name = "traitlets" },
    { name = "typing-extensions", marker = "python_full_version < '3.12'" },
]
sdist = { url = "https://files.pythonhosted.org/packages/57/24/d4fabaca03c8804bf0b8d994c8ae3a20e57e9330d277fb43d83e558dec5e/ipython-8.27.0.tar.gz", hash = "sha256:0b99a2dc9f15fd68692e898e5568725c6d49c527d36a9fb5960ffbdeaa82ff7e", size = 5494984 }
wheels = [
    { url = "https://files.pythonhosted.org/packages/a8/a2/6c725958e6f135d8e5de081e69841bb2c1d84b3fc259d02eb092b8fc203a/ipython-8.27.0-py3-none-any.whl", hash = "sha256:f68b3cb8bde357a5d7adc9598d57e22a45dfbea19eb6b98286fa3b288c9cd55c", size = 818986 },
]

[[package]]
name = "isort"
version = "5.13.2"
source = { registry = "https://pypi.org/simple" }
sdist = { url = "https://files.pythonhosted.org/packages/87/f9/c1eb8635a24e87ade2efce21e3ce8cd6b8630bb685ddc9cdaca1349b2eb5/isort-5.13.2.tar.gz", hash = "sha256:48fdfcb9face5d58a4f6dde2e72a1fb8dcaf8ab26f95ab49fab84c2ddefb0109", size = 175303 }
wheels = [
    { url = "https://files.pythonhosted.org/packages/d1/b3/8def84f539e7d2289a02f0524b944b15d7c75dab7628bedf1c4f0992029c/isort-5.13.2-py3-none-any.whl", hash = "sha256:8ca5e72a8d85860d5a3fa69b8745237f2939afe12dbf656afbcb47fe72d947a6", size = 92310 },
]

[[package]]
name = "jedi"
version = "0.19.1"
source = { registry = "https://pypi.org/simple" }
dependencies = [
    { name = "parso" },
]
sdist = { url = "https://files.pythonhosted.org/packages/d6/99/99b493cec4bf43176b678de30f81ed003fd6a647a301b9c927280c600f0a/jedi-0.19.1.tar.gz", hash = "sha256:cf0496f3651bc65d7174ac1b7d043eff454892c708a87d1b683e57b569927ffd", size = 1227821 }
wheels = [
    { url = "https://files.pythonhosted.org/packages/20/9f/bc63f0f0737ad7a60800bfd472a4836661adae21f9c2535f3957b1e54ceb/jedi-0.19.1-py2.py3-none-any.whl", hash = "sha256:e983c654fe5c02867aef4cdfce5a2fbb4a50adc0af145f70504238f18ef5e7e0", size = 1569361 },
]

[[package]]
name = "jinja2"
version = "3.1.4"
source = { registry = "https://pypi.org/simple" }
dependencies = [
    { name = "markupsafe" },
]
sdist = { url = "https://files.pythonhosted.org/packages/ed/55/39036716d19cab0747a5020fc7e907f362fbf48c984b14e62127f7e68e5d/jinja2-3.1.4.tar.gz", hash = "sha256:4a3aee7acbbe7303aede8e9648d13b8bf88a429282aa6122a993f0ac800cb369", size = 240245 }
wheels = [
    { url = "https://files.pythonhosted.org/packages/31/80/3a54838c3fb461f6fec263ebf3a3a41771bd05190238de3486aae8540c36/jinja2-3.1.4-py3-none-any.whl", hash = "sha256:bc5dd2abb727a5319567b7a813e6a2e7318c39f4f487cfe6c89c6f9c7d25197d", size = 133271 },
]

[[package]]
name = "jiter"
version = "0.5.0"
source = { registry = "https://pypi.org/simple" }
sdist = { url = "https://files.pythonhosted.org/packages/d7/1a/aa64be757afc614484b370a4d9fc1747dc9237b37ce464f7f9d9ca2a3d38/jiter-0.5.0.tar.gz", hash = "sha256:1d916ba875bcab5c5f7d927df998c4cb694d27dceddf3392e58beaf10563368a", size = 158300 }
wheels = [
    { url = "https://files.pythonhosted.org/packages/94/5f/3ac960ed598726aae46edea916e6df4df7ff6fe084bc60774b95cf3154e6/jiter-0.5.0-cp311-cp311-macosx_10_12_x86_64.whl", hash = "sha256:d4c8e1ed0ef31ad29cae5ea16b9e41529eb50a7fba70600008e9f8de6376d553", size = 284131 },
    { url = "https://files.pythonhosted.org/packages/03/eb/2308fa5f5c14c97c4c7720fef9465f1fa0771826cddb4eec9866bdd88846/jiter-0.5.0-cp311-cp311-macosx_11_0_arm64.whl", hash = "sha256:c6f16e21276074a12d8421692515b3fd6d2ea9c94fd0734c39a12960a20e85f3", size = 299310 },
    { url = "https://files.pythonhosted.org/packages/3c/f6/dba34ca10b44715fa5302b8e8d2113f72eb00a9297ddf3fa0ae4fd22d1d1/jiter-0.5.0-cp311-cp311-manylinux_2_17_aarch64.manylinux2014_aarch64.whl", hash = "sha256:5280e68e7740c8c128d3ae5ab63335ce6d1fb6603d3b809637b11713487af9e6", size = 332282 },
    { url = "https://files.pythonhosted.org/packages/69/f7/64e0a7439790ec47f7681adb3871c9d9c45fff771102490bbee5e92c00b7/jiter-0.5.0-cp311-cp311-manylinux_2_17_armv7l.manylinux2014_armv7l.whl", hash = "sha256:583c57fc30cc1fec360e66323aadd7fc3edeec01289bfafc35d3b9dcb29495e4", size = 342370 },
    { url = "https://files.pythonhosted.org/packages/55/31/1efbfff2ae8e4d919144c53db19b828049ad0622a670be3bbea94a86282c/jiter-0.5.0-cp311-cp311-manylinux_2_17_ppc64le.manylinux2014_ppc64le.whl", hash = "sha256:26351cc14507bdf466b5f99aba3df3143a59da75799bf64a53a3ad3155ecded9", size = 363591 },
    { url = "https://files.pythonhosted.org/packages/30/c3/7ab2ca2276426a7398c6dfb651e38dbc81954c79a3bfbc36c514d8599499/jiter-0.5.0-cp311-cp311-manylinux_2_17_s390x.manylinux2014_s390x.whl", hash = "sha256:4829df14d656b3fb87e50ae8b48253a8851c707da9f30d45aacab2aa2ba2d614", size = 378551 },
    { url = "https://files.pythonhosted.org/packages/47/e7/5d88031cd743c62199b125181a591b1671df3ff2f6e102df85c58d8f7d31/jiter-0.5.0-cp311-cp311-manylinux_2_17_x86_64.manylinux2014_x86_64.whl", hash = "sha256:a42a4bdcf7307b86cb863b2fb9bb55029b422d8f86276a50487982d99eed7c6e", size = 319152 },
    { url = "https://files.pythonhosted.org/packages/4c/2d/09ea58e1adca9f0359f3d41ef44a1a18e59518d7c43a21f4ece9e72e28c0/jiter-0.5.0-cp311-cp311-manylinux_2_5_i686.manylinux1_i686.whl", hash = "sha256:04d461ad0aebf696f8da13c99bc1b3e06f66ecf6cfd56254cc402f6385231c06", size = 357377 },
    { url = "https://files.pythonhosted.org/packages/7d/2f/83ff1058cb56fc3ff73e0d3c6440703ddc9cdb7f759b00cfbde8228fc435/jiter-0.5.0-cp311-cp311-musllinux_1_1_aarch64.whl", hash = "sha256:e6375923c5f19888c9226582a124b77b622f8fd0018b843c45eeb19d9701c403", size = 511091 },
    { url = "https://files.pythonhosted.org/packages/ae/c9/4f85f97c9894382ab457382337aea0012711baaa17f2ed55c0ff25f3668a/jiter-0.5.0-cp311-cp311-musllinux_1_1_x86_64.whl", hash = "sha256:2cec323a853c24fd0472517113768c92ae0be8f8c384ef4441d3632da8baa646", size = 492948 },
    { url = "https://files.pythonhosted.org/packages/4d/f2/2e987e0eb465e064c5f52c2f29c8d955452e3b316746e326269263bfb1b7/jiter-0.5.0-cp311-none-win32.whl", hash = "sha256:aa1db0967130b5cab63dfe4d6ff547c88b2a394c3410db64744d491df7f069bb", size = 195183 },
    { url = "https://files.pythonhosted.org/packages/ab/59/05d1c3203c349b37c4dd28b02b9b4e5915a7bcbd9319173b4548a67d2e93/jiter-0.5.0-cp311-none-win_amd64.whl", hash = "sha256:aa9d2b85b2ed7dc7697597dcfaac66e63c1b3028652f751c81c65a9f220899ae", size = 191032 },
    { url = "https://files.pythonhosted.org/packages/aa/bd/c3950e2c478161e131bed8cb67c36aed418190e2a961a1c981e69954e54b/jiter-0.5.0-cp312-cp312-macosx_10_12_x86_64.whl", hash = "sha256:9f664e7351604f91dcdd557603c57fc0d551bc65cc0a732fdacbf73ad335049a", size = 283511 },
    { url = "https://files.pythonhosted.org/packages/80/1c/8ce58d8c37a589eeaaa5d07d131fd31043886f5e77ab50c00a66d869a361/jiter-0.5.0-cp312-cp312-macosx_11_0_arm64.whl", hash = "sha256:044f2f1148b5248ad2c8c3afb43430dccf676c5a5834d2f5089a4e6c5bbd64df", size = 296974 },
    { url = "https://files.pythonhosted.org/packages/4d/b8/6faeff9eed8952bed93a77ea1cffae7b946795b88eafd1a60e87a67b09e0/jiter-0.5.0-cp312-cp312-manylinux_2_17_aarch64.manylinux2014_aarch64.whl", hash = "sha256:702e3520384c88b6e270c55c772d4bd6d7b150608dcc94dea87ceba1b6391248", size = 331897 },
    { url = "https://files.pythonhosted.org/packages/4f/54/1d9a2209b46d39ce6f0cef3ad87c462f9c50312ab84585e6bd5541292b35/jiter-0.5.0-cp312-cp312-manylinux_2_17_armv7l.manylinux2014_armv7l.whl", hash = "sha256:528d742dcde73fad9d63e8242c036ab4a84389a56e04efd854062b660f559544", size = 342962 },
    { url = "https://files.pythonhosted.org/packages/2a/de/90360be7fc54b2b4c2dfe79eb4ed1f659fce9c96682e6a0be4bbe71371f7/jiter-0.5.0-cp312-cp312-manylinux_2_17_ppc64le.manylinux2014_ppc64le.whl", hash = "sha256:8cf80e5fe6ab582c82f0c3331df27a7e1565e2dcf06265afd5173d809cdbf9ba", size = 363844 },
    { url = "https://files.pythonhosted.org/packages/ba/ad/ef32b173191b7a53ea8a6757b80723cba321f8469834825e8c71c96bde17/jiter-0.5.0-cp312-cp312-manylinux_2_17_s390x.manylinux2014_s390x.whl", hash = "sha256:44dfc9ddfb9b51a5626568ef4e55ada462b7328996294fe4d36de02fce42721f", size = 378709 },
    { url = "https://files.pythonhosted.org/packages/07/de/353ce53743c0defbbbd652e89c106a97dbbac4eb42c95920b74b5056b93a/jiter-0.5.0-cp312-cp312-manylinux_2_17_x86_64.manylinux2014_x86_64.whl", hash = "sha256:c451f7922992751a936b96c5f5b9bb9312243d9b754c34b33d0cb72c84669f4e", size = 319038 },
    { url = "https://files.pythonhosted.org/packages/3f/92/42d47310bf9530b9dece9e2d7c6d51cf419af5586ededaf5e66622d160e2/jiter-0.5.0-cp312-cp312-manylinux_2_5_i686.manylinux1_i686.whl", hash = "sha256:308fce789a2f093dca1ff91ac391f11a9f99c35369117ad5a5c6c4903e1b3e3a", size = 357763 },
    { url = "https://files.pythonhosted.org/packages/bd/8c/2bb76a9a84474d48fdd133d3445db8a4413da4e87c23879d917e000a9d87/jiter-0.5.0-cp312-cp312-musllinux_1_1_aarch64.whl", hash = "sha256:7f5ad4a7c6b0d90776fdefa294f662e8a86871e601309643de30bf94bb93a64e", size = 511031 },
    { url = "https://files.pythonhosted.org/packages/33/4f/9f23d79c0795e0a8e56e7988e8785c2dcda27e0ed37977256d50c77c6a19/jiter-0.5.0-cp312-cp312-musllinux_1_1_x86_64.whl", hash = "sha256:ea189db75f8eca08807d02ae27929e890c7d47599ce3d0a6a5d41f2419ecf338", size = 493042 },
    { url = "https://files.pythonhosted.org/packages/df/67/8a4f975aa834b8aecdb6b131422390173928fd47f42f269dcc32034ab432/jiter-0.5.0-cp312-none-win32.whl", hash = "sha256:e3bbe3910c724b877846186c25fe3c802e105a2c1fc2b57d6688b9f8772026e4", size = 195405 },
    { url = "https://files.pythonhosted.org/packages/15/81/296b1e25c43db67848728cdab34ac3eb5c5cbb4955ceb3f51ae60d4a5e3d/jiter-0.5.0-cp312-none-win_amd64.whl", hash = "sha256:a586832f70c3f1481732919215f36d41c59ca080fa27a65cf23d9490e75b2ef5", size = 189720 },
]

[[package]]
name = "jsonschema"
version = "4.23.0"
source = { registry = "https://pypi.org/simple" }
dependencies = [
    { name = "attrs" },
    { name = "jsonschema-specifications" },
    { name = "referencing" },
    { name = "rpds-py" },
]
sdist = { url = "https://files.pythonhosted.org/packages/38/2e/03362ee4034a4c917f697890ccd4aec0800ccf9ded7f511971c75451deec/jsonschema-4.23.0.tar.gz", hash = "sha256:d71497fef26351a33265337fa77ffeb82423f3ea21283cd9467bb03999266bc4", size = 325778 }
wheels = [
    { url = "https://files.pythonhosted.org/packages/69/4a/4f9dbeb84e8850557c02365a0eee0649abe5eb1d84af92a25731c6c0f922/jsonschema-4.23.0-py3-none-any.whl", hash = "sha256:fbadb6f8b144a8f8cf9f0b89ba94501d143e50411a1278633f56a7acf7fd5566", size = 88462 },
]

[[package]]
name = "jsonschema-specifications"
version = "2023.12.1"
source = { registry = "https://pypi.org/simple" }
dependencies = [
    { name = "referencing" },
]
sdist = { url = "https://files.pythonhosted.org/packages/f8/b9/cc0cc592e7c195fb8a650c1d5990b10175cf13b4c97465c72ec841de9e4b/jsonschema_specifications-2023.12.1.tar.gz", hash = "sha256:48a76787b3e70f5ed53f1160d2b81f586e4ca6d1548c5de7085d1682674764cc", size = 13983 }
wheels = [
    { url = "https://files.pythonhosted.org/packages/ee/07/44bd408781594c4d0a027666ef27fab1e441b109dc3b76b4f836f8fd04fe/jsonschema_specifications-2023.12.1-py3-none-any.whl", hash = "sha256:87e4fdf3a94858b8a2ba2778d9ba57d8a9cafca7c7489c46ba0d30a8bc6a9c3c", size = 18482 },
]

[[package]]
name = "kiwisolver"
version = "1.4.7"
source = { registry = "https://pypi.org/simple" }
sdist = { url = "https://files.pythonhosted.org/packages/85/4d/2255e1c76304cbd60b48cee302b66d1dde4468dc5b1160e4b7cb43778f2a/kiwisolver-1.4.7.tar.gz", hash = "sha256:9893ff81bd7107f7b685d3017cc6583daadb4fc26e4a888350df530e41980a60", size = 97286 }
wheels = [
    { url = "https://files.pythonhosted.org/packages/e9/44/77429fa0a58f941d6e1c58da9efe08597d2e86bf2b2cce6626834f49d07b/kiwisolver-1.4.7-cp311-cp311-macosx_10_9_universal2.whl", hash = "sha256:d2b0e12a42fb4e72d509fc994713d099cbb15ebf1103545e8a45f14da2dfca54", size = 122442 },
    { url = "https://files.pythonhosted.org/packages/e5/20/8c75caed8f2462d63c7fd65e16c832b8f76cda331ac9e615e914ee80bac9/kiwisolver-1.4.7-cp311-cp311-macosx_10_9_x86_64.whl", hash = "sha256:2a8781ac3edc42ea4b90bc23e7d37b665d89423818e26eb6df90698aa2287c95", size = 65762 },
    { url = "https://files.pythonhosted.org/packages/f4/98/fe010f15dc7230f45bc4cf367b012d651367fd203caaa992fd1f5963560e/kiwisolver-1.4.7-cp311-cp311-macosx_11_0_arm64.whl", hash = "sha256:46707a10836894b559e04b0fd143e343945c97fd170d69a2d26d640b4e297935", size = 64319 },
    { url = "https://files.pythonhosted.org/packages/8b/1b/b5d618f4e58c0675654c1e5051bcf42c776703edb21c02b8c74135541f60/kiwisolver-1.4.7-cp311-cp311-manylinux_2_12_i686.manylinux2010_i686.manylinux_2_17_i686.manylinux2014_i686.whl", hash = "sha256:ef97b8df011141c9b0f6caf23b29379f87dd13183c978a30a3c546d2c47314cb", size = 1334260 },
    { url = "https://files.pythonhosted.org/packages/b8/01/946852b13057a162a8c32c4c8d2e9ed79f0bb5d86569a40c0b5fb103e373/kiwisolver-1.4.7-cp311-cp311-manylinux_2_17_aarch64.manylinux2014_aarch64.whl", hash = "sha256:3ab58c12a2cd0fc769089e6d38466c46d7f76aced0a1f54c77652446733d2d02", size = 1426589 },
    { url = "https://files.pythonhosted.org/packages/70/d1/c9f96df26b459e15cf8a965304e6e6f4eb291e0f7a9460b4ad97b047561e/kiwisolver-1.4.7-cp311-cp311-manylinux_2_17_ppc64le.manylinux2014_ppc64le.whl", hash = "sha256:803b8e1459341c1bb56d1c5c010406d5edec8a0713a0945851290a7930679b51", size = 1541080 },
    { url = "https://files.pythonhosted.org/packages/d3/73/2686990eb8b02d05f3de759d6a23a4ee7d491e659007dd4c075fede4b5d0/kiwisolver-1.4.7-cp311-cp311-manylinux_2_17_s390x.manylinux2014_s390x.whl", hash = "sha256:f9a9e8a507420fe35992ee9ecb302dab68550dedc0da9e2880dd88071c5fb052", size = 1470049 },
    { url = "https://files.pythonhosted.org/packages/a7/4b/2db7af3ed3af7c35f388d5f53c28e155cd402a55432d800c543dc6deb731/kiwisolver-1.4.7-cp311-cp311-manylinux_2_17_x86_64.manylinux2014_x86_64.whl", hash = "sha256:18077b53dc3bb490e330669a99920c5e6a496889ae8c63b58fbc57c3d7f33a18", size = 1426376 },
    { url = "https://files.pythonhosted.org/packages/05/83/2857317d04ea46dc5d115f0df7e676997bbd968ced8e2bd6f7f19cfc8d7f/kiwisolver-1.4.7-cp311-cp311-musllinux_1_2_aarch64.whl", hash = "sha256:6af936f79086a89b3680a280c47ea90b4df7047b5bdf3aa5c524bbedddb9e545", size = 2222231 },
    { url = "https://files.pythonhosted.org/packages/0d/b5/866f86f5897cd4ab6d25d22e403404766a123f138bd6a02ecb2cdde52c18/kiwisolver-1.4.7-cp311-cp311-musllinux_1_2_i686.whl", hash = "sha256:3abc5b19d24af4b77d1598a585b8a719beb8569a71568b66f4ebe1fb0449460b", size = 2368634 },
    { url = "https://files.pythonhosted.org/packages/c1/ee/73de8385403faba55f782a41260210528fe3273d0cddcf6d51648202d6d0/kiwisolver-1.4.7-cp311-cp311-musllinux_1_2_ppc64le.whl", hash = "sha256:933d4de052939d90afbe6e9d5273ae05fb836cc86c15b686edd4b3560cc0ee36", size = 2329024 },
    { url = "https://files.pythonhosted.org/packages/a1/e7/cd101d8cd2cdfaa42dc06c433df17c8303d31129c9fdd16c0ea37672af91/kiwisolver-1.4.7-cp311-cp311-musllinux_1_2_s390x.whl", hash = "sha256:65e720d2ab2b53f1f72fb5da5fb477455905ce2c88aaa671ff0a447c2c80e8e3", size = 2468484 },
    { url = "https://files.pythonhosted.org/packages/e1/72/84f09d45a10bc57a40bb58b81b99d8f22b58b2040c912b7eb97ebf625bf2/kiwisolver-1.4.7-cp311-cp311-musllinux_1_2_x86_64.whl", hash = "sha256:3bf1ed55088f214ba6427484c59553123fdd9b218a42bbc8c6496d6754b1e523", size = 2284078 },
    { url = "https://files.pythonhosted.org/packages/d2/d4/71828f32b956612dc36efd7be1788980cb1e66bfb3706e6dec9acad9b4f9/kiwisolver-1.4.7-cp311-cp311-win32.whl", hash = "sha256:4c00336b9dd5ad96d0a558fd18a8b6f711b7449acce4c157e7343ba92dd0cf3d", size = 46645 },
    { url = "https://files.pythonhosted.org/packages/a1/65/d43e9a20aabcf2e798ad1aff6c143ae3a42cf506754bcb6a7ed8259c8425/kiwisolver-1.4.7-cp311-cp311-win_amd64.whl", hash = "sha256:929e294c1ac1e9f615c62a4e4313ca1823ba37326c164ec720a803287c4c499b", size = 56022 },
    { url = "https://files.pythonhosted.org/packages/35/b3/9f75a2e06f1b4ca00b2b192bc2b739334127d27f1d0625627ff8479302ba/kiwisolver-1.4.7-cp311-cp311-win_arm64.whl", hash = "sha256:e33e8fbd440c917106b237ef1a2f1449dfbb9b6f6e1ce17c94cd6a1e0d438376", size = 48536 },
    { url = "https://files.pythonhosted.org/packages/97/9c/0a11c714cf8b6ef91001c8212c4ef207f772dd84540104952c45c1f0a249/kiwisolver-1.4.7-cp312-cp312-macosx_10_9_universal2.whl", hash = "sha256:5360cc32706dab3931f738d3079652d20982511f7c0ac5711483e6eab08efff2", size = 121808 },
    { url = "https://files.pythonhosted.org/packages/f2/d8/0fe8c5f5d35878ddd135f44f2af0e4e1d379e1c7b0716f97cdcb88d4fd27/kiwisolver-1.4.7-cp312-cp312-macosx_10_9_x86_64.whl", hash = "sha256:942216596dc64ddb25adb215c3c783215b23626f8d84e8eff8d6d45c3f29f75a", size = 65531 },
    { url = "https://files.pythonhosted.org/packages/80/c5/57fa58276dfdfa612241d640a64ca2f76adc6ffcebdbd135b4ef60095098/kiwisolver-1.4.7-cp312-cp312-macosx_11_0_arm64.whl", hash = "sha256:48b571ecd8bae15702e4f22d3ff6a0f13e54d3d00cd25216d5e7f658242065ee", size = 63894 },
    { url = "https://files.pythonhosted.org/packages/8b/e9/26d3edd4c4ad1c5b891d8747a4f81b1b0aba9fb9721de6600a4adc09773b/kiwisolver-1.4.7-cp312-cp312-manylinux_2_12_i686.manylinux2010_i686.manylinux_2_17_i686.manylinux2014_i686.whl", hash = "sha256:ad42ba922c67c5f219097b28fae965e10045ddf145d2928bfac2eb2e17673640", size = 1369296 },
    { url = "https://files.pythonhosted.org/packages/b6/67/3f4850b5e6cffb75ec40577ddf54f7b82b15269cc5097ff2e968ee32ea7d/kiwisolver-1.4.7-cp312-cp312-manylinux_2_17_aarch64.manylinux2014_aarch64.whl", hash = "sha256:612a10bdae23404a72941a0fc8fa2660c6ea1217c4ce0dbcab8a8f6543ea9e7f", size = 1461450 },
    { url = "https://files.pythonhosted.org/packages/52/be/86cbb9c9a315e98a8dc6b1d23c43cffd91d97d49318854f9c37b0e41cd68/kiwisolver-1.4.7-cp312-cp312-manylinux_2_17_ppc64le.manylinux2014_ppc64le.whl", hash = "sha256:9e838bba3a3bac0fe06d849d29772eb1afb9745a59710762e4ba3f4cb8424483", size = 1579168 },
    { url = "https://files.pythonhosted.org/packages/0f/00/65061acf64bd5fd34c1f4ae53f20b43b0a017a541f242a60b135b9d1e301/kiwisolver-1.4.7-cp312-cp312-manylinux_2_17_s390x.manylinux2014_s390x.whl", hash = "sha256:22f499f6157236c19f4bbbd472fa55b063db77a16cd74d49afe28992dff8c258", size = 1507308 },
    { url = "https://files.pythonhosted.org/packages/21/e4/c0b6746fd2eb62fe702118b3ca0cb384ce95e1261cfada58ff693aeec08a/kiwisolver-1.4.7-cp312-cp312-manylinux_2_17_x86_64.manylinux2014_x86_64.whl", hash = "sha256:693902d433cf585133699972b6d7c42a8b9f8f826ebcaf0132ff55200afc599e", size = 1464186 },
    { url = "https://files.pythonhosted.org/packages/0a/0f/529d0a9fffb4d514f2782c829b0b4b371f7f441d61aa55f1de1c614c4ef3/kiwisolver-1.4.7-cp312-cp312-musllinux_1_2_aarch64.whl", hash = "sha256:4e77f2126c3e0b0d055f44513ed349038ac180371ed9b52fe96a32aa071a5107", size = 2247877 },
    { url = "https://files.pythonhosted.org/packages/d1/e1/66603ad779258843036d45adcbe1af0d1a889a07af4635f8b4ec7dccda35/kiwisolver-1.4.7-cp312-cp312-musllinux_1_2_i686.whl", hash = "sha256:657a05857bda581c3656bfc3b20e353c232e9193eb167766ad2dc58b56504948", size = 2404204 },
    { url = "https://files.pythonhosted.org/packages/8d/61/de5fb1ca7ad1f9ab7970e340a5b833d735df24689047de6ae71ab9d8d0e7/kiwisolver-1.4.7-cp312-cp312-musllinux_1_2_ppc64le.whl", hash = "sha256:4bfa75a048c056a411f9705856abfc872558e33c055d80af6a380e3658766038", size = 2352461 },
    { url = "https://files.pythonhosted.org/packages/ba/d2/0edc00a852e369827f7e05fd008275f550353f1f9bcd55db9363d779fc63/kiwisolver-1.4.7-cp312-cp312-musllinux_1_2_s390x.whl", hash = "sha256:34ea1de54beef1c104422d210c47c7d2a4999bdecf42c7b5718fbe59a4cac383", size = 2501358 },
    { url = "https://files.pythonhosted.org/packages/84/15/adc15a483506aec6986c01fb7f237c3aec4d9ed4ac10b756e98a76835933/kiwisolver-1.4.7-cp312-cp312-musllinux_1_2_x86_64.whl", hash = "sha256:90da3b5f694b85231cf93586dad5e90e2d71b9428f9aad96952c99055582f520", size = 2314119 },
    { url = "https://files.pythonhosted.org/packages/36/08/3a5bb2c53c89660863a5aa1ee236912269f2af8762af04a2e11df851d7b2/kiwisolver-1.4.7-cp312-cp312-win32.whl", hash = "sha256:18e0cca3e008e17fe9b164b55735a325140a5a35faad8de92dd80265cd5eb80b", size = 46367 },
    { url = "https://files.pythonhosted.org/packages/19/93/c05f0a6d825c643779fc3c70876bff1ac221f0e31e6f701f0e9578690d70/kiwisolver-1.4.7-cp312-cp312-win_amd64.whl", hash = "sha256:58cb20602b18f86f83a5c87d3ee1c766a79c0d452f8def86d925e6c60fbf7bfb", size = 55884 },
    { url = "https://files.pythonhosted.org/packages/d2/f9/3828d8f21b6de4279f0667fb50a9f5215e6fe57d5ec0d61905914f5b6099/kiwisolver-1.4.7-cp312-cp312-win_arm64.whl", hash = "sha256:f5a8b53bdc0b3961f8b6125e198617c40aeed638b387913bf1ce78afb1b0be2a", size = 48528 },
    { url = "https://files.pythonhosted.org/packages/c4/06/7da99b04259b0f18b557a4effd1b9c901a747f7fdd84cf834ccf520cb0b2/kiwisolver-1.4.7-cp313-cp313-macosx_10_13_universal2.whl", hash = "sha256:2e6039dcbe79a8e0f044f1c39db1986a1b8071051efba3ee4d74f5b365f5226e", size = 121913 },
    { url = "https://files.pythonhosted.org/packages/97/f5/b8a370d1aa593c17882af0a6f6755aaecd643640c0ed72dcfd2eafc388b9/kiwisolver-1.4.7-cp313-cp313-macosx_10_13_x86_64.whl", hash = "sha256:a1ecf0ac1c518487d9d23b1cd7139a6a65bc460cd101ab01f1be82ecf09794b6", size = 65627 },
    { url = "https://files.pythonhosted.org/packages/2a/fc/6c0374f7503522539e2d4d1b497f5ebad3f8ed07ab51aed2af988dd0fb65/kiwisolver-1.4.7-cp313-cp313-macosx_11_0_arm64.whl", hash = "sha256:7ab9ccab2b5bd5702ab0803676a580fffa2aa178c2badc5557a84cc943fcf750", size = 63888 },
    { url = "https://files.pythonhosted.org/packages/bf/3e/0b7172793d0f41cae5c923492da89a2ffcd1adf764c16159ca047463ebd3/kiwisolver-1.4.7-cp313-cp313-manylinux_2_12_i686.manylinux2010_i686.manylinux_2_17_i686.manylinux2014_i686.whl", hash = "sha256:f816dd2277f8d63d79f9c8473a79fe54047bc0467754962840782c575522224d", size = 1369145 },
    { url = "https://files.pythonhosted.org/packages/77/92/47d050d6f6aced2d634258123f2688fbfef8ded3c5baf2c79d94d91f1f58/kiwisolver-1.4.7-cp313-cp313-manylinux_2_17_aarch64.manylinux2014_aarch64.whl", hash = "sha256:cf8bcc23ceb5a1b624572a1623b9f79d2c3b337c8c455405ef231933a10da379", size = 1461448 },
    { url = "https://files.pythonhosted.org/packages/9c/1b/8f80b18e20b3b294546a1adb41701e79ae21915f4175f311a90d042301cf/kiwisolver-1.4.7-cp313-cp313-manylinux_2_17_ppc64le.manylinux2014_ppc64le.whl", hash = "sha256:dea0bf229319828467d7fca8c7c189780aa9ff679c94539eed7532ebe33ed37c", size = 1578750 },
    { url = "https://files.pythonhosted.org/packages/a4/fe/fe8e72f3be0a844f257cadd72689c0848c6d5c51bc1d60429e2d14ad776e/kiwisolver-1.4.7-cp313-cp313-manylinux_2_17_s390x.manylinux2014_s390x.whl", hash = "sha256:7c06a4c7cf15ec739ce0e5971b26c93638730090add60e183530d70848ebdd34", size = 1507175 },
    { url = "https://files.pythonhosted.org/packages/39/fa/cdc0b6105d90eadc3bee525fecc9179e2b41e1ce0293caaf49cb631a6aaf/kiwisolver-1.4.7-cp313-cp313-manylinux_2_17_x86_64.manylinux2014_x86_64.whl", hash = "sha256:913983ad2deb14e66d83c28b632fd35ba2b825031f2fa4ca29675e665dfecbe1", size = 1463963 },
    { url = "https://files.pythonhosted.org/packages/6e/5c/0c03c4e542720c6177d4f408e56d1c8315899db72d46261a4e15b8b33a41/kiwisolver-1.4.7-cp313-cp313-musllinux_1_2_aarch64.whl", hash = "sha256:5337ec7809bcd0f424c6b705ecf97941c46279cf5ed92311782c7c9c2026f07f", size = 2248220 },
    { url = "https://files.pythonhosted.org/packages/3d/ee/55ef86d5a574f4e767df7da3a3a7ff4954c996e12d4fbe9c408170cd7dcc/kiwisolver-1.4.7-cp313-cp313-musllinux_1_2_i686.whl", hash = "sha256:4c26ed10c4f6fa6ddb329a5120ba3b6db349ca192ae211e882970bfc9d91420b", size = 2404463 },
    { url = "https://files.pythonhosted.org/packages/0f/6d/73ad36170b4bff4825dc588acf4f3e6319cb97cd1fb3eb04d9faa6b6f212/kiwisolver-1.4.7-cp313-cp313-musllinux_1_2_ppc64le.whl", hash = "sha256:c619b101e6de2222c1fcb0531e1b17bbffbe54294bfba43ea0d411d428618c27", size = 2352842 },
    { url = "https://files.pythonhosted.org/packages/0b/16/fa531ff9199d3b6473bb4d0f47416cdb08d556c03b8bc1cccf04e756b56d/kiwisolver-1.4.7-cp313-cp313-musllinux_1_2_s390x.whl", hash = "sha256:073a36c8273647592ea332e816e75ef8da5c303236ec0167196793eb1e34657a", size = 2501635 },
    { url = "https://files.pythonhosted.org/packages/78/7e/aa9422e78419db0cbe75fb86d8e72b433818f2e62e2e394992d23d23a583/kiwisolver-1.4.7-cp313-cp313-musllinux_1_2_x86_64.whl", hash = "sha256:3ce6b2b0231bda412463e152fc18335ba32faf4e8c23a754ad50ffa70e4091ee", size = 2314556 },
    { url = "https://files.pythonhosted.org/packages/a8/b2/15f7f556df0a6e5b3772a1e076a9d9f6c538ce5f05bd590eca8106508e06/kiwisolver-1.4.7-cp313-cp313-win32.whl", hash = "sha256:f4c9aee212bc89d4e13f58be11a56cc8036cabad119259d12ace14b34476fd07", size = 46364 },
    { url = "https://files.pythonhosted.org/packages/0b/db/32e897e43a330eee8e4770bfd2737a9584b23e33587a0812b8e20aac38f7/kiwisolver-1.4.7-cp313-cp313-win_amd64.whl", hash = "sha256:8a3ec5aa8e38fc4c8af308917ce12c536f1c88452ce554027e55b22cbbfbff76", size = 55887 },
    { url = "https://files.pythonhosted.org/packages/c8/a4/df2bdca5270ca85fd25253049eb6708d4127be2ed0e5c2650217450b59e9/kiwisolver-1.4.7-cp313-cp313-win_arm64.whl", hash = "sha256:76c8094ac20ec259471ac53e774623eb62e6e1f56cd8690c67ce6ce4fcb05650", size = 48530 },
]

[[package]]
name = "latexcodec"
version = "3.0.0"
source = { registry = "https://pypi.org/simple" }
sdist = { url = "https://files.pythonhosted.org/packages/98/e7/ed339caf3662976949e4fdbfdf4a6db818b8d2aa1cf2b5f73af89e936bba/latexcodec-3.0.0.tar.gz", hash = "sha256:917dc5fe242762cc19d963e6548b42d63a118028cdd3361d62397e3b638b6bc5", size = 31023 }
wheels = [
    { url = "https://files.pythonhosted.org/packages/b0/bf/ea8887e9f31a8f93ca306699d11909c6140151393a4216f0d9f85a004077/latexcodec-3.0.0-py3-none-any.whl", hash = "sha256:6f3477ad5e61a0a99bd31a6a370c34e88733a6bad9c921a3ffcfacada12f41a7", size = 18150 },
]

[[package]]
name = "ldp"
version = "0.8.0"
source = { registry = "https://pypi.org/simple" }
dependencies = [
    { name = "aiofiles" },
    { name = "dm-tree" },
    { name = "fhaviary" },
    { name = "httpx" },
    { name = "litellm" },
    { name = "networkx", extra = ["default"] },
    { name = "numpy" },
    { name = "openai" },
    { name = "pydantic" },
    { name = "tenacity" },
    { name = "tiktoken" },
    { name = "tqdm" },
    { name = "typing-extensions", marker = "python_full_version < '3.12'" },
    { name = "usearch" },
]
sdist = { url = "https://files.pythonhosted.org/packages/5a/2f/6eb23fa7e72575cd70e0daf4c7f684edec5076bef2151ee525396d8cb9b3/ldp-0.8.0.tar.gz", hash = "sha256:2b67cfa9a3d9bd2d27aefc1272c1018e56b8a0634bc61872ccd69595604cba51", size = 270067 }
wheels = [
    { url = "https://files.pythonhosted.org/packages/92/93/d2fba704dc890767fec216bb153c331f3defead21d454178c008a75333d7/ldp-0.8.0-py3-none-any.whl", hash = "sha256:be9a4c34ef27d217d54eddcb855ad2fe14ad40bfe9e1a9b59ff782a58ca2c048", size = 87075 },
]

[[package]]
name = "limits"
version = "3.13.0"
source = { registry = "https://pypi.org/simple" }
dependencies = [
    { name = "deprecated" },
    { name = "importlib-resources" },
    { name = "packaging" },
    { name = "typing-extensions" },
]
sdist = { url = "https://files.pythonhosted.org/packages/c4/5f/89fb5405ee37d8b172e48e357438dd79482731b0cd5db2f734ac58f019e4/limits-3.13.0.tar.gz", hash = "sha256:6571b0c567bfa175a35fed9f8a954c0c92f1c3200804282f1b8f1de4ad98a953", size = 70218 }
wheels = [
    { url = "https://files.pythonhosted.org/packages/81/80/b340bc7c3eb8f5c40e4d38c8e3cd04c127756d8de06b9e54caefb4ae16d5/limits-3.13.0-py3-none-any.whl", hash = "sha256:9767f7233da4255e9904b79908a728e8ec0984c0b086058b4cbbd309aea553f6", size = 45547 },
]

[[package]]
name = "litellm"
version = "1.48.6"
source = { registry = "https://pypi.org/simple" }
dependencies = [
    { name = "aiohttp" },
    { name = "click" },
    { name = "importlib-metadata" },
    { name = "jinja2" },
    { name = "jsonschema" },
    { name = "openai" },
    { name = "pydantic" },
    { name = "python-dotenv" },
    { name = "requests" },
    { name = "tiktoken" },
    { name = "tokenizers" },
]
sdist = { url = "https://files.pythonhosted.org/packages/17/fd/99c3075c1e50a468a9d88cea141e918f9437a31152ad1d44ce67ee44caed/litellm-1.48.6.tar.gz", hash = "sha256:44584867d115ba0c1bb5f39efbc8a6131642e63d078e6a9cf2e7abe969d5edf6", size = 8418239 }
wheels = [
    { url = "https://files.pythonhosted.org/packages/4b/90/08ac40e04edc16ec1e91ceadc577465b090f06354f3e46d70d2b2560f3ab/litellm-1.48.6-py3-none-any.whl", hash = "sha256:7f6e0f787790d29c4464123bae92712ceb2dd1e05eef1ea90182663c4e4762a3", size = 8753596 },
]

[[package]]
name = "markdown-it-py"
version = "3.0.0"
source = { registry = "https://pypi.org/simple" }
dependencies = [
    { name = "mdurl" },
]
sdist = { url = "https://files.pythonhosted.org/packages/38/71/3b932df36c1a044d397a1f92d1cf91ee0a503d91e470cbd670aa66b07ed0/markdown-it-py-3.0.0.tar.gz", hash = "sha256:e3f60a94fa066dc52ec76661e37c851cb232d92f9886b15cb560aaada2df8feb", size = 74596 }
wheels = [
    { url = "https://files.pythonhosted.org/packages/42/d7/1ec15b46af6af88f19b8e5ffea08fa375d433c998b8a7639e76935c14f1f/markdown_it_py-3.0.0-py3-none-any.whl", hash = "sha256:355216845c60bd96232cd8d8c40e8f9765cc86f46880e43a8fd22dc1a1a8cab1", size = 87528 },
]

[[package]]
name = "markupsafe"
version = "2.1.5"
source = { registry = "https://pypi.org/simple" }
sdist = { url = "https://files.pythonhosted.org/packages/87/5b/aae44c6655f3801e81aa3eef09dbbf012431987ba564d7231722f68df02d/MarkupSafe-2.1.5.tar.gz", hash = "sha256:d283d37a890ba4c1ae73ffadf8046435c76e7bc2247bbb63c00bd1a709c6544b", size = 19384 }
wheels = [
    { url = "https://files.pythonhosted.org/packages/11/e7/291e55127bb2ae67c64d66cef01432b5933859dfb7d6949daa721b89d0b3/MarkupSafe-2.1.5-cp311-cp311-macosx_10_9_universal2.whl", hash = "sha256:629ddd2ca402ae6dbedfceeba9c46d5f7b2a61d9749597d4307f943ef198fc1f", size = 18219 },
    { url = "https://files.pythonhosted.org/packages/6b/cb/aed7a284c00dfa7c0682d14df85ad4955a350a21d2e3b06d8240497359bf/MarkupSafe-2.1.5-cp311-cp311-macosx_10_9_x86_64.whl", hash = "sha256:5b7b716f97b52c5a14bffdf688f971b2d5ef4029127f1ad7a513973cfd818df2", size = 14098 },
    { url = "https://files.pythonhosted.org/packages/1c/cf/35fe557e53709e93feb65575c93927942087e9b97213eabc3fe9d5b25a55/MarkupSafe-2.1.5-cp311-cp311-manylinux_2_17_aarch64.manylinux2014_aarch64.whl", hash = "sha256:6ec585f69cec0aa07d945b20805be741395e28ac1627333b1c5b0105962ffced", size = 29014 },
    { url = "https://files.pythonhosted.org/packages/97/18/c30da5e7a0e7f4603abfc6780574131221d9148f323752c2755d48abad30/MarkupSafe-2.1.5-cp311-cp311-manylinux_2_17_x86_64.manylinux2014_x86_64.whl", hash = "sha256:b91c037585eba9095565a3556f611e3cbfaa42ca1e865f7b8015fe5c7336d5a5", size = 28220 },
    { url = "https://files.pythonhosted.org/packages/0c/40/2e73e7d532d030b1e41180807a80d564eda53babaf04d65e15c1cf897e40/MarkupSafe-2.1.5-cp311-cp311-manylinux_2_5_i686.manylinux1_i686.manylinux_2_17_i686.manylinux2014_i686.whl", hash = "sha256:7502934a33b54030eaf1194c21c692a534196063db72176b0c4028e140f8f32c", size = 27756 },
    { url = "https://files.pythonhosted.org/packages/18/46/5dca760547e8c59c5311b332f70605d24c99d1303dd9a6e1fc3ed0d73561/MarkupSafe-2.1.5-cp311-cp311-musllinux_1_1_aarch64.whl", hash = "sha256:0e397ac966fdf721b2c528cf028494e86172b4feba51d65f81ffd65c63798f3f", size = 33988 },
    { url = "https://files.pythonhosted.org/packages/6d/c5/27febe918ac36397919cd4a67d5579cbbfa8da027fa1238af6285bb368ea/MarkupSafe-2.1.5-cp311-cp311-musllinux_1_1_i686.whl", hash = "sha256:c061bb86a71b42465156a3ee7bd58c8c2ceacdbeb95d05a99893e08b8467359a", size = 32718 },
    { url = "https://files.pythonhosted.org/packages/f8/81/56e567126a2c2bc2684d6391332e357589a96a76cb9f8e5052d85cb0ead8/MarkupSafe-2.1.5-cp311-cp311-musllinux_1_1_x86_64.whl", hash = "sha256:3a57fdd7ce31c7ff06cdfbf31dafa96cc533c21e443d57f5b1ecc6cdc668ec7f", size = 33317 },
    { url = "https://files.pythonhosted.org/packages/00/0b/23f4b2470accb53285c613a3ab9ec19dc944eaf53592cb6d9e2af8aa24cc/MarkupSafe-2.1.5-cp311-cp311-win32.whl", hash = "sha256:397081c1a0bfb5124355710fe79478cdbeb39626492b15d399526ae53422b906", size = 16670 },
    { url = "https://files.pythonhosted.org/packages/b7/a2/c78a06a9ec6d04b3445a949615c4c7ed86a0b2eb68e44e7541b9d57067cc/MarkupSafe-2.1.5-cp311-cp311-win_amd64.whl", hash = "sha256:2b7c57a4dfc4f16f7142221afe5ba4e093e09e728ca65c51f5620c9aaeb9a617", size = 17224 },
    { url = "https://files.pythonhosted.org/packages/53/bd/583bf3e4c8d6a321938c13f49d44024dbe5ed63e0a7ba127e454a66da974/MarkupSafe-2.1.5-cp312-cp312-macosx_10_9_universal2.whl", hash = "sha256:8dec4936e9c3100156f8a2dc89c4b88d5c435175ff03413b443469c7c8c5f4d1", size = 18215 },
    { url = "https://files.pythonhosted.org/packages/48/d6/e7cd795fc710292c3af3a06d80868ce4b02bfbbf370b7cee11d282815a2a/MarkupSafe-2.1.5-cp312-cp312-macosx_10_9_x86_64.whl", hash = "sha256:3c6b973f22eb18a789b1460b4b91bf04ae3f0c4234a0a6aa6b0a92f6f7b951d4", size = 14069 },
    { url = "https://files.pythonhosted.org/packages/51/b5/5d8ec796e2a08fc814a2c7d2584b55f889a55cf17dd1a90f2beb70744e5c/MarkupSafe-2.1.5-cp312-cp312-manylinux_2_17_aarch64.manylinux2014_aarch64.whl", hash = "sha256:ac07bad82163452a6884fe8fa0963fb98c2346ba78d779ec06bd7a6262132aee", size = 29452 },
    { url = "https://files.pythonhosted.org/packages/0a/0d/2454f072fae3b5a137c119abf15465d1771319dfe9e4acbb31722a0fff91/MarkupSafe-2.1.5-cp312-cp312-manylinux_2_17_x86_64.manylinux2014_x86_64.whl", hash = "sha256:f5dfb42c4604dddc8e4305050aa6deb084540643ed5804d7455b5df8fe16f5e5", size = 28462 },
    { url = "https://files.pythonhosted.org/packages/2d/75/fd6cb2e68780f72d47e6671840ca517bda5ef663d30ada7616b0462ad1e3/MarkupSafe-2.1.5-cp312-cp312-manylinux_2_5_i686.manylinux1_i686.manylinux_2_17_i686.manylinux2014_i686.whl", hash = "sha256:ea3d8a3d18833cf4304cd2fc9cbb1efe188ca9b5efef2bdac7adc20594a0e46b", size = 27869 },
    { url = "https://files.pythonhosted.org/packages/b0/81/147c477391c2750e8fc7705829f7351cf1cd3be64406edcf900dc633feb2/MarkupSafe-2.1.5-cp312-cp312-musllinux_1_1_aarch64.whl", hash = "sha256:d050b3361367a06d752db6ead6e7edeb0009be66bc3bae0ee9d97fb326badc2a", size = 33906 },
    { url = "https://files.pythonhosted.org/packages/8b/ff/9a52b71839d7a256b563e85d11050e307121000dcebc97df120176b3ad93/MarkupSafe-2.1.5-cp312-cp312-musllinux_1_1_i686.whl", hash = "sha256:bec0a414d016ac1a18862a519e54b2fd0fc8bbfd6890376898a6c0891dd82e9f", size = 32296 },
    { url = "https://files.pythonhosted.org/packages/88/07/2dc76aa51b481eb96a4c3198894f38b480490e834479611a4053fbf08623/MarkupSafe-2.1.5-cp312-cp312-musllinux_1_1_x86_64.whl", hash = "sha256:58c98fee265677f63a4385256a6d7683ab1832f3ddd1e66fe948d5880c21a169", size = 33038 },
    { url = "https://files.pythonhosted.org/packages/96/0c/620c1fb3661858c0e37eb3cbffd8c6f732a67cd97296f725789679801b31/MarkupSafe-2.1.5-cp312-cp312-win32.whl", hash = "sha256:8590b4ae07a35970728874632fed7bd57b26b0102df2d2b233b6d9d82f6c62ad", size = 16572 },
    { url = "https://files.pythonhosted.org/packages/3f/14/c3554d512d5f9100a95e737502f4a2323a1959f6d0d01e0d0997b35f7b10/MarkupSafe-2.1.5-cp312-cp312-win_amd64.whl", hash = "sha256:823b65d8706e32ad2df51ed89496147a42a2a6e01c13cfb6ffb8b1e92bc910bb", size = 17127 },
]

[[package]]
name = "matplotlib"
version = "3.9.2"
source = { registry = "https://pypi.org/simple" }
dependencies = [
    { name = "contourpy" },
    { name = "cycler" },
    { name = "fonttools" },
    { name = "kiwisolver" },
    { name = "numpy" },
    { name = "packaging" },
    { name = "pillow" },
    { name = "pyparsing" },
    { name = "python-dateutil" },
]
sdist = { url = "https://files.pythonhosted.org/packages/9e/d8/3d7f706c69e024d4287c1110d74f7dabac91d9843b99eadc90de9efc8869/matplotlib-3.9.2.tar.gz", hash = "sha256:96ab43906269ca64a6366934106fa01534454a69e471b7bf3d79083981aaab92", size = 36088381 }
wheels = [
    { url = "https://files.pythonhosted.org/packages/77/c2/f9d7fe80a8fcce9bb128d1381c6fe41a8d286d7e18395e273002e8e0fa34/matplotlib-3.9.2-cp311-cp311-macosx_10_12_x86_64.whl", hash = "sha256:d8dd059447824eec055e829258ab092b56bb0579fc3164fa09c64f3acd478772", size = 7902925 },
    { url = "https://files.pythonhosted.org/packages/28/ba/8be09886eb56ac04a218a1dc3fa728a5c4cac60b019b4f1687885166da00/matplotlib-3.9.2-cp311-cp311-macosx_11_0_arm64.whl", hash = "sha256:c797dac8bb9c7a3fd3382b16fe8f215b4cf0f22adccea36f1545a6d7be310b41", size = 7773193 },
    { url = "https://files.pythonhosted.org/packages/e6/9a/5991972a560db3ab621312a7ca5efec339ae2122f25901c0846865c4b72f/matplotlib-3.9.2-cp311-cp311-manylinux_2_17_aarch64.manylinux2014_aarch64.whl", hash = "sha256:d719465db13267bcef19ea8954a971db03b9f48b4647e3860e4bc8e6ed86610f", size = 8202378 },
    { url = "https://files.pythonhosted.org/packages/01/75/6c7ce560e95714a10fcbb3367d1304975a1a3e620f72af28921b796403f3/matplotlib-3.9.2-cp311-cp311-manylinux_2_17_x86_64.manylinux2014_x86_64.whl", hash = "sha256:8912ef7c2362f7193b5819d17dae8629b34a95c58603d781329712ada83f9447", size = 8314361 },
    { url = "https://files.pythonhosted.org/packages/6e/49/dc7384c6c092958e0b75e754efbd9e52500154939c3d715789cee9fb8a53/matplotlib-3.9.2-cp311-cp311-musllinux_1_2_x86_64.whl", hash = "sha256:7741f26a58a240f43bee74965c4882b6c93df3e7eb3de160126d8c8f53a6ae6e", size = 9091428 },
    { url = "https://files.pythonhosted.org/packages/8b/ce/15b0bb2fb29b3d46211d8ca740b96b5232499fc49200b58b8d571292c9a6/matplotlib-3.9.2-cp311-cp311-win_amd64.whl", hash = "sha256:ae82a14dab96fbfad7965403c643cafe6515e386de723e498cf3eeb1e0b70cc7", size = 7829377 },
    { url = "https://files.pythonhosted.org/packages/82/de/54f7f38ce6de79cb77d513bb3eaa4e0b1031e9fd6022214f47943fa53a88/matplotlib-3.9.2-cp312-cp312-macosx_10_12_x86_64.whl", hash = "sha256:ac43031375a65c3196bee99f6001e7fa5bdfb00ddf43379d3c0609bdca042df9", size = 7892511 },
    { url = "https://files.pythonhosted.org/packages/35/3e/5713b84a02b24b2a4bd4d6673bfc03017e6654e1d8793ece783b7ed4d484/matplotlib-3.9.2-cp312-cp312-macosx_11_0_arm64.whl", hash = "sha256:be0fc24a5e4531ae4d8e858a1a548c1fe33b176bb13eff7f9d0d38ce5112a27d", size = 7769370 },
    { url = "https://files.pythonhosted.org/packages/5b/bd/c404502aa1824456d2862dd6b9b0c1917761a51a32f7f83ff8cf94b6d117/matplotlib-3.9.2-cp312-cp312-manylinux_2_17_aarch64.manylinux2014_aarch64.whl", hash = "sha256:bf81de2926c2db243c9b2cbc3917619a0fc85796c6ba4e58f541df814bbf83c7", size = 8193260 },
    { url = "https://files.pythonhosted.org/packages/27/75/de5b9cd67648051cae40039da0c8cbc497a0d99acb1a1f3d087cd66d27b7/matplotlib-3.9.2-cp312-cp312-manylinux_2_17_x86_64.manylinux2014_x86_64.whl", hash = "sha256:f6ee45bc4245533111ced13f1f2cace1e7f89d1c793390392a80c139d6cf0e6c", size = 8306310 },
    { url = "https://files.pythonhosted.org/packages/de/e3/2976e4e54d7ee76eaf54b7639fdc10a223d05c2bdded7045233e9871e469/matplotlib-3.9.2-cp312-cp312-musllinux_1_2_x86_64.whl", hash = "sha256:306c8dfc73239f0e72ac50e5a9cf19cc4e8e331dd0c54f5e69ca8758550f1e1e", size = 9086717 },
    { url = "https://files.pythonhosted.org/packages/d2/92/c2b9464a0562feb6ae780bdc152364810862e07ef5e6affa2b7686028db2/matplotlib-3.9.2-cp312-cp312-win_amd64.whl", hash = "sha256:5413401594cfaff0052f9d8b1aafc6d305b4bd7c4331dccd18f561ff7e1d3bd3", size = 7832805 },
    { url = "https://files.pythonhosted.org/packages/5c/7f/8932eac316b32f464b8f9069f151294dcd892c8fbde61fe8bcd7ba7f7f7e/matplotlib-3.9.2-cp313-cp313-macosx_10_13_x86_64.whl", hash = "sha256:18128cc08f0d3cfff10b76baa2f296fc28c4607368a8402de61bb3f2eb33c7d9", size = 7893012 },
    { url = "https://files.pythonhosted.org/packages/90/89/9db9db3dd0ff3e2c49e452236dfe29e60b5586a88f8928ca1d153d0da8b5/matplotlib-3.9.2-cp313-cp313-macosx_11_0_arm64.whl", hash = "sha256:4876d7d40219e8ae8bb70f9263bcbe5714415acfdf781086601211335e24f8aa", size = 7769810 },
    { url = "https://files.pythonhosted.org/packages/67/26/d2661cdc2e1410b8929c5f12dfd521e4528abfed1b3c3d5a28ac48258b43/matplotlib-3.9.2-cp313-cp313-manylinux_2_17_aarch64.manylinux2014_aarch64.whl", hash = "sha256:6d9f07a80deab4bb0b82858a9e9ad53d1382fd122be8cde11080f4e7dfedb38b", size = 8193779 },
    { url = "https://files.pythonhosted.org/packages/95/70/4839eaa672bf4eacc98ebc8d23633e02b6daf39e294e7433c4ab11a689be/matplotlib-3.9.2-cp313-cp313-manylinux_2_17_x86_64.manylinux2014_x86_64.whl", hash = "sha256:f7c0410f181a531ec4e93bbc27692f2c71a15c2da16766f5ba9761e7ae518413", size = 8306260 },
    { url = "https://files.pythonhosted.org/packages/88/62/7b263b2cb2724b45d3a4f9c8c6137696cc3ef037d44383fb01ac2a9555c2/matplotlib-3.9.2-cp313-cp313-musllinux_1_2_x86_64.whl", hash = "sha256:909645cce2dc28b735674ce0931a4ac94e12f5b13f6bb0b5a5e65e7cea2c192b", size = 9086073 },
    { url = "https://files.pythonhosted.org/packages/b0/6d/3572fe243c74112fef120f0bc86f5edd21f49b60e8322fc7f6a01fe945dd/matplotlib-3.9.2-cp313-cp313-win_amd64.whl", hash = "sha256:f32c7410c7f246838a77d6d1eff0c0f87f3cb0e7c4247aebea71a6d5a68cab49", size = 7833041 },
    { url = "https://files.pythonhosted.org/packages/03/8f/9d505be3eb2f40ec731674fb6b47d10cc3147bbd6a9ea7a08c8da55415c6/matplotlib-3.9.2-cp313-cp313t-macosx_10_13_x86_64.whl", hash = "sha256:37e51dd1c2db16ede9cfd7b5cabdfc818b2c6397c83f8b10e0e797501c963a03", size = 7933657 },
    { url = "https://files.pythonhosted.org/packages/5d/68/44b458b9794bcff2a66921f8c9a8110a50a0bb099bd5f7cabb428a1dc765/matplotlib-3.9.2-cp313-cp313t-macosx_11_0_arm64.whl", hash = "sha256:b82c5045cebcecd8496a4d694d43f9cc84aeeb49fe2133e036b207abe73f4d30", size = 7799276 },
    { url = "https://files.pythonhosted.org/packages/47/79/8486d4ddcaaf676314b5fb58e8fe19d1a6210a443a7c31fa72d4215fcb87/matplotlib-3.9.2-cp313-cp313t-manylinux_2_17_aarch64.manylinux2014_aarch64.whl", hash = "sha256:f053c40f94bc51bc03832a41b4f153d83f2062d88c72b5e79997072594e97e51", size = 8221027 },
    { url = "https://files.pythonhosted.org/packages/56/62/72a472181578c3d035dcda0d0fa2e259ba2c4cb91132588a348bb705b70d/matplotlib-3.9.2-cp313-cp313t-manylinux_2_17_x86_64.manylinux2014_x86_64.whl", hash = "sha256:dbe196377a8248972f5cede786d4c5508ed5f5ca4a1e09b44bda889958b33f8c", size = 8329097 },
    { url = "https://files.pythonhosted.org/packages/01/8a/760f7fce66b39f447ad160800619d0bd5d0936d2b4633587116534a4afe0/matplotlib-3.9.2-cp313-cp313t-musllinux_1_2_x86_64.whl", hash = "sha256:5816b1e1fe8c192cbc013f8f3e3368ac56fbecf02fb41b8f8559303f24c5015e", size = 9093770 },
]

[[package]]
name = "matplotlib-inline"
version = "0.1.7"
source = { registry = "https://pypi.org/simple" }
dependencies = [
    { name = "traitlets" },
]
sdist = { url = "https://files.pythonhosted.org/packages/99/5b/a36a337438a14116b16480db471ad061c36c3694df7c2084a0da7ba538b7/matplotlib_inline-0.1.7.tar.gz", hash = "sha256:8423b23ec666be3d16e16b60bdd8ac4e86e840ebd1dd11a30b9f117f2fa0ab90", size = 8159 }
wheels = [
    { url = "https://files.pythonhosted.org/packages/8f/8e/9ad090d3553c280a8060fbf6e24dc1c0c29704ee7d1c372f0c174aa59285/matplotlib_inline-0.1.7-py3-none-any.whl", hash = "sha256:df192d39a4ff8f21b1895d72e6a13f5fcc5099f00fa84384e0ea28c2cc0653ca", size = 9899 },
]

[[package]]
name = "mccabe"
version = "0.7.0"
source = { registry = "https://pypi.org/simple" }
sdist = { url = "https://files.pythonhosted.org/packages/e7/ff/0ffefdcac38932a54d2b5eed4e0ba8a408f215002cd178ad1df0f2806ff8/mccabe-0.7.0.tar.gz", hash = "sha256:348e0240c33b60bbdf4e523192ef919f28cb2c3d7d5c7794f74009290f236325", size = 9658 }
wheels = [
    { url = "https://files.pythonhosted.org/packages/27/1a/1f68f9ba0c207934b35b86a8ca3aad8395a3d6dd7921c0686e23853ff5a9/mccabe-0.7.0-py2.py3-none-any.whl", hash = "sha256:6c2d30ab6be0e4a46919781807b4f0d834ebdd6c6e3dca0bda5a15f863427b6e", size = 7350 },
]

[[package]]
name = "mdurl"
version = "0.1.2"
source = { registry = "https://pypi.org/simple" }
sdist = { url = "https://files.pythonhosted.org/packages/d6/54/cfe61301667036ec958cb99bd3efefba235e65cdeb9c84d24a8293ba1d90/mdurl-0.1.2.tar.gz", hash = "sha256:bb413d29f5eea38f31dd4754dd7377d4465116fb207585f97bf925588687c1ba", size = 8729 }
wheels = [
    { url = "https://files.pythonhosted.org/packages/b3/38/89ba8ad64ae25be8de66a6d463314cf1eb366222074cfda9ee839c56a4b4/mdurl-0.1.2-py3-none-any.whl", hash = "sha256:84008a41e51615a49fc9966191ff91509e3c40b939176e643fd50a5c2196b8f8", size = 9979 },
]

[[package]]
name = "multidict"
version = "6.1.0"
source = { registry = "https://pypi.org/simple" }
sdist = { url = "https://files.pythonhosted.org/packages/d6/be/504b89a5e9ca731cd47487e91c469064f8ae5af93b7259758dcfc2b9c848/multidict-6.1.0.tar.gz", hash = "sha256:22ae2ebf9b0c69d206c003e2f6a914ea33f0a932d4aa16f236afc049d9958f4a", size = 64002 }
wheels = [
    { url = "https://files.pythonhosted.org/packages/93/13/df3505a46d0cd08428e4c8169a196131d1b0c4b515c3649829258843dde6/multidict-6.1.0-cp311-cp311-macosx_10_9_universal2.whl", hash = "sha256:3efe2c2cb5763f2f1b275ad2bf7a287d3f7ebbef35648a9726e3b69284a4f3d6", size = 48570 },
    { url = "https://files.pythonhosted.org/packages/f0/e1/a215908bfae1343cdb72f805366592bdd60487b4232d039c437fe8f5013d/multidict-6.1.0-cp311-cp311-macosx_10_9_x86_64.whl", hash = "sha256:c7053d3b0353a8b9de430a4f4b4268ac9a4fb3481af37dfe49825bf45ca24156", size = 29316 },
    { url = "https://files.pythonhosted.org/packages/70/0f/6dc70ddf5d442702ed74f298d69977f904960b82368532c88e854b79f72b/multidict-6.1.0-cp311-cp311-macosx_11_0_arm64.whl", hash = "sha256:27e5fc84ccef8dfaabb09d82b7d179c7cf1a3fbc8a966f8274fcb4ab2eb4cadb", size = 29640 },
    { url = "https://files.pythonhosted.org/packages/d8/6d/9c87b73a13d1cdea30b321ef4b3824449866bd7f7127eceed066ccb9b9ff/multidict-6.1.0-cp311-cp311-manylinux_2_17_aarch64.manylinux2014_aarch64.whl", hash = "sha256:0e2b90b43e696f25c62656389d32236e049568b39320e2735d51f08fd362761b", size = 131067 },
    { url = "https://files.pythonhosted.org/packages/cc/1e/1b34154fef373371fd6c65125b3d42ff5f56c7ccc6bfff91b9b3c60ae9e0/multidict-6.1.0-cp311-cp311-manylinux_2_17_ppc64le.manylinux2014_ppc64le.whl", hash = "sha256:d83a047959d38a7ff552ff94be767b7fd79b831ad1cd9920662db05fec24fe72", size = 138507 },
    { url = "https://files.pythonhosted.org/packages/fb/e0/0bc6b2bac6e461822b5f575eae85da6aae76d0e2a79b6665d6206b8e2e48/multidict-6.1.0-cp311-cp311-manylinux_2_17_s390x.manylinux2014_s390x.whl", hash = "sha256:d1a9dd711d0877a1ece3d2e4fea11a8e75741ca21954c919406b44e7cf971304", size = 133905 },
    { url = "https://files.pythonhosted.org/packages/ba/af/73d13b918071ff9b2205fcf773d316e0f8fefb4ec65354bbcf0b10908cc6/multidict-6.1.0-cp311-cp311-manylinux_2_17_x86_64.manylinux2014_x86_64.whl", hash = "sha256:ec2abea24d98246b94913b76a125e855eb5c434f7c46546046372fe60f666351", size = 129004 },
    { url = "https://files.pythonhosted.org/packages/74/21/23960627b00ed39643302d81bcda44c9444ebcdc04ee5bedd0757513f259/multidict-6.1.0-cp311-cp311-manylinux_2_5_i686.manylinux1_i686.manylinux_2_17_i686.manylinux2014_i686.whl", hash = "sha256:4867cafcbc6585e4b678876c489b9273b13e9fff9f6d6d66add5e15d11d926cb", size = 121308 },
    { url = "https://files.pythonhosted.org/packages/8b/5c/cf282263ffce4a596ed0bb2aa1a1dddfe1996d6a62d08842a8d4b33dca13/multidict-6.1.0-cp311-cp311-musllinux_1_2_aarch64.whl", hash = "sha256:5b48204e8d955c47c55b72779802b219a39acc3ee3d0116d5080c388970b76e3", size = 132608 },
    { url = "https://files.pythonhosted.org/packages/d7/3e/97e778c041c72063f42b290888daff008d3ab1427f5b09b714f5a8eff294/multidict-6.1.0-cp311-cp311-musllinux_1_2_i686.whl", hash = "sha256:d8fff389528cad1618fb4b26b95550327495462cd745d879a8c7c2115248e399", size = 127029 },
    { url = "https://files.pythonhosted.org/packages/47/ac/3efb7bfe2f3aefcf8d103e9a7162572f01936155ab2f7ebcc7c255a23212/multidict-6.1.0-cp311-cp311-musllinux_1_2_ppc64le.whl", hash = "sha256:a7a9541cd308eed5e30318430a9c74d2132e9a8cb46b901326272d780bf2d423", size = 137594 },
    { url = "https://files.pythonhosted.org/packages/42/9b/6c6e9e8dc4f915fc90a9b7798c44a30773dea2995fdcb619870e705afe2b/multidict-6.1.0-cp311-cp311-musllinux_1_2_s390x.whl", hash = "sha256:da1758c76f50c39a2efd5e9859ce7d776317eb1dd34317c8152ac9251fc574a3", size = 134556 },
    { url = "https://files.pythonhosted.org/packages/1d/10/8e881743b26aaf718379a14ac58572a240e8293a1c9d68e1418fb11c0f90/multidict-6.1.0-cp311-cp311-musllinux_1_2_x86_64.whl", hash = "sha256:c943a53e9186688b45b323602298ab727d8865d8c9ee0b17f8d62d14b56f0753", size = 130993 },
    { url = "https://files.pythonhosted.org/packages/45/84/3eb91b4b557442802d058a7579e864b329968c8d0ea57d907e7023c677f2/multidict-6.1.0-cp311-cp311-win32.whl", hash = "sha256:90f8717cb649eea3504091e640a1b8568faad18bd4b9fcd692853a04475a4b80", size = 26405 },
    { url = "https://files.pythonhosted.org/packages/9f/0b/ad879847ecbf6d27e90a6eabb7eff6b62c129eefe617ea45eae7c1f0aead/multidict-6.1.0-cp311-cp311-win_amd64.whl", hash = "sha256:82176036e65644a6cc5bd619f65f6f19781e8ec2e5330f51aa9ada7504cc1926", size = 28795 },
    { url = "https://files.pythonhosted.org/packages/fd/16/92057c74ba3b96d5e211b553895cd6dc7cc4d1e43d9ab8fafc727681ef71/multidict-6.1.0-cp312-cp312-macosx_10_9_universal2.whl", hash = "sha256:b04772ed465fa3cc947db808fa306d79b43e896beb677a56fb2347ca1a49c1fa", size = 48713 },
    { url = "https://files.pythonhosted.org/packages/94/3d/37d1b8893ae79716179540b89fc6a0ee56b4a65fcc0d63535c6f5d96f217/multidict-6.1.0-cp312-cp312-macosx_10_9_x86_64.whl", hash = "sha256:6180c0ae073bddeb5a97a38c03f30c233e0a4d39cd86166251617d1bbd0af436", size = 29516 },
    { url = "https://files.pythonhosted.org/packages/a2/12/adb6b3200c363062f805275b4c1e656be2b3681aada66c80129932ff0bae/multidict-6.1.0-cp312-cp312-macosx_11_0_arm64.whl", hash = "sha256:071120490b47aa997cca00666923a83f02c7fbb44f71cf7f136df753f7fa8761", size = 29557 },
    { url = "https://files.pythonhosted.org/packages/47/e9/604bb05e6e5bce1e6a5cf80a474e0f072e80d8ac105f1b994a53e0b28c42/multidict-6.1.0-cp312-cp312-manylinux_2_17_aarch64.manylinux2014_aarch64.whl", hash = "sha256:50b3a2710631848991d0bf7de077502e8994c804bb805aeb2925a981de58ec2e", size = 130170 },
    { url = "https://files.pythonhosted.org/packages/7e/13/9efa50801785eccbf7086b3c83b71a4fb501a4d43549c2f2f80b8787d69f/multidict-6.1.0-cp312-cp312-manylinux_2_17_ppc64le.manylinux2014_ppc64le.whl", hash = "sha256:b58c621844d55e71c1b7f7c498ce5aa6985d743a1a59034c57a905b3f153c1ef", size = 134836 },
    { url = "https://files.pythonhosted.org/packages/bf/0f/93808b765192780d117814a6dfcc2e75de6dcc610009ad408b8814dca3ba/multidict-6.1.0-cp312-cp312-manylinux_2_17_s390x.manylinux2014_s390x.whl", hash = "sha256:55b6d90641869892caa9ca42ff913f7ff1c5ece06474fbd32fb2cf6834726c95", size = 133475 },
    { url = "https://files.pythonhosted.org/packages/d3/c8/529101d7176fe7dfe1d99604e48d69c5dfdcadb4f06561f465c8ef12b4df/multidict-6.1.0-cp312-cp312-manylinux_2_17_x86_64.manylinux2014_x86_64.whl", hash = "sha256:4b820514bfc0b98a30e3d85462084779900347e4d49267f747ff54060cc33925", size = 131049 },
    { url = "https://files.pythonhosted.org/packages/ca/0c/fc85b439014d5a58063e19c3a158a889deec399d47b5269a0f3b6a2e28bc/multidict-6.1.0-cp312-cp312-manylinux_2_5_i686.manylinux1_i686.manylinux_2_17_i686.manylinux2014_i686.whl", hash = "sha256:10a9b09aba0c5b48c53761b7c720aaaf7cf236d5fe394cd399c7ba662d5f9966", size = 120370 },
    { url = "https://files.pythonhosted.org/packages/db/46/d4416eb20176492d2258fbd47b4abe729ff3b6e9c829ea4236f93c865089/multidict-6.1.0-cp312-cp312-musllinux_1_2_aarch64.whl", hash = "sha256:1e16bf3e5fc9f44632affb159d30a437bfe286ce9e02754759be5536b169b305", size = 125178 },
    { url = "https://files.pythonhosted.org/packages/5b/46/73697ad7ec521df7de5531a32780bbfd908ded0643cbe457f981a701457c/multidict-6.1.0-cp312-cp312-musllinux_1_2_i686.whl", hash = "sha256:76f364861c3bfc98cbbcbd402d83454ed9e01a5224bb3a28bf70002a230f73e2", size = 119567 },
    { url = "https://files.pythonhosted.org/packages/cd/ed/51f060e2cb0e7635329fa6ff930aa5cffa17f4c7f5c6c3ddc3500708e2f2/multidict-6.1.0-cp312-cp312-musllinux_1_2_ppc64le.whl", hash = "sha256:820c661588bd01a0aa62a1283f20d2be4281b086f80dad9e955e690c75fb54a2", size = 129822 },
    { url = "https://files.pythonhosted.org/packages/df/9e/ee7d1954b1331da3eddea0c4e08d9142da5f14b1321c7301f5014f49d492/multidict-6.1.0-cp312-cp312-musllinux_1_2_s390x.whl", hash = "sha256:0e5f362e895bc5b9e67fe6e4ded2492d8124bdf817827f33c5b46c2fe3ffaca6", size = 128656 },
    { url = "https://files.pythonhosted.org/packages/77/00/8538f11e3356b5d95fa4b024aa566cde7a38aa7a5f08f4912b32a037c5dc/multidict-6.1.0-cp312-cp312-musllinux_1_2_x86_64.whl", hash = "sha256:3ec660d19bbc671e3a6443325f07263be452c453ac9e512f5eb935e7d4ac28b3", size = 125360 },
    { url = "https://files.pythonhosted.org/packages/be/05/5d334c1f2462d43fec2363cd00b1c44c93a78c3925d952e9a71caf662e96/multidict-6.1.0-cp312-cp312-win32.whl", hash = "sha256:58130ecf8f7b8112cdb841486404f1282b9c86ccb30d3519faf301b2e5659133", size = 26382 },
    { url = "https://files.pythonhosted.org/packages/a3/bf/f332a13486b1ed0496d624bcc7e8357bb8053823e8cd4b9a18edc1d97e73/multidict-6.1.0-cp312-cp312-win_amd64.whl", hash = "sha256:188215fc0aafb8e03341995e7c4797860181562380f81ed0a87ff455b70bf1f1", size = 28529 },
    { url = "https://files.pythonhosted.org/packages/22/67/1c7c0f39fe069aa4e5d794f323be24bf4d33d62d2a348acdb7991f8f30db/multidict-6.1.0-cp313-cp313-macosx_10_13_universal2.whl", hash = "sha256:d569388c381b24671589335a3be6e1d45546c2988c2ebe30fdcada8457a31008", size = 48771 },
    { url = "https://files.pythonhosted.org/packages/3c/25/c186ee7b212bdf0df2519eacfb1981a017bda34392c67542c274651daf23/multidict-6.1.0-cp313-cp313-macosx_10_13_x86_64.whl", hash = "sha256:052e10d2d37810b99cc170b785945421141bf7bb7d2f8799d431e7db229c385f", size = 29533 },
    { url = "https://files.pythonhosted.org/packages/67/5e/04575fd837e0958e324ca035b339cea174554f6f641d3fb2b4f2e7ff44a2/multidict-6.1.0-cp313-cp313-macosx_11_0_arm64.whl", hash = "sha256:f90c822a402cb865e396a504f9fc8173ef34212a342d92e362ca498cad308e28", size = 29595 },
    { url = "https://files.pythonhosted.org/packages/d3/b2/e56388f86663810c07cfe4a3c3d87227f3811eeb2d08450b9e5d19d78876/multidict-6.1.0-cp313-cp313-manylinux_2_17_aarch64.manylinux2014_aarch64.whl", hash = "sha256:b225d95519a5bf73860323e633a664b0d85ad3d5bede6d30d95b35d4dfe8805b", size = 130094 },
    { url = "https://files.pythonhosted.org/packages/6c/ee/30ae9b4186a644d284543d55d491fbd4239b015d36b23fea43b4c94f7052/multidict-6.1.0-cp313-cp313-manylinux_2_17_ppc64le.manylinux2014_ppc64le.whl", hash = "sha256:23bfd518810af7de1116313ebd9092cb9aa629beb12f6ed631ad53356ed6b86c", size = 134876 },
    { url = "https://files.pythonhosted.org/packages/84/c7/70461c13ba8ce3c779503c70ec9d0345ae84de04521c1f45a04d5f48943d/multidict-6.1.0-cp313-cp313-manylinux_2_17_s390x.manylinux2014_s390x.whl", hash = "sha256:5c09fcfdccdd0b57867577b719c69e347a436b86cd83747f179dbf0cc0d4c1f3", size = 133500 },
    { url = "https://files.pythonhosted.org/packages/4a/9f/002af221253f10f99959561123fae676148dd730e2daa2cd053846a58507/multidict-6.1.0-cp313-cp313-manylinux_2_17_x86_64.manylinux2014_x86_64.whl", hash = "sha256:bf6bea52ec97e95560af5ae576bdac3aa3aae0b6758c6efa115236d9e07dae44", size = 131099 },
    { url = "https://files.pythonhosted.org/packages/82/42/d1c7a7301d52af79d88548a97e297f9d99c961ad76bbe6f67442bb77f097/multidict-6.1.0-cp313-cp313-manylinux_2_5_i686.manylinux1_i686.manylinux_2_17_i686.manylinux2014_i686.whl", hash = "sha256:57feec87371dbb3520da6192213c7d6fc892d5589a93db548331954de8248fd2", size = 120403 },
    { url = "https://files.pythonhosted.org/packages/68/f3/471985c2c7ac707547553e8f37cff5158030d36bdec4414cb825fbaa5327/multidict-6.1.0-cp313-cp313-musllinux_1_2_aarch64.whl", hash = "sha256:0c3f390dc53279cbc8ba976e5f8035eab997829066756d811616b652b00a23a3", size = 125348 },
    { url = "https://files.pythonhosted.org/packages/67/2c/e6df05c77e0e433c214ec1d21ddd203d9a4770a1f2866a8ca40a545869a0/multidict-6.1.0-cp313-cp313-musllinux_1_2_i686.whl", hash = "sha256:59bfeae4b25ec05b34f1956eaa1cb38032282cd4dfabc5056d0a1ec4d696d3aa", size = 119673 },
    { url = "https://files.pythonhosted.org/packages/c5/cd/bc8608fff06239c9fb333f9db7743a1b2eafe98c2666c9a196e867a3a0a4/multidict-6.1.0-cp313-cp313-musllinux_1_2_ppc64le.whl", hash = "sha256:b2f59caeaf7632cc633b5cf6fc449372b83bbdf0da4ae04d5be36118e46cc0aa", size = 129927 },
    { url = "https://files.pythonhosted.org/packages/44/8e/281b69b7bc84fc963a44dc6e0bbcc7150e517b91df368a27834299a526ac/multidict-6.1.0-cp313-cp313-musllinux_1_2_s390x.whl", hash = "sha256:37bb93b2178e02b7b618893990941900fd25b6b9ac0fa49931a40aecdf083fe4", size = 128711 },
    { url = "https://files.pythonhosted.org/packages/12/a4/63e7cd38ed29dd9f1881d5119f272c898ca92536cdb53ffe0843197f6c85/multidict-6.1.0-cp313-cp313-musllinux_1_2_x86_64.whl", hash = "sha256:4e9f48f58c2c523d5a06faea47866cd35b32655c46b443f163d08c6d0ddb17d6", size = 125519 },
    { url = "https://files.pythonhosted.org/packages/38/e0/4f5855037a72cd8a7a2f60a3952d9aa45feedb37ae7831642102604e8a37/multidict-6.1.0-cp313-cp313-win32.whl", hash = "sha256:3a37ffb35399029b45c6cc33640a92bef403c9fd388acce75cdc88f58bd19a81", size = 26426 },
    { url = "https://files.pythonhosted.org/packages/7e/a5/17ee3a4db1e310b7405f5d25834460073a8ccd86198ce044dfaf69eac073/multidict-6.1.0-cp313-cp313-win_amd64.whl", hash = "sha256:e9aa71e15d9d9beaad2c6b9319edcdc0a49a43ef5c0a4c8265ca9ee7d6c67774", size = 28531 },
    { url = "https://files.pythonhosted.org/packages/99/b7/b9e70fde2c0f0c9af4cc5277782a89b66d35948ea3369ec9f598358c3ac5/multidict-6.1.0-py3-none-any.whl", hash = "sha256:48e171e52d1c4d33888e529b999e5900356b9ae588c2f09a52dcefb158b27506", size = 10051 },
]

[[package]]
name = "multiprocess"
version = "0.70.16"
source = { registry = "https://pypi.org/simple" }
dependencies = [
    { name = "dill" },
]
sdist = { url = "https://files.pythonhosted.org/packages/b5/ae/04f39c5d0d0def03247c2893d6f2b83c136bf3320a2154d7b8858f2ba72d/multiprocess-0.70.16.tar.gz", hash = "sha256:161af703d4652a0e1410be6abccecde4a7ddffd19341be0a7011b94aeb171ac1", size = 1772603 }
wheels = [
    { url = "https://files.pythonhosted.org/packages/50/15/b56e50e8debaf439f44befec5b2af11db85f6e0f344c3113ae0be0593a91/multiprocess-0.70.16-py311-none-any.whl", hash = "sha256:af4cabb0dac72abfb1e794fa7855c325fd2b55a10a44628a3c1ad3311c04127a", size = 143519 },
    { url = "https://files.pythonhosted.org/packages/0a/7d/a988f258104dcd2ccf1ed40fdc97e26c4ac351eeaf81d76e266c52d84e2f/multiprocess-0.70.16-py312-none-any.whl", hash = "sha256:fc0544c531920dde3b00c29863377f87e1632601092ea2daca74e4beb40faa2e", size = 146741 },
]

[[package]]
name = "mypy"
version = "1.11.2"
source = { registry = "https://pypi.org/simple" }
dependencies = [
    { name = "mypy-extensions" },
    { name = "typing-extensions" },
]
sdist = { url = "https://files.pythonhosted.org/packages/5c/86/5d7cbc4974fd564550b80fbb8103c05501ea11aa7835edf3351d90095896/mypy-1.11.2.tar.gz", hash = "sha256:7f9993ad3e0ffdc95c2a14b66dee63729f021968bff8ad911867579c65d13a79", size = 3078806 }
wheels = [
    { url = "https://files.pythonhosted.org/packages/e2/aa/cc56fb53ebe14c64f1fe91d32d838d6f4db948b9494e200d2f61b820b85d/mypy-1.11.2-cp311-cp311-macosx_10_9_x86_64.whl", hash = "sha256:75746e06d5fa1e91bfd5432448d00d34593b52e7e91a187d981d08d1f33d4385", size = 10859630 },
    { url = "https://files.pythonhosted.org/packages/04/c8/b19a760fab491c22c51975cf74e3d253b8c8ce2be7afaa2490fbf95a8c59/mypy-1.11.2-cp311-cp311-macosx_11_0_arm64.whl", hash = "sha256:a976775ab2256aadc6add633d44f100a2517d2388906ec4f13231fafbb0eccca", size = 10037973 },
    { url = "https://files.pythonhosted.org/packages/88/57/7e7e39f2619c8f74a22efb9a4c4eff32b09d3798335625a124436d121d89/mypy-1.11.2-cp311-cp311-manylinux_2_17_x86_64.manylinux2014_x86_64.manylinux_2_28_x86_64.whl", hash = "sha256:cd953f221ac1379050a8a646585a29574488974f79d8082cedef62744f0a0104", size = 12416659 },
    { url = "https://files.pythonhosted.org/packages/fc/a6/37f7544666b63a27e46c48f49caeee388bf3ce95f9c570eb5cfba5234405/mypy-1.11.2-cp311-cp311-musllinux_1_1_x86_64.whl", hash = "sha256:57555a7715c0a34421013144a33d280e73c08df70f3a18a552938587ce9274f4", size = 12897010 },
    { url = "https://files.pythonhosted.org/packages/84/8b/459a513badc4d34acb31c736a0101c22d2bd0697b969796ad93294165cfb/mypy-1.11.2-cp311-cp311-win_amd64.whl", hash = "sha256:36383a4fcbad95f2657642a07ba22ff797de26277158f1cc7bd234821468b1b6", size = 9562873 },
    { url = "https://files.pythonhosted.org/packages/35/3a/ed7b12ecc3f6db2f664ccf85cb2e004d3e90bec928e9d7be6aa2f16b7cdf/mypy-1.11.2-cp312-cp312-macosx_10_9_x86_64.whl", hash = "sha256:e8960dbbbf36906c5c0b7f4fbf2f0c7ffb20f4898e6a879fcf56a41a08b0d318", size = 10990335 },
    { url = "https://files.pythonhosted.org/packages/04/e4/1a9051e2ef10296d206519f1df13d2cc896aea39e8683302f89bf5792a59/mypy-1.11.2-cp312-cp312-macosx_11_0_arm64.whl", hash = "sha256:06d26c277962f3fb50e13044674aa10553981ae514288cb7d0a738f495550b36", size = 10007119 },
    { url = "https://files.pythonhosted.org/packages/f3/3c/350a9da895f8a7e87ade0028b962be0252d152e0c2fbaafa6f0658b4d0d4/mypy-1.11.2-cp312-cp312-manylinux_2_17_x86_64.manylinux2014_x86_64.manylinux_2_28_x86_64.whl", hash = "sha256:6e7184632d89d677973a14d00ae4d03214c8bc301ceefcdaf5c474866814c987", size = 12506856 },
    { url = "https://files.pythonhosted.org/packages/b6/49/ee5adf6a49ff13f4202d949544d3d08abb0ea1f3e7f2a6d5b4c10ba0360a/mypy-1.11.2-cp312-cp312-musllinux_1_1_x86_64.whl", hash = "sha256:3a66169b92452f72117e2da3a576087025449018afc2d8e9bfe5ffab865709ca", size = 12952066 },
    { url = "https://files.pythonhosted.org/packages/27/c0/b19d709a42b24004d720db37446a42abadf844d5c46a2c442e2a074d70d9/mypy-1.11.2-cp312-cp312-win_amd64.whl", hash = "sha256:969ea3ef09617aff826885a22ece0ddef69d95852cdad2f60c8bb06bf1f71f70", size = 9664000 },
    { url = "https://files.pythonhosted.org/packages/42/3a/bdf730640ac523229dd6578e8a581795720a9321399de494374afc437ec5/mypy-1.11.2-py3-none-any.whl", hash = "sha256:b499bc07dbdcd3de92b0a8b29fdf592c111276f6a12fe29c30f6c417dd546d12", size = 2619625 },
]

[[package]]
name = "mypy-extensions"
version = "1.0.0"
source = { registry = "https://pypi.org/simple" }
sdist = { url = "https://files.pythonhosted.org/packages/98/a4/1ab47638b92648243faf97a5aeb6ea83059cc3624972ab6b8d2316078d3f/mypy_extensions-1.0.0.tar.gz", hash = "sha256:75dbf8955dc00442a438fc4d0666508a9a97b6bd41aa2f0ffe9d2f2725af0782", size = 4433 }
wheels = [
    { url = "https://files.pythonhosted.org/packages/2a/e2/5d3f6ada4297caebe1a2add3b126fe800c96f56dbe5d1988a2cbe0b267aa/mypy_extensions-1.0.0-py3-none-any.whl", hash = "sha256:4392f6c0eb8a5668a69e23d168ffa70f0be9ccfd32b5cc2d26a34ae5b844552d", size = 4695 },
]

[[package]]
name = "networkx"
version = "3.3"
source = { registry = "https://pypi.org/simple" }
sdist = { url = "https://files.pythonhosted.org/packages/04/e6/b164f94c869d6b2c605b5128b7b0cfe912795a87fc90e78533920001f3ec/networkx-3.3.tar.gz", hash = "sha256:0c127d8b2f4865f59ae9cb8aafcd60b5c70f3241ebd66f7defad7c4ab90126c9", size = 2126579 }
wheels = [
    { url = "https://files.pythonhosted.org/packages/38/e9/5f72929373e1a0e8d142a130f3f97e6ff920070f87f91c4e13e40e0fba5a/networkx-3.3-py3-none-any.whl", hash = "sha256:28575580c6ebdaf4505b22c6256a2b9de86b316dc63ba9e93abde3d78dfdbcf2", size = 1702396 },
]

[package.optional-dependencies]
default = [
    { name = "matplotlib" },
    { name = "numpy" },
    { name = "pandas" },
    { name = "scipy" },
]

[[package]]
name = "nodeenv"
version = "1.9.1"
source = { registry = "https://pypi.org/simple" }
sdist = { url = "https://files.pythonhosted.org/packages/43/16/fc88b08840de0e0a72a2f9d8c6bae36be573e475a6326ae854bcc549fc45/nodeenv-1.9.1.tar.gz", hash = "sha256:6ec12890a2dab7946721edbfbcd91f3319c6ccc9aec47be7c7e6b7011ee6645f", size = 47437 }
wheels = [
    { url = "https://files.pythonhosted.org/packages/d2/1d/1b658dbd2b9fa9c4c9f32accbfc0205d532c8c6194dc0f2a4c0428e7128a/nodeenv-1.9.1-py2.py3-none-any.whl", hash = "sha256:ba11c9782d29c27c70ffbdda2d7415098754709be8a7056d79a737cd901155c9", size = 22314 },
]

[[package]]
name = "numpy"
version = "2.1.1"
source = { registry = "https://pypi.org/simple" }
sdist = { url = "https://files.pythonhosted.org/packages/59/5f/9003bb3e632f2b58f5e3a3378902dcc73c5518070736c6740fe52454e8e1/numpy-2.1.1.tar.gz", hash = "sha256:d0cf7d55b1051387807405b3898efafa862997b4cba8aa5dbe657be794afeafd", size = 18874860 }
wheels = [
    { url = "https://files.pythonhosted.org/packages/f7/86/2c01070424a42b286ea0271203682c3d3e81e10ce695545b35768307b383/numpy-2.1.1-cp311-cp311-macosx_10_9_x86_64.whl", hash = "sha256:0d07841fd284718feffe7dd17a63a2e6c78679b2d386d3e82f44f0108c905550", size = 21154850 },
    { url = "https://files.pythonhosted.org/packages/ef/4e/d3426d9e620a18bbb979f28e4dc7f9a2c35eb7cf726ffcb33545ebdd3e6a/numpy-2.1.1-cp311-cp311-macosx_11_0_arm64.whl", hash = "sha256:b5613cfeb1adfe791e8e681128f5f49f22f3fcaa942255a6124d58ca59d9528f", size = 13789477 },
    { url = "https://files.pythonhosted.org/packages/c6/6e/fb6b1b2da9f4c757f55b202f10b6af0fe4fee87ace6e830228a12ab8ae5d/numpy-2.1.1-cp311-cp311-macosx_14_0_arm64.whl", hash = "sha256:0b8cc2715a84b7c3b161f9ebbd942740aaed913584cae9cdc7f8ad5ad41943d0", size = 5351769 },
    { url = "https://files.pythonhosted.org/packages/58/9a/07c8a9dc7254f3265ae014e33768d1cfd8eb73ee6cf215f4ec3b497e4255/numpy-2.1.1-cp311-cp311-macosx_14_0_x86_64.whl", hash = "sha256:b49742cdb85f1f81e4dc1b39dcf328244f4d8d1ded95dea725b316bd2cf18c95", size = 6890872 },
    { url = "https://files.pythonhosted.org/packages/08/4e/3b50fa3b1e045793056ed5a1fc6f89dd897ff9cb00900ca6377fe552d442/numpy-2.1.1-cp311-cp311-manylinux_2_17_aarch64.manylinux2014_aarch64.whl", hash = "sha256:e8d5f8a8e3bc87334f025194c6193e408903d21ebaeb10952264943a985066ca", size = 13984256 },
    { url = "https://files.pythonhosted.org/packages/d9/37/108d692f7e2544b9ae972c7bfa06c26717871c273ccec86470bc3132b04d/numpy-2.1.1-cp311-cp311-manylinux_2_17_x86_64.manylinux2014_x86_64.whl", hash = "sha256:d51fc141ddbe3f919e91a096ec739f49d686df8af254b2053ba21a910ae518bf", size = 16337778 },
    { url = "https://files.pythonhosted.org/packages/95/2d/df81a1be3be6d3a92fd12dfd6c26a0dc026b276136ec1056562342a484a2/numpy-2.1.1-cp311-cp311-musllinux_1_1_x86_64.whl", hash = "sha256:98ce7fb5b8063cfdd86596b9c762bf2b5e35a2cdd7e967494ab78a1fa7f8b86e", size = 16710448 },
    { url = "https://files.pythonhosted.org/packages/8f/34/4b2e604c5c44bd64b6c85e89d88871b41e60233b3ddf97419b37ae5b0c72/numpy-2.1.1-cp311-cp311-musllinux_1_2_aarch64.whl", hash = "sha256:24c2ad697bd8593887b019817ddd9974a7f429c14a5469d7fad413f28340a6d2", size = 14489002 },
    { url = "https://files.pythonhosted.org/packages/9f/0d/67c04b6bfefd0abbe7f60f7e4f11e3aca15d688faec1d1df089966105a9a/numpy-2.1.1-cp311-cp311-win32.whl", hash = "sha256:397bc5ce62d3fb73f304bec332171535c187e0643e176a6e9421a6e3eacef06d", size = 6533215 },
    { url = "https://files.pythonhosted.org/packages/94/7a/4c00332a3ca79702bbc86228afd0e84e6f91b47222ec8cdf00677dd16481/numpy-2.1.1-cp311-cp311-win_amd64.whl", hash = "sha256:ae8ce252404cdd4de56dcfce8b11eac3c594a9c16c231d081fb705cf23bd4d9e", size = 12870550 },
    { url = "https://files.pythonhosted.org/packages/36/11/c573ef66c004f991989c2c6218229d9003164525549409aec5ec9afc0285/numpy-2.1.1-cp312-cp312-macosx_10_9_x86_64.whl", hash = "sha256:7c803b7934a7f59563db459292e6aa078bb38b7ab1446ca38dd138646a38203e", size = 20884403 },
    { url = "https://files.pythonhosted.org/packages/6b/6c/a9fbef5fd2f9685212af2a9e47485cde9357c3e303e079ccf85127516f2d/numpy-2.1.1-cp312-cp312-macosx_11_0_arm64.whl", hash = "sha256:6435c48250c12f001920f0751fe50c0348f5f240852cfddc5e2f97e007544cbe", size = 13493375 },
    { url = "https://files.pythonhosted.org/packages/34/f2/1316a6b08ad4c161d793abe81ff7181e9ae2e357a5b06352a383b9f8e800/numpy-2.1.1-cp312-cp312-macosx_14_0_arm64.whl", hash = "sha256:3269c9eb8745e8d975980b3a7411a98976824e1fdef11f0aacf76147f662b15f", size = 5088823 },
    { url = "https://files.pythonhosted.org/packages/be/15/fabf78a6d4a10c250e87daf1cd901af05e71501380532ac508879cc46a7e/numpy-2.1.1-cp312-cp312-macosx_14_0_x86_64.whl", hash = "sha256:fac6e277a41163d27dfab5f4ec1f7a83fac94e170665a4a50191b545721c6521", size = 6619825 },
    { url = "https://files.pythonhosted.org/packages/9f/8a/76ddef3e621541ddd6984bc24d256a4e3422d036790cbbe449e6cad439ee/numpy-2.1.1-cp312-cp312-manylinux_2_17_aarch64.manylinux2014_aarch64.whl", hash = "sha256:fcd8f556cdc8cfe35e70efb92463082b7f43dd7e547eb071ffc36abc0ca4699b", size = 13696705 },
    { url = "https://files.pythonhosted.org/packages/cb/22/2b840d297183916a95847c11f82ae11e248fa98113490b2357f774651e1d/numpy-2.1.1-cp312-cp312-manylinux_2_17_x86_64.manylinux2014_x86_64.whl", hash = "sha256:d2b9cd92c8f8e7b313b80e93cedc12c0112088541dcedd9197b5dee3738c1201", size = 16041649 },
    { url = "https://files.pythonhosted.org/packages/c7/e8/6f4825d8f576cfd5e4d6515b9eec22bd618868bdafc8a8c08b446dcb65f0/numpy-2.1.1-cp312-cp312-musllinux_1_1_x86_64.whl", hash = "sha256:afd9c680df4de71cd58582b51e88a61feed4abcc7530bcd3d48483f20fc76f2a", size = 16409358 },
    { url = "https://files.pythonhosted.org/packages/bf/f8/5edf1105b0dc24fd66fc3e9e7f3bca3d920cde571caaa4375ec1566073c3/numpy-2.1.1-cp312-cp312-musllinux_1_2_aarch64.whl", hash = "sha256:8661c94e3aad18e1ea17a11f60f843a4933ccaf1a25a7c6a9182af70610b2313", size = 14172488 },
    { url = "https://files.pythonhosted.org/packages/f4/c2/dddca3e69a024d2f249a5b68698328163cbdafb7e65fbf6d36373bbabf12/numpy-2.1.1-cp312-cp312-win32.whl", hash = "sha256:950802d17a33c07cba7fd7c3dcfa7d64705509206be1606f196d179e539111ed", size = 6237195 },
    { url = "https://files.pythonhosted.org/packages/b7/98/5640a09daa3abf0caeaefa6e7bf0d10c0aa28a77c84e507d6a716e0e23df/numpy-2.1.1-cp312-cp312-win_amd64.whl", hash = "sha256:3fc5eabfc720db95d68e6646e88f8b399bfedd235994016351b1d9e062c4b270", size = 12568082 },
    { url = "https://files.pythonhosted.org/packages/6b/9e/8bc6f133bc6d359ccc9ec051853aded45504d217685191f31f46d36b7065/numpy-2.1.1-cp313-cp313-macosx_10_13_x86_64.whl", hash = "sha256:046356b19d7ad1890c751b99acad5e82dc4a02232013bd9a9a712fddf8eb60f5", size = 20834810 },
    { url = "https://files.pythonhosted.org/packages/32/1b/429519a2fa28681814c511574017d35f3aab7136d554cc65f4c1526dfbf5/numpy-2.1.1-cp313-cp313-macosx_11_0_arm64.whl", hash = "sha256:6e5a9cb2be39350ae6c8f79410744e80154df658d5bea06e06e0ac5bb75480d5", size = 13507739 },
    { url = "https://files.pythonhosted.org/packages/25/18/c732d7dd9896d11e4afcd487ac65e62f9fa0495563b7614eb850765361fa/numpy-2.1.1-cp313-cp313-macosx_14_0_arm64.whl", hash = "sha256:d4c57b68c8ef5e1ebf47238e99bf27657511ec3f071c465f6b1bccbef12d4136", size = 5074465 },
    { url = "https://files.pythonhosted.org/packages/3e/37/838b7ae9262c370ab25312bab365492016f11810ffc03ebebbd54670b669/numpy-2.1.1-cp313-cp313-macosx_14_0_x86_64.whl", hash = "sha256:8ae0fd135e0b157365ac7cc31fff27f07a5572bdfc38f9c2d43b2aff416cc8b0", size = 6606418 },
    { url = "https://files.pythonhosted.org/packages/8b/b9/7ff3bfb71e316a5b43a124c4b7a5881ab12f3c32636014bef1f757f19dbd/numpy-2.1.1-cp313-cp313-manylinux_2_17_aarch64.manylinux2014_aarch64.whl", hash = "sha256:981707f6b31b59c0c24bcda52e5605f9701cb46da4b86c2e8023656ad3e833cb", size = 13692464 },
    { url = "https://files.pythonhosted.org/packages/42/78/75bcf16e6737cd196ff7ecf0e1fd3f953293a34dff4fd93fb488e8308536/numpy-2.1.1-cp313-cp313-manylinux_2_17_x86_64.manylinux2014_x86_64.whl", hash = "sha256:2ca4b53e1e0b279142113b8c5eb7d7a877e967c306edc34f3b58e9be12fda8df", size = 16037763 },
    { url = "https://files.pythonhosted.org/packages/23/99/36bf5ffe034d06df307bc783e25cf164775863166dcd878879559fe0379f/numpy-2.1.1-cp313-cp313-musllinux_1_1_x86_64.whl", hash = "sha256:e097507396c0be4e547ff15b13dc3866f45f3680f789c1a1301b07dadd3fbc78", size = 16410374 },
    { url = "https://files.pythonhosted.org/packages/7f/16/04c5dab564887d4cd31a9ed30e51467fa70d52a4425f5a9bd1eed5b3d34c/numpy-2.1.1-cp313-cp313-musllinux_1_2_aarch64.whl", hash = "sha256:f7506387e191fe8cdb267f912469a3cccc538ab108471291636a96a54e599556", size = 14169873 },
    { url = "https://files.pythonhosted.org/packages/09/e0/d1b5adbf1731886c4186c59a9fa208585df9452a43a2b60e79af7c649717/numpy-2.1.1-cp313-cp313-win32.whl", hash = "sha256:251105b7c42abe40e3a689881e1793370cc9724ad50d64b30b358bbb3a97553b", size = 6234118 },
    { url = "https://files.pythonhosted.org/packages/d0/9c/2391ee6e9ebe77232ddcab29d92662b545e99d78c3eb3b4e26d59b9ca1ca/numpy-2.1.1-cp313-cp313-win_amd64.whl", hash = "sha256:f212d4f46b67ff604d11fff7cc62d36b3e8714edf68e44e9760e19be38c03eb0", size = 12561742 },
    { url = "https://files.pythonhosted.org/packages/38/0e/c4f754f9e73f9bb520e8bf418c646f2c4f70c5d5f2bc561e90f884593193/numpy-2.1.1-cp313-cp313t-macosx_10_13_x86_64.whl", hash = "sha256:920b0911bb2e4414c50e55bd658baeb78281a47feeb064ab40c2b66ecba85553", size = 20858403 },
    { url = "https://files.pythonhosted.org/packages/32/fc/d69092b9171efa0cb8079577e71ce0cac0e08f917d33f6e99c916ed51d44/numpy-2.1.1-cp313-cp313t-macosx_11_0_arm64.whl", hash = "sha256:bab7c09454460a487e631ffc0c42057e3d8f2a9ddccd1e60c7bb8ed774992480", size = 13519851 },
    { url = "https://files.pythonhosted.org/packages/14/2a/d7cf2cd9f15b23f623075546ea64a2c367cab703338ca22aaaecf7e704df/numpy-2.1.1-cp313-cp313t-macosx_14_0_arm64.whl", hash = "sha256:cea427d1350f3fd0d2818ce7350095c1a2ee33e30961d2f0fef48576ddbbe90f", size = 5115444 },
    { url = "https://files.pythonhosted.org/packages/8e/00/e87b2cb4afcecca3b678deefb8fa53005d7054f3b5c39596e5554e5d98f8/numpy-2.1.1-cp313-cp313t-macosx_14_0_x86_64.whl", hash = "sha256:e30356d530528a42eeba51420ae8bf6c6c09559051887196599d96ee5f536468", size = 6628903 },
    { url = "https://files.pythonhosted.org/packages/ab/9d/337ae8721b3beec48c3413d71f2d44b2defbf3c6f7a85184fc18b7b61f4a/numpy-2.1.1-cp313-cp313t-manylinux_2_17_aarch64.manylinux2014_aarch64.whl", hash = "sha256:e8dfa9e94fc127c40979c3eacbae1e61fda4fe71d84869cc129e2721973231ef", size = 13665945 },
    { url = "https://files.pythonhosted.org/packages/c0/90/ee8668e84c5d5cc080ef3beb622c016adf19ca3aa51afe9dbdcc6a9baf59/numpy-2.1.1-cp313-cp313t-manylinux_2_17_x86_64.manylinux2014_x86_64.whl", hash = "sha256:910b47a6d0635ec1bd53b88f86120a52bf56dcc27b51f18c7b4a2e2224c29f0f", size = 16023473 },
    { url = "https://files.pythonhosted.org/packages/38/a0/57c24b2131879183051dc698fbb53fd43b77c3fa85b6e6311014f2bc2973/numpy-2.1.1-cp313-cp313t-musllinux_1_1_x86_64.whl", hash = "sha256:13cc11c00000848702322af4de0147ced365c81d66053a67c2e962a485b3717c", size = 16400624 },
    { url = "https://files.pythonhosted.org/packages/bb/4c/14a41eb5c9548c6cee6af0936eabfd985c69230ffa2f2598321431a9aa0a/numpy-2.1.1-cp313-cp313t-musllinux_1_2_aarch64.whl", hash = "sha256:53e27293b3a2b661c03f79aa51c3987492bd4641ef933e366e0f9f6c9bf257ec", size = 14155072 },
]

[[package]]
name = "openai"
version = "1.46.1"
source = { registry = "https://pypi.org/simple" }
dependencies = [
    { name = "anyio" },
    { name = "distro" },
    { name = "httpx" },
    { name = "jiter" },
    { name = "pydantic" },
    { name = "sniffio" },
    { name = "tqdm" },
    { name = "typing-extensions" },
]
sdist = { url = "https://files.pythonhosted.org/packages/fc/6b/470673304605c4aa4ee899dbab6ea12f6a0844e3ee7970ce7ecae0c89aea/openai-1.46.1.tar.gz", hash = "sha256:e5cf7f268bf516de23686d496c9dae7f0dcdcd0e87af4d288deeab8329fcbbaf", size = 297547 }
wheels = [
    { url = "https://files.pythonhosted.org/packages/da/14/aabc614d8c446cb32043ed397dd8536a8f4c43a92c6609c05a958be9b960/openai-1.46.1-py3-none-any.whl", hash = "sha256:7517f07117cf66012bbc55c49fd6b983eaac0f3d2a09c90cba1140d4455e4290", size = 375150 },
]

[[package]]
name = "packaging"
version = "24.1"
source = { registry = "https://pypi.org/simple" }
sdist = { url = "https://files.pythonhosted.org/packages/51/65/50db4dda066951078f0a96cf12f4b9ada6e4b811516bf0262c0f4f7064d4/packaging-24.1.tar.gz", hash = "sha256:026ed72c8ed3fcce5bf8950572258698927fd1dbda10a5e981cdf0ac37f4f002", size = 148788 }
wheels = [
    { url = "https://files.pythonhosted.org/packages/08/aa/cc0199a5f0ad350994d660967a8efb233fe0416e4639146c089643407ce6/packaging-24.1-py3-none-any.whl", hash = "sha256:5b8f2217dbdbd2f7f384c41c628544e6d52f2d0f53c6d0c3ea61aa5d1d7ff124", size = 53985 },
]

[[package]]
name = "pandas"
version = "2.2.3"
source = { registry = "https://pypi.org/simple" }
dependencies = [
    { name = "numpy" },
    { name = "python-dateutil" },
    { name = "pytz" },
    { name = "tzdata" },
]
sdist = { url = "https://files.pythonhosted.org/packages/9c/d6/9f8431bacc2e19dca897724cd097b1bb224a6ad5433784a44b587c7c13af/pandas-2.2.3.tar.gz", hash = "sha256:4f18ba62b61d7e192368b84517265a99b4d7ee8912f8708660fb4a366cc82667", size = 4399213 }
wheels = [
    { url = "https://files.pythonhosted.org/packages/a8/44/d9502bf0ed197ba9bf1103c9867d5904ddcaf869e52329787fc54ed70cc8/pandas-2.2.3-cp311-cp311-macosx_10_9_x86_64.whl", hash = "sha256:66108071e1b935240e74525006034333f98bcdb87ea116de573a6a0dccb6c039", size = 12602222 },
    { url = "https://files.pythonhosted.org/packages/52/11/9eac327a38834f162b8250aab32a6781339c69afe7574368fffe46387edf/pandas-2.2.3-cp311-cp311-macosx_11_0_arm64.whl", hash = "sha256:7c2875855b0ff77b2a64a0365e24455d9990730d6431b9e0ee18ad8acee13dbd", size = 11321274 },
    { url = "https://files.pythonhosted.org/packages/45/fb/c4beeb084718598ba19aa9f5abbc8aed8b42f90930da861fcb1acdb54c3a/pandas-2.2.3-cp311-cp311-manylinux2014_aarch64.manylinux_2_17_aarch64.whl", hash = "sha256:cd8d0c3be0515c12fed0bdbae072551c8b54b7192c7b1fda0ba56059a0179698", size = 15579836 },
    { url = "https://files.pythonhosted.org/packages/cd/5f/4dba1d39bb9c38d574a9a22548c540177f78ea47b32f99c0ff2ec499fac5/pandas-2.2.3-cp311-cp311-manylinux_2_17_x86_64.manylinux2014_x86_64.whl", hash = "sha256:c124333816c3a9b03fbeef3a9f230ba9a737e9e5bb4060aa2107a86cc0a497fc", size = 13058505 },
    { url = "https://files.pythonhosted.org/packages/b9/57/708135b90391995361636634df1f1130d03ba456e95bcf576fada459115a/pandas-2.2.3-cp311-cp311-musllinux_1_2_aarch64.whl", hash = "sha256:63cc132e40a2e084cf01adf0775b15ac515ba905d7dcca47e9a251819c575ef3", size = 16744420 },
    { url = "https://files.pythonhosted.org/packages/86/4a/03ed6b7ee323cf30404265c284cee9c65c56a212e0a08d9ee06984ba2240/pandas-2.2.3-cp311-cp311-musllinux_1_2_x86_64.whl", hash = "sha256:29401dbfa9ad77319367d36940cd8a0b3a11aba16063e39632d98b0e931ddf32", size = 14440457 },
    { url = "https://files.pythonhosted.org/packages/ed/8c/87ddf1fcb55d11f9f847e3c69bb1c6f8e46e2f40ab1a2d2abadb2401b007/pandas-2.2.3-cp311-cp311-win_amd64.whl", hash = "sha256:3fc6873a41186404dad67245896a6e440baacc92f5b716ccd1bc9ed2995ab2c5", size = 11617166 },
    { url = "https://files.pythonhosted.org/packages/17/a3/fb2734118db0af37ea7433f57f722c0a56687e14b14690edff0cdb4b7e58/pandas-2.2.3-cp312-cp312-macosx_10_9_x86_64.whl", hash = "sha256:b1d432e8d08679a40e2a6d8b2f9770a5c21793a6f9f47fdd52c5ce1948a5a8a9", size = 12529893 },
    { url = "https://files.pythonhosted.org/packages/e1/0c/ad295fd74bfac85358fd579e271cded3ac969de81f62dd0142c426b9da91/pandas-2.2.3-cp312-cp312-macosx_11_0_arm64.whl", hash = "sha256:a5a1595fe639f5988ba6a8e5bc9649af3baf26df3998a0abe56c02609392e0a4", size = 11363475 },
    { url = "https://files.pythonhosted.org/packages/c6/2a/4bba3f03f7d07207481fed47f5b35f556c7441acddc368ec43d6643c5777/pandas-2.2.3-cp312-cp312-manylinux2014_aarch64.manylinux_2_17_aarch64.whl", hash = "sha256:5de54125a92bb4d1c051c0659e6fcb75256bf799a732a87184e5ea503965bce3", size = 15188645 },
    { url = "https://files.pythonhosted.org/packages/38/f8/d8fddee9ed0d0c0f4a2132c1dfcf0e3e53265055da8df952a53e7eaf178c/pandas-2.2.3-cp312-cp312-manylinux_2_17_x86_64.manylinux2014_x86_64.whl", hash = "sha256:fffb8ae78d8af97f849404f21411c95062db1496aeb3e56f146f0355c9989319", size = 12739445 },
    { url = "https://files.pythonhosted.org/packages/20/e8/45a05d9c39d2cea61ab175dbe6a2de1d05b679e8de2011da4ee190d7e748/pandas-2.2.3-cp312-cp312-musllinux_1_2_aarch64.whl", hash = "sha256:6dfcb5ee8d4d50c06a51c2fffa6cff6272098ad6540aed1a76d15fb9318194d8", size = 16359235 },
    { url = "https://files.pythonhosted.org/packages/1d/99/617d07a6a5e429ff90c90da64d428516605a1ec7d7bea494235e1c3882de/pandas-2.2.3-cp312-cp312-musllinux_1_2_x86_64.whl", hash = "sha256:062309c1b9ea12a50e8ce661145c6aab431b1e99530d3cd60640e255778bd43a", size = 14056756 },
    { url = "https://files.pythonhosted.org/packages/29/d4/1244ab8edf173a10fd601f7e13b9566c1b525c4f365d6bee918e68381889/pandas-2.2.3-cp312-cp312-win_amd64.whl", hash = "sha256:59ef3764d0fe818125a5097d2ae867ca3fa64df032331b7e0917cf5d7bf66b13", size = 11504248 },
    { url = "https://files.pythonhosted.org/packages/64/22/3b8f4e0ed70644e85cfdcd57454686b9057c6c38d2f74fe4b8bc2527214a/pandas-2.2.3-cp313-cp313-macosx_10_13_x86_64.whl", hash = "sha256:f00d1345d84d8c86a63e476bb4955e46458b304b9575dcf71102b5c705320015", size = 12477643 },
    { url = "https://files.pythonhosted.org/packages/e4/93/b3f5d1838500e22c8d793625da672f3eec046b1a99257666c94446969282/pandas-2.2.3-cp313-cp313-macosx_11_0_arm64.whl", hash = "sha256:3508d914817e153ad359d7e069d752cdd736a247c322d932eb89e6bc84217f28", size = 11281573 },
    { url = "https://files.pythonhosted.org/packages/f5/94/6c79b07f0e5aab1dcfa35a75f4817f5c4f677931d4234afcd75f0e6a66ca/pandas-2.2.3-cp313-cp313-manylinux2014_aarch64.manylinux_2_17_aarch64.whl", hash = "sha256:22a9d949bfc9a502d320aa04e5d02feab689d61da4e7764b62c30b991c42c5f0", size = 15196085 },
    { url = "https://files.pythonhosted.org/packages/e8/31/aa8da88ca0eadbabd0a639788a6da13bb2ff6edbbb9f29aa786450a30a91/pandas-2.2.3-cp313-cp313-manylinux_2_17_x86_64.manylinux2014_x86_64.whl", hash = "sha256:f3a255b2c19987fbbe62a9dfd6cff7ff2aa9ccab3fc75218fd4b7530f01efa24", size = 12711809 },
    { url = "https://files.pythonhosted.org/packages/ee/7c/c6dbdb0cb2a4344cacfb8de1c5808ca885b2e4dcfde8008266608f9372af/pandas-2.2.3-cp313-cp313-musllinux_1_2_aarch64.whl", hash = "sha256:800250ecdadb6d9c78eae4990da62743b857b470883fa27f652db8bdde7f6659", size = 16356316 },
    { url = "https://files.pythonhosted.org/packages/57/b7/8b757e7d92023b832869fa8881a992696a0bfe2e26f72c9ae9f255988d42/pandas-2.2.3-cp313-cp313-musllinux_1_2_x86_64.whl", hash = "sha256:6374c452ff3ec675a8f46fd9ab25c4ad0ba590b71cf0656f8b6daa5202bca3fb", size = 14022055 },
    { url = "https://files.pythonhosted.org/packages/3b/bc/4b18e2b8c002572c5a441a64826252ce5da2aa738855747247a971988043/pandas-2.2.3-cp313-cp313-win_amd64.whl", hash = "sha256:61c5ad4043f791b61dd4752191d9f07f0ae412515d59ba8f005832a532f8736d", size = 11481175 },
    { url = "https://files.pythonhosted.org/packages/76/a3/a5d88146815e972d40d19247b2c162e88213ef51c7c25993942c39dbf41d/pandas-2.2.3-cp313-cp313t-macosx_10_13_x86_64.whl", hash = "sha256:3b71f27954685ee685317063bf13c7709a7ba74fc996b84fc6821c59b0f06468", size = 12615650 },
    { url = "https://files.pythonhosted.org/packages/9c/8c/f0fd18f6140ddafc0c24122c8a964e48294acc579d47def376fef12bcb4a/pandas-2.2.3-cp313-cp313t-macosx_11_0_arm64.whl", hash = "sha256:38cf8125c40dae9d5acc10fa66af8ea6fdf760b2714ee482ca691fc66e6fcb18", size = 11290177 },
    { url = "https://files.pythonhosted.org/packages/ed/f9/e995754eab9c0f14c6777401f7eece0943840b7a9fc932221c19d1abee9f/pandas-2.2.3-cp313-cp313t-manylinux2014_aarch64.manylinux_2_17_aarch64.whl", hash = "sha256:ba96630bc17c875161df3818780af30e43be9b166ce51c9a18c1feae342906c2", size = 14651526 },
    { url = "https://files.pythonhosted.org/packages/25/b0/98d6ae2e1abac4f35230aa756005e8654649d305df9a28b16b9ae4353bff/pandas-2.2.3-cp313-cp313t-manylinux_2_17_x86_64.manylinux2014_x86_64.whl", hash = "sha256:1db71525a1538b30142094edb9adc10be3f3e176748cd7acc2240c2f2e5aa3a4", size = 11871013 },
    { url = "https://files.pythonhosted.org/packages/cc/57/0f72a10f9db6a4628744c8e8f0df4e6e21de01212c7c981d31e50ffc8328/pandas-2.2.3-cp313-cp313t-musllinux_1_2_aarch64.whl", hash = "sha256:15c0e1e02e93116177d29ff83e8b1619c93ddc9c49083f237d4312337a61165d", size = 15711620 },
    { url = "https://files.pythonhosted.org/packages/ab/5f/b38085618b950b79d2d9164a711c52b10aefc0ae6833b96f626b7021b2ed/pandas-2.2.3-cp313-cp313t-musllinux_1_2_x86_64.whl", hash = "sha256:ad5b65698ab28ed8d7f18790a0dc58005c7629f227be9ecc1072aa74c0c1d43a", size = 13098436 },
]

[[package]]
name = "pandas-stubs"
version = "2.2.2.240909"
source = { registry = "https://pypi.org/simple" }
dependencies = [
    { name = "numpy" },
    { name = "types-pytz" },
]
sdist = { url = "https://files.pythonhosted.org/packages/39/d9/0682716a9ba539b78748f026c523ae5f280fc478381f7f1c6c037d0f0fc3/pandas_stubs-2.2.2.240909.tar.gz", hash = "sha256:3c0951a2c3e45e3475aed9d80b7147ae82f176b9e42e9fb321cfdebf3d411b3d", size = 103599 }
wheels = [
    { url = "https://files.pythonhosted.org/packages/06/2d/68d58d819798b466e16c01ca934deada2f9165fb3d062f83abbef2f8067e/pandas_stubs-2.2.2.240909-py3-none-any.whl", hash = "sha256:e230f5fa4065f9417804f4d65cd98f86c002efcc07933e8abcd48c3fad9c30a2", size = 157811 },
]

[[package]]
name = "paper-qa"
<<<<<<< HEAD
version = "5.0.8.dev1+ga3a069b.d20240923"
=======
version = "5.0.11.dev2+g3ee6b8d"
>>>>>>> 5ccef5b3
source = { editable = "." }
dependencies = [
    { name = "aiohttp" },
    { name = "anyio" },
    { name = "coredis" },
    { name = "fhaviary", extra = ["llm"] },
    { name = "html2text" },
    { name = "httpx" },
    { name = "limits" },
    { name = "litellm" },
    { name = "numpy" },
    { name = "openai" },
    { name = "pybtex" },
    { name = "pydantic" },
    { name = "pydantic-settings" },
    { name = "pymupdf" },
    { name = "rich" },
    { name = "setuptools" },
    { name = "tantivy" },
    { name = "tenacity" },
    { name = "tiktoken" },
]

[package.optional-dependencies]
datasets = [
    { name = "datasets" },
]
ldp = [
    { name = "ldp" },
]
typing = [
    { name = "pandas-stubs" },
    { name = "types-pyyaml" },
    { name = "types-setuptools" },
]
zotero = [
    { name = "pyzotero" },
]

[package.dev-dependencies]
dev = [
    { name = "datasets" },
    { name = "ipython" },
    { name = "ldp" },
    { name = "mypy" },
    { name = "pandas-stubs" },
    { name = "pre-commit" },
    { name = "pydantic" },
    { name = "pylint-pydantic" },
    { name = "pytest" },
    { name = "pytest-asyncio" },
    { name = "pytest-recording" },
    { name = "pytest-rerunfailures" },
    { name = "pytest-subtests" },
    { name = "pytest-sugar" },
    { name = "pytest-timer", extra = ["colorama"] },
    { name = "pytest-xdist" },
    { name = "python-dotenv" },
    { name = "pyzotero" },
    { name = "refurb" },
    { name = "types-pyyaml" },
    { name = "types-setuptools" },
]

[package.metadata]
requires-dist = [
    { name = "aiohttp" },
    { name = "anyio" },
    { name = "coredis" },
    { name = "datasets", marker = "extra == 'datasets'" },
    { name = "fhaviary", extras = ["llm"], specifier = ">=0.6" },
    { name = "html2text" },
    { name = "httpx" },
    { name = "ldp", marker = "extra == 'ldp'", specifier = ">=0.6" },
    { name = "limits" },
    { name = "litellm", specifier = ">=1.44" },
    { name = "numpy" },
    { name = "openai", specifier = "<1.47" },
    { name = "pandas-stubs", marker = "extra == 'typing'" },
    { name = "pybtex" },
    { name = "pydantic", specifier = "~=2.0" },
    { name = "pydantic-settings" },
    { name = "pymupdf", specifier = ">=1.24.3" },
    { name = "pyzotero", marker = "extra == 'zotero'" },
    { name = "rich" },
    { name = "setuptools" },
    { name = "tantivy" },
    { name = "tenacity" },
    { name = "tiktoken", specifier = ">=0.4.0" },
    { name = "types-pyyaml", marker = "extra == 'typing'" },
    { name = "types-setuptools", marker = "extra == 'typing'" },
]

[package.metadata.requires-dev]
dev = [
    { name = "ipython", specifier = ">=8" },
    { name = "mypy", specifier = ">=1.8" },
    { name = "paper-qa", extras = ["datasets", "ldp", "typing", "zotero"] },
    { name = "pre-commit", specifier = "~=3.4" },
    { name = "pydantic", specifier = "~=2.0" },
    { name = "pylint-pydantic" },
    { name = "pytest", specifier = ">=8" },
    { name = "pytest-asyncio" },
    { name = "pytest-recording" },
    { name = "pytest-rerunfailures" },
    { name = "pytest-subtests" },
    { name = "pytest-sugar" },
    { name = "pytest-timer", extras = ["colorama"] },
    { name = "pytest-xdist" },
    { name = "python-dotenv" },
    { name = "refurb", specifier = ">=2" },
]

[[package]]
name = "parso"
version = "0.8.4"
source = { registry = "https://pypi.org/simple" }
sdist = { url = "https://files.pythonhosted.org/packages/66/94/68e2e17afaa9169cf6412ab0f28623903be73d1b32e208d9e8e541bb086d/parso-0.8.4.tar.gz", hash = "sha256:eb3a7b58240fb99099a345571deecc0f9540ea5f4dd2fe14c2a99d6b281ab92d", size = 400609 }
wheels = [
    { url = "https://files.pythonhosted.org/packages/c6/ac/dac4a63f978e4dcb3c6d3a78c4d8e0192a113d288502a1216950c41b1027/parso-0.8.4-py2.py3-none-any.whl", hash = "sha256:a418670a20291dacd2dddc80c377c5c3791378ee1e8d12bffc35420643d43f18", size = 103650 },
]

[[package]]
name = "pexpect"
version = "4.9.0"
source = { registry = "https://pypi.org/simple" }
dependencies = [
    { name = "ptyprocess" },
]
sdist = { url = "https://files.pythonhosted.org/packages/42/92/cc564bf6381ff43ce1f4d06852fc19a2f11d180f23dc32d9588bee2f149d/pexpect-4.9.0.tar.gz", hash = "sha256:ee7d41123f3c9911050ea2c2dac107568dc43b2d3b0c7557a33212c398ead30f", size = 166450 }
wheels = [
    { url = "https://files.pythonhosted.org/packages/9e/c3/059298687310d527a58bb01f3b1965787ee3b40dce76752eda8b44e9a2c5/pexpect-4.9.0-py2.py3-none-any.whl", hash = "sha256:7236d1e080e4936be2dc3e326cec0af72acf9212a7e1d060210e70a47e253523", size = 63772 },
]

[[package]]
name = "pillow"
version = "10.4.0"
source = { registry = "https://pypi.org/simple" }
sdist = { url = "https://files.pythonhosted.org/packages/cd/74/ad3d526f3bf7b6d3f408b73fde271ec69dfac8b81341a318ce825f2b3812/pillow-10.4.0.tar.gz", hash = "sha256:166c1cd4d24309b30d61f79f4a9114b7b2313d7450912277855ff5dfd7cd4a06", size = 46555059 }
wheels = [
    { url = "https://files.pythonhosted.org/packages/a7/62/c9449f9c3043c37f73e7487ec4ef0c03eb9c9afc91a92b977a67b3c0bbc5/pillow-10.4.0-cp311-cp311-macosx_10_10_x86_64.whl", hash = "sha256:0a9ec697746f268507404647e531e92889890a087e03681a3606d9b920fbee3c", size = 3509265 },
    { url = "https://files.pythonhosted.org/packages/f4/5f/491dafc7bbf5a3cc1845dc0430872e8096eb9e2b6f8161509d124594ec2d/pillow-10.4.0-cp311-cp311-macosx_11_0_arm64.whl", hash = "sha256:dfe91cb65544a1321e631e696759491ae04a2ea11d36715eca01ce07284738be", size = 3375655 },
    { url = "https://files.pythonhosted.org/packages/73/d5/c4011a76f4207a3c151134cd22a1415741e42fa5ddecec7c0182887deb3d/pillow-10.4.0-cp311-cp311-manylinux_2_17_aarch64.manylinux2014_aarch64.whl", hash = "sha256:5dc6761a6efc781e6a1544206f22c80c3af4c8cf461206d46a1e6006e4429ff3", size = 4340304 },
    { url = "https://files.pythonhosted.org/packages/ac/10/c67e20445a707f7a610699bba4fe050583b688d8cd2d202572b257f46600/pillow-10.4.0-cp311-cp311-manylinux_2_17_x86_64.manylinux2014_x86_64.whl", hash = "sha256:5e84b6cc6a4a3d76c153a6b19270b3526a5a8ed6b09501d3af891daa2a9de7d6", size = 4452804 },
    { url = "https://files.pythonhosted.org/packages/a9/83/6523837906d1da2b269dee787e31df3b0acb12e3d08f024965a3e7f64665/pillow-10.4.0-cp311-cp311-manylinux_2_28_aarch64.whl", hash = "sha256:bbc527b519bd3aa9d7f429d152fea69f9ad37c95f0b02aebddff592688998abe", size = 4365126 },
    { url = "https://files.pythonhosted.org/packages/ba/e5/8c68ff608a4203085158cff5cc2a3c534ec384536d9438c405ed6370d080/pillow-10.4.0-cp311-cp311-manylinux_2_28_x86_64.whl", hash = "sha256:76a911dfe51a36041f2e756b00f96ed84677cdeb75d25c767f296c1c1eda1319", size = 4533541 },
    { url = "https://files.pythonhosted.org/packages/f4/7c/01b8dbdca5bc6785573f4cee96e2358b0918b7b2c7b60d8b6f3abf87a070/pillow-10.4.0-cp311-cp311-musllinux_1_2_aarch64.whl", hash = "sha256:59291fb29317122398786c2d44427bbd1a6d7ff54017075b22be9d21aa59bd8d", size = 4471616 },
    { url = "https://files.pythonhosted.org/packages/c8/57/2899b82394a35a0fbfd352e290945440e3b3785655a03365c0ca8279f351/pillow-10.4.0-cp311-cp311-musllinux_1_2_x86_64.whl", hash = "sha256:416d3a5d0e8cfe4f27f574362435bc9bae57f679a7158e0096ad2beb427b8696", size = 4600802 },
    { url = "https://files.pythonhosted.org/packages/4d/d7/a44f193d4c26e58ee5d2d9db3d4854b2cfb5b5e08d360a5e03fe987c0086/pillow-10.4.0-cp311-cp311-win32.whl", hash = "sha256:7086cc1d5eebb91ad24ded9f58bec6c688e9f0ed7eb3dbbf1e4800280a896496", size = 2235213 },
    { url = "https://files.pythonhosted.org/packages/c1/d0/5866318eec2b801cdb8c82abf190c8343d8a1cd8bf5a0c17444a6f268291/pillow-10.4.0-cp311-cp311-win_amd64.whl", hash = "sha256:cbed61494057c0f83b83eb3a310f0bf774b09513307c434d4366ed64f4128a91", size = 2554498 },
    { url = "https://files.pythonhosted.org/packages/d4/c8/310ac16ac2b97e902d9eb438688de0d961660a87703ad1561fd3dfbd2aa0/pillow-10.4.0-cp311-cp311-win_arm64.whl", hash = "sha256:f5f0c3e969c8f12dd2bb7e0b15d5c468b51e5017e01e2e867335c81903046a22", size = 2243219 },
    { url = "https://files.pythonhosted.org/packages/05/cb/0353013dc30c02a8be34eb91d25e4e4cf594b59e5a55ea1128fde1e5f8ea/pillow-10.4.0-cp312-cp312-macosx_10_10_x86_64.whl", hash = "sha256:673655af3eadf4df6b5457033f086e90299fdd7a47983a13827acf7459c15d94", size = 3509350 },
    { url = "https://files.pythonhosted.org/packages/e7/cf/5c558a0f247e0bf9cec92bff9b46ae6474dd736f6d906315e60e4075f737/pillow-10.4.0-cp312-cp312-macosx_11_0_arm64.whl", hash = "sha256:866b6942a92f56300012f5fbac71f2d610312ee65e22f1aa2609e491284e5597", size = 3374980 },
    { url = "https://files.pythonhosted.org/packages/84/48/6e394b86369a4eb68b8a1382c78dc092245af517385c086c5094e3b34428/pillow-10.4.0-cp312-cp312-manylinux_2_17_aarch64.manylinux2014_aarch64.whl", hash = "sha256:29dbdc4207642ea6aad70fbde1a9338753d33fb23ed6956e706936706f52dd80", size = 4343799 },
    { url = "https://files.pythonhosted.org/packages/3b/f3/a8c6c11fa84b59b9df0cd5694492da8c039a24cd159f0f6918690105c3be/pillow-10.4.0-cp312-cp312-manylinux_2_17_x86_64.manylinux2014_x86_64.whl", hash = "sha256:bf2342ac639c4cf38799a44950bbc2dfcb685f052b9e262f446482afaf4bffca", size = 4459973 },
    { url = "https://files.pythonhosted.org/packages/7d/1b/c14b4197b80150fb64453585247e6fb2e1d93761fa0fa9cf63b102fde822/pillow-10.4.0-cp312-cp312-manylinux_2_28_aarch64.whl", hash = "sha256:f5b92f4d70791b4a67157321c4e8225d60b119c5cc9aee8ecf153aace4aad4ef", size = 4370054 },
    { url = "https://files.pythonhosted.org/packages/55/77/40daddf677897a923d5d33329acd52a2144d54a9644f2a5422c028c6bf2d/pillow-10.4.0-cp312-cp312-manylinux_2_28_x86_64.whl", hash = "sha256:86dcb5a1eb778d8b25659d5e4341269e8590ad6b4e8b44d9f4b07f8d136c414a", size = 4539484 },
    { url = "https://files.pythonhosted.org/packages/40/54/90de3e4256b1207300fb2b1d7168dd912a2fb4b2401e439ba23c2b2cabde/pillow-10.4.0-cp312-cp312-musllinux_1_2_aarch64.whl", hash = "sha256:780c072c2e11c9b2c7ca37f9a2ee8ba66f44367ac3e5c7832afcfe5104fd6d1b", size = 4477375 },
    { url = "https://files.pythonhosted.org/packages/13/24/1bfba52f44193860918ff7c93d03d95e3f8748ca1de3ceaf11157a14cf16/pillow-10.4.0-cp312-cp312-musllinux_1_2_x86_64.whl", hash = "sha256:37fb69d905be665f68f28a8bba3c6d3223c8efe1edf14cc4cfa06c241f8c81d9", size = 4608773 },
    { url = "https://files.pythonhosted.org/packages/55/04/5e6de6e6120451ec0c24516c41dbaf80cce1b6451f96561235ef2429da2e/pillow-10.4.0-cp312-cp312-win32.whl", hash = "sha256:7dfecdbad5c301d7b5bde160150b4db4c659cee2b69589705b6f8a0c509d9f42", size = 2235690 },
    { url = "https://files.pythonhosted.org/packages/74/0a/d4ce3c44bca8635bd29a2eab5aa181b654a734a29b263ca8efe013beea98/pillow-10.4.0-cp312-cp312-win_amd64.whl", hash = "sha256:1d846aea995ad352d4bdcc847535bd56e0fd88d36829d2c90be880ef1ee4668a", size = 2554951 },
    { url = "https://files.pythonhosted.org/packages/b5/ca/184349ee40f2e92439be9b3502ae6cfc43ac4b50bc4fc6b3de7957563894/pillow-10.4.0-cp312-cp312-win_arm64.whl", hash = "sha256:e553cad5179a66ba15bb18b353a19020e73a7921296a7979c4a2b7f6a5cd57f9", size = 2243427 },
    { url = "https://files.pythonhosted.org/packages/c3/00/706cebe7c2c12a6318aabe5d354836f54adff7156fd9e1bd6c89f4ba0e98/pillow-10.4.0-cp313-cp313-macosx_10_13_x86_64.whl", hash = "sha256:8bc1a764ed8c957a2e9cacf97c8b2b053b70307cf2996aafd70e91a082e70df3", size = 3525685 },
    { url = "https://files.pythonhosted.org/packages/cf/76/f658cbfa49405e5ecbfb9ba42d07074ad9792031267e782d409fd8fe7c69/pillow-10.4.0-cp313-cp313-macosx_11_0_arm64.whl", hash = "sha256:6209bb41dc692ddfee4942517c19ee81b86c864b626dbfca272ec0f7cff5d9fb", size = 3374883 },
    { url = "https://files.pythonhosted.org/packages/46/2b/99c28c4379a85e65378211971c0b430d9c7234b1ec4d59b2668f6299e011/pillow-10.4.0-cp313-cp313-manylinux_2_17_aarch64.manylinux2014_aarch64.whl", hash = "sha256:bee197b30783295d2eb680b311af15a20a8b24024a19c3a26431ff83eb8d1f70", size = 4339837 },
    { url = "https://files.pythonhosted.org/packages/f1/74/b1ec314f624c0c43711fdf0d8076f82d9d802afd58f1d62c2a86878e8615/pillow-10.4.0-cp313-cp313-manylinux_2_17_x86_64.manylinux2014_x86_64.whl", hash = "sha256:1ef61f5dd14c300786318482456481463b9d6b91ebe5ef12f405afbba77ed0be", size = 4455562 },
    { url = "https://files.pythonhosted.org/packages/4a/2a/4b04157cb7b9c74372fa867096a1607e6fedad93a44deeff553ccd307868/pillow-10.4.0-cp313-cp313-manylinux_2_28_aarch64.whl", hash = "sha256:297e388da6e248c98bc4a02e018966af0c5f92dfacf5a5ca22fa01cb3179bca0", size = 4366761 },
    { url = "https://files.pythonhosted.org/packages/ac/7b/8f1d815c1a6a268fe90481232c98dd0e5fa8c75e341a75f060037bd5ceae/pillow-10.4.0-cp313-cp313-manylinux_2_28_x86_64.whl", hash = "sha256:e4db64794ccdf6cb83a59d73405f63adbe2a1887012e308828596100a0b2f6cc", size = 4536767 },
    { url = "https://files.pythonhosted.org/packages/e5/77/05fa64d1f45d12c22c314e7b97398ffb28ef2813a485465017b7978b3ce7/pillow-10.4.0-cp313-cp313-musllinux_1_2_aarch64.whl", hash = "sha256:bd2880a07482090a3bcb01f4265f1936a903d70bc740bfcb1fd4e8a2ffe5cf5a", size = 4477989 },
    { url = "https://files.pythonhosted.org/packages/12/63/b0397cfc2caae05c3fb2f4ed1b4fc4fc878f0243510a7a6034ca59726494/pillow-10.4.0-cp313-cp313-musllinux_1_2_x86_64.whl", hash = "sha256:4b35b21b819ac1dbd1233317adeecd63495f6babf21b7b2512d244ff6c6ce309", size = 4610255 },
    { url = "https://files.pythonhosted.org/packages/7b/f9/cfaa5082ca9bc4a6de66ffe1c12c2d90bf09c309a5f52b27759a596900e7/pillow-10.4.0-cp313-cp313-win32.whl", hash = "sha256:551d3fd6e9dc15e4c1eb6fc4ba2b39c0c7933fa113b220057a34f4bb3268a060", size = 2235603 },
    { url = "https://files.pythonhosted.org/packages/01/6a/30ff0eef6e0c0e71e55ded56a38d4859bf9d3634a94a88743897b5f96936/pillow-10.4.0-cp313-cp313-win_amd64.whl", hash = "sha256:030abdbe43ee02e0de642aee345efa443740aa4d828bfe8e2eb11922ea6a21ea", size = 2554972 },
    { url = "https://files.pythonhosted.org/packages/48/2c/2e0a52890f269435eee38b21c8218e102c621fe8d8df8b9dd06fabf879ba/pillow-10.4.0-cp313-cp313-win_arm64.whl", hash = "sha256:5b001114dd152cfd6b23befeb28d7aee43553e2402c9f159807bf55f33af8a8d", size = 2243375 },
]

[[package]]
name = "platformdirs"
version = "4.3.6"
source = { registry = "https://pypi.org/simple" }
sdist = { url = "https://files.pythonhosted.org/packages/13/fc/128cc9cb8f03208bdbf93d3aa862e16d376844a14f9a0ce5cf4507372de4/platformdirs-4.3.6.tar.gz", hash = "sha256:357fb2acbc885b0419afd3ce3ed34564c13c9b95c89360cd9563f73aa5e2b907", size = 21302 }
wheels = [
    { url = "https://files.pythonhosted.org/packages/3c/a6/bc1012356d8ece4d66dd75c4b9fc6c1f6650ddd5991e421177d9f8f671be/platformdirs-4.3.6-py3-none-any.whl", hash = "sha256:73e575e1408ab8103900836b97580d5307456908a03e92031bab39e4554cc3fb", size = 18439 },
]

[[package]]
name = "pluggy"
version = "1.5.0"
source = { registry = "https://pypi.org/simple" }
sdist = { url = "https://files.pythonhosted.org/packages/96/2d/02d4312c973c6050a18b314a5ad0b3210edb65a906f868e31c111dede4a6/pluggy-1.5.0.tar.gz", hash = "sha256:2cffa88e94fdc978c4c574f15f9e59b7f4201d439195c3715ca9e2486f1d0cf1", size = 67955 }
wheels = [
    { url = "https://files.pythonhosted.org/packages/88/5f/e351af9a41f866ac3f1fac4ca0613908d9a41741cfcf2228f4ad853b697d/pluggy-1.5.0-py3-none-any.whl", hash = "sha256:44e1ad92c8ca002de6377e165f3e0f1be63266ab4d554740532335b9d75ea669", size = 20556 },
]

[[package]]
name = "pre-commit"
version = "3.8.0"
source = { registry = "https://pypi.org/simple" }
dependencies = [
    { name = "cfgv" },
    { name = "identify" },
    { name = "nodeenv" },
    { name = "pyyaml" },
    { name = "virtualenv" },
]
sdist = { url = "https://files.pythonhosted.org/packages/64/10/97ee2fa54dff1e9da9badbc5e35d0bbaef0776271ea5907eccf64140f72f/pre_commit-3.8.0.tar.gz", hash = "sha256:8bb6494d4a20423842e198980c9ecf9f96607a07ea29549e180eef9ae80fe7af", size = 177815 }
wheels = [
    { url = "https://files.pythonhosted.org/packages/07/92/caae8c86e94681b42c246f0bca35c059a2f0529e5b92619f6aba4cf7e7b6/pre_commit-3.8.0-py2.py3-none-any.whl", hash = "sha256:9a90a53bf82fdd8778d58085faf8d83df56e40dfe18f45b19446e26bf1b3a63f", size = 204643 },
]

[[package]]
name = "prompt-toolkit"
version = "3.0.48"
source = { registry = "https://pypi.org/simple" }
dependencies = [
    { name = "wcwidth" },
]
sdist = { url = "https://files.pythonhosted.org/packages/2d/4f/feb5e137aff82f7c7f3248267b97451da3644f6cdc218edfe549fb354127/prompt_toolkit-3.0.48.tar.gz", hash = "sha256:d6623ab0477a80df74e646bdbc93621143f5caf104206aa29294d53de1a03d90", size = 424684 }
wheels = [
    { url = "https://files.pythonhosted.org/packages/a9/6a/fd08d94654f7e67c52ca30523a178b3f8ccc4237fce4be90d39c938a831a/prompt_toolkit-3.0.48-py3-none-any.whl", hash = "sha256:f49a827f90062e411f1ce1f854f2aedb3c23353244f8108b89283587397ac10e", size = 386595 },
]

[[package]]
name = "ptyprocess"
version = "0.7.0"
source = { registry = "https://pypi.org/simple" }
sdist = { url = "https://files.pythonhosted.org/packages/20/e5/16ff212c1e452235a90aeb09066144d0c5a6a8c0834397e03f5224495c4e/ptyprocess-0.7.0.tar.gz", hash = "sha256:5c5d0a3b48ceee0b48485e0c26037c0acd7d29765ca3fbb5cb3831d347423220", size = 70762 }
wheels = [
    { url = "https://files.pythonhosted.org/packages/22/a6/858897256d0deac81a172289110f31629fc4cee19b6f01283303e18c8db3/ptyprocess-0.7.0-py2.py3-none-any.whl", hash = "sha256:4b41f3967fce3af57cc7e94b888626c18bf37a083e3651ca8feeb66d492fef35", size = 13993 },
]

[[package]]
name = "pure-eval"
version = "0.2.3"
source = { registry = "https://pypi.org/simple" }
sdist = { url = "https://files.pythonhosted.org/packages/cd/05/0a34433a064256a578f1783a10da6df098ceaa4a57bbeaa96a6c0352786b/pure_eval-0.2.3.tar.gz", hash = "sha256:5f4e983f40564c576c7c8635ae88db5956bb2229d7e9237d03b3c0b0190eaf42", size = 19752 }
wheels = [
    { url = "https://files.pythonhosted.org/packages/8e/37/efad0257dc6e593a18957422533ff0f87ede7c9c6ea010a2177d738fb82f/pure_eval-0.2.3-py3-none-any.whl", hash = "sha256:1db8e35b67b3d218d818ae653e27f06c3aa420901fa7b081ca98cbedc874e0d0", size = 11842 },
]

[[package]]
name = "pyarrow"
version = "17.0.0"
source = { registry = "https://pypi.org/simple" }
dependencies = [
    { name = "numpy" },
]
sdist = { url = "https://files.pythonhosted.org/packages/27/4e/ea6d43f324169f8aec0e57569443a38bab4b398d09769ca64f7b4d467de3/pyarrow-17.0.0.tar.gz", hash = "sha256:4beca9521ed2c0921c1023e68d097d0299b62c362639ea315572a58f3f50fd28", size = 1112479 }
wheels = [
    { url = "https://files.pythonhosted.org/packages/f9/46/ce89f87c2936f5bb9d879473b9663ce7a4b1f4359acc2f0eb39865eaa1af/pyarrow-17.0.0-cp311-cp311-macosx_10_15_x86_64.whl", hash = "sha256:1c8856e2ef09eb87ecf937104aacfa0708f22dfeb039c363ec99735190ffb977", size = 29028748 },
    { url = "https://files.pythonhosted.org/packages/8d/8e/ce2e9b2146de422f6638333c01903140e9ada244a2a477918a368306c64c/pyarrow-17.0.0-cp311-cp311-macosx_11_0_arm64.whl", hash = "sha256:2e19f569567efcbbd42084e87f948778eb371d308e137a0f97afe19bb860ccb3", size = 27190965 },
    { url = "https://files.pythonhosted.org/packages/3b/c8/5675719570eb1acd809481c6d64e2136ffb340bc387f4ca62dce79516cea/pyarrow-17.0.0-cp311-cp311-manylinux_2_17_aarch64.manylinux2014_aarch64.whl", hash = "sha256:6b244dc8e08a23b3e352899a006a26ae7b4d0da7bb636872fa8f5884e70acf15", size = 39269081 },
    { url = "https://files.pythonhosted.org/packages/5e/78/3931194f16ab681ebb87ad252e7b8d2c8b23dad49706cadc865dff4a1dd3/pyarrow-17.0.0-cp311-cp311-manylinux_2_17_x86_64.manylinux2014_x86_64.whl", hash = "sha256:0b72e87fe3e1db343995562f7fff8aee354b55ee83d13afba65400c178ab2597", size = 39864921 },
    { url = "https://files.pythonhosted.org/packages/d8/81/69b6606093363f55a2a574c018901c40952d4e902e670656d18213c71ad7/pyarrow-17.0.0-cp311-cp311-manylinux_2_28_aarch64.whl", hash = "sha256:dc5c31c37409dfbc5d014047817cb4ccd8c1ea25d19576acf1a001fe07f5b420", size = 38740798 },
    { url = "https://files.pythonhosted.org/packages/4c/21/9ca93b84b92ef927814cb7ba37f0774a484c849d58f0b692b16af8eebcfb/pyarrow-17.0.0-cp311-cp311-manylinux_2_28_x86_64.whl", hash = "sha256:e3343cb1e88bc2ea605986d4b94948716edc7a8d14afd4e2c097232f729758b4", size = 39871877 },
    { url = "https://files.pythonhosted.org/packages/30/d1/63a7c248432c71c7d3ee803e706590a0b81ce1a8d2b2ae49677774b813bb/pyarrow-17.0.0-cp311-cp311-win_amd64.whl", hash = "sha256:a27532c38f3de9eb3e90ecab63dfda948a8ca859a66e3a47f5f42d1e403c4d03", size = 25151089 },
    { url = "https://files.pythonhosted.org/packages/d4/62/ce6ac1275a432b4a27c55fe96c58147f111d8ba1ad800a112d31859fae2f/pyarrow-17.0.0-cp312-cp312-macosx_10_15_x86_64.whl", hash = "sha256:9b8a823cea605221e61f34859dcc03207e52e409ccf6354634143e23af7c8d22", size = 29019418 },
    { url = "https://files.pythonhosted.org/packages/8e/0a/dbd0c134e7a0c30bea439675cc120012337202e5fac7163ba839aa3691d2/pyarrow-17.0.0-cp312-cp312-macosx_11_0_arm64.whl", hash = "sha256:f1e70de6cb5790a50b01d2b686d54aaf73da01266850b05e3af2a1bc89e16053", size = 27152197 },
    { url = "https://files.pythonhosted.org/packages/cb/05/3f4a16498349db79090767620d6dc23c1ec0c658a668d61d76b87706c65d/pyarrow-17.0.0-cp312-cp312-manylinux_2_17_aarch64.manylinux2014_aarch64.whl", hash = "sha256:0071ce35788c6f9077ff9ecba4858108eebe2ea5a3f7cf2cf55ebc1dbc6ee24a", size = 39263026 },
    { url = "https://files.pythonhosted.org/packages/c2/0c/ea2107236740be8fa0e0d4a293a095c9f43546a2465bb7df34eee9126b09/pyarrow-17.0.0-cp312-cp312-manylinux_2_17_x86_64.manylinux2014_x86_64.whl", hash = "sha256:757074882f844411fcca735e39aae74248a1531367a7c80799b4266390ae51cc", size = 39880798 },
    { url = "https://files.pythonhosted.org/packages/f6/b0/b9164a8bc495083c10c281cc65064553ec87b7537d6f742a89d5953a2a3e/pyarrow-17.0.0-cp312-cp312-manylinux_2_28_aarch64.whl", hash = "sha256:9ba11c4f16976e89146781a83833df7f82077cdab7dc6232c897789343f7891a", size = 38715172 },
    { url = "https://files.pythonhosted.org/packages/f1/c4/9625418a1413005e486c006e56675334929fad864347c5ae7c1b2e7fe639/pyarrow-17.0.0-cp312-cp312-manylinux_2_28_x86_64.whl", hash = "sha256:b0c6ac301093b42d34410b187bba560b17c0330f64907bfa4f7f7f2444b0cf9b", size = 39874508 },
    { url = "https://files.pythonhosted.org/packages/ae/49/baafe2a964f663413be3bd1cf5c45ed98c5e42e804e2328e18f4570027c1/pyarrow-17.0.0-cp312-cp312-win_amd64.whl", hash = "sha256:392bc9feabc647338e6c89267635e111d71edad5fcffba204425a7c8d13610d7", size = 25099235 },
]

[[package]]
name = "pybtex"
version = "0.24.0"
source = { registry = "https://pypi.org/simple" }
dependencies = [
    { name = "latexcodec" },
    { name = "pyyaml" },
    { name = "six" },
]
sdist = { url = "https://files.pythonhosted.org/packages/46/9b/fd39836a6397fb363446d83075a7b9c2cc562f4c449292e039ed36084376/pybtex-0.24.0.tar.gz", hash = "sha256:818eae35b61733e5c007c3fcd2cfb75ed1bc8b4173c1f70b56cc4c0802d34755", size = 402879 }
wheels = [
    { url = "https://files.pythonhosted.org/packages/ad/5f/40d8e90f985a05133a8895fc454c6127ecec3de8b095dd35bba91382f803/pybtex-0.24.0-py2.py3-none-any.whl", hash = "sha256:e1e0c8c69998452fea90e9179aa2a98ab103f3eed894405b7264e517cc2fcc0f", size = 561354 },
]

[[package]]
name = "pydantic"
version = "2.9.2"
source = { registry = "https://pypi.org/simple" }
dependencies = [
    { name = "annotated-types" },
    { name = "pydantic-core" },
    { name = "typing-extensions" },
]
sdist = { url = "https://files.pythonhosted.org/packages/a9/b7/d9e3f12af310e1120c21603644a1cd86f59060e040ec5c3a80b8f05fae30/pydantic-2.9.2.tar.gz", hash = "sha256:d155cef71265d1e9807ed1c32b4c8deec042a44a50a4188b25ac67ecd81a9c0f", size = 769917 }
wheels = [
    { url = "https://files.pythonhosted.org/packages/df/e4/ba44652d562cbf0bf320e0f3810206149c8a4e99cdbf66da82e97ab53a15/pydantic-2.9.2-py3-none-any.whl", hash = "sha256:f048cec7b26778210e28a0459867920654d48e5e62db0958433636cde4254f12", size = 434928 },
]

[[package]]
name = "pydantic-core"
version = "2.23.4"
source = { registry = "https://pypi.org/simple" }
dependencies = [
    { name = "typing-extensions" },
]
sdist = { url = "https://files.pythonhosted.org/packages/e2/aa/6b6a9b9f8537b872f552ddd46dd3da230367754b6f707b8e1e963f515ea3/pydantic_core-2.23.4.tar.gz", hash = "sha256:2584f7cf844ac4d970fba483a717dbe10c1c1c96a969bf65d61ffe94df1b2863", size = 402156 }
wheels = [
    { url = "https://files.pythonhosted.org/packages/5d/30/890a583cd3f2be27ecf32b479d5d615710bb926d92da03e3f7838ff3e58b/pydantic_core-2.23.4-cp311-cp311-macosx_10_12_x86_64.whl", hash = "sha256:77733e3892bb0a7fa797826361ce8a9184d25c8dffaec60b7ffe928153680ba8", size = 1865160 },
    { url = "https://files.pythonhosted.org/packages/1d/9a/b634442e1253bc6889c87afe8bb59447f106ee042140bd57680b3b113ec7/pydantic_core-2.23.4-cp311-cp311-macosx_11_0_arm64.whl", hash = "sha256:1b84d168f6c48fabd1f2027a3d1bdfe62f92cade1fb273a5d68e621da0e44e6d", size = 1776777 },
    { url = "https://files.pythonhosted.org/packages/75/9a/7816295124a6b08c24c96f9ce73085032d8bcbaf7e5a781cd41aa910c891/pydantic_core-2.23.4-cp311-cp311-manylinux_2_17_aarch64.manylinux2014_aarch64.whl", hash = "sha256:df49e7a0861a8c36d089c1ed57d308623d60416dab2647a4a17fe050ba85de0e", size = 1799244 },
    { url = "https://files.pythonhosted.org/packages/a9/8f/89c1405176903e567c5f99ec53387449e62f1121894aa9fc2c4fdc51a59b/pydantic_core-2.23.4-cp311-cp311-manylinux_2_17_armv7l.manylinux2014_armv7l.whl", hash = "sha256:ff02b6d461a6de369f07ec15e465a88895f3223eb75073ffea56b84d9331f607", size = 1805307 },
    { url = "https://files.pythonhosted.org/packages/d5/a5/1a194447d0da1ef492e3470680c66048fef56fc1f1a25cafbea4bc1d1c48/pydantic_core-2.23.4-cp311-cp311-manylinux_2_17_ppc64le.manylinux2014_ppc64le.whl", hash = "sha256:996a38a83508c54c78a5f41456b0103c30508fed9abcad0a59b876d7398f25fd", size = 2000663 },
    { url = "https://files.pythonhosted.org/packages/13/a5/1df8541651de4455e7d587cf556201b4f7997191e110bca3b589218745a5/pydantic_core-2.23.4-cp311-cp311-manylinux_2_17_s390x.manylinux2014_s390x.whl", hash = "sha256:d97683ddee4723ae8c95d1eddac7c192e8c552da0c73a925a89fa8649bf13eea", size = 2655941 },
    { url = "https://files.pythonhosted.org/packages/44/31/a3899b5ce02c4316865e390107f145089876dff7e1dfc770a231d836aed8/pydantic_core-2.23.4-cp311-cp311-manylinux_2_17_x86_64.manylinux2014_x86_64.whl", hash = "sha256:216f9b2d7713eb98cb83c80b9c794de1f6b7e3145eef40400c62e86cee5f4e1e", size = 2052105 },
    { url = "https://files.pythonhosted.org/packages/1b/aa/98e190f8745d5ec831f6d5449344c48c0627ac5fed4e5340a44b74878f8e/pydantic_core-2.23.4-cp311-cp311-manylinux_2_5_i686.manylinux1_i686.whl", hash = "sha256:6f783e0ec4803c787bcea93e13e9932edab72068f68ecffdf86a99fd5918878b", size = 1919967 },
    { url = "https://files.pythonhosted.org/packages/ae/35/b6e00b6abb2acfee3e8f85558c02a0822e9a8b2f2d812ea8b9079b118ba0/pydantic_core-2.23.4-cp311-cp311-musllinux_1_1_aarch64.whl", hash = "sha256:d0776dea117cf5272382634bd2a5c1b6eb16767c223c6a5317cd3e2a757c61a0", size = 1964291 },
    { url = "https://files.pythonhosted.org/packages/13/46/7bee6d32b69191cd649bbbd2361af79c472d72cb29bb2024f0b6e350ba06/pydantic_core-2.23.4-cp311-cp311-musllinux_1_1_x86_64.whl", hash = "sha256:d5f7a395a8cf1621939692dba2a6b6a830efa6b3cee787d82c7de1ad2930de64", size = 2109666 },
    { url = "https://files.pythonhosted.org/packages/39/ef/7b34f1b122a81b68ed0a7d0e564da9ccdc9a2924c8d6c6b5b11fa3a56970/pydantic_core-2.23.4-cp311-none-win32.whl", hash = "sha256:74b9127ffea03643e998e0c5ad9bd3811d3dac8c676e47db17b0ee7c3c3bf35f", size = 1732940 },
    { url = "https://files.pythonhosted.org/packages/2f/76/37b7e76c645843ff46c1d73e046207311ef298d3f7b2f7d8f6ac60113071/pydantic_core-2.23.4-cp311-none-win_amd64.whl", hash = "sha256:98d134c954828488b153d88ba1f34e14259284f256180ce659e8d83e9c05eaa3", size = 1916804 },
    { url = "https://files.pythonhosted.org/packages/74/7b/8e315f80666194b354966ec84b7d567da77ad927ed6323db4006cf915f3f/pydantic_core-2.23.4-cp312-cp312-macosx_10_12_x86_64.whl", hash = "sha256:f3e0da4ebaef65158d4dfd7d3678aad692f7666877df0002b8a522cdf088f231", size = 1856459 },
    { url = "https://files.pythonhosted.org/packages/14/de/866bdce10ed808323d437612aca1ec9971b981e1c52e5e42ad9b8e17a6f6/pydantic_core-2.23.4-cp312-cp312-macosx_11_0_arm64.whl", hash = "sha256:f69a8e0b033b747bb3e36a44e7732f0c99f7edd5cea723d45bc0d6e95377ffee", size = 1770007 },
    { url = "https://files.pythonhosted.org/packages/dc/69/8edd5c3cd48bb833a3f7ef9b81d7666ccddd3c9a635225214e044b6e8281/pydantic_core-2.23.4-cp312-cp312-manylinux_2_17_aarch64.manylinux2014_aarch64.whl", hash = "sha256:723314c1d51722ab28bfcd5240d858512ffd3116449c557a1336cbe3919beb87", size = 1790245 },
    { url = "https://files.pythonhosted.org/packages/80/33/9c24334e3af796ce80d2274940aae38dd4e5676298b4398eff103a79e02d/pydantic_core-2.23.4-cp312-cp312-manylinux_2_17_armv7l.manylinux2014_armv7l.whl", hash = "sha256:bb2802e667b7051a1bebbfe93684841cc9351004e2badbd6411bf357ab8d5ac8", size = 1801260 },
    { url = "https://files.pythonhosted.org/packages/a5/6f/e9567fd90104b79b101ca9d120219644d3314962caa7948dd8b965e9f83e/pydantic_core-2.23.4-cp312-cp312-manylinux_2_17_ppc64le.manylinux2014_ppc64le.whl", hash = "sha256:d18ca8148bebe1b0a382a27a8ee60350091a6ddaf475fa05ef50dc35b5df6327", size = 1996872 },
    { url = "https://files.pythonhosted.org/packages/2d/ad/b5f0fe9e6cfee915dd144edbd10b6e9c9c9c9d7a56b69256d124b8ac682e/pydantic_core-2.23.4-cp312-cp312-manylinux_2_17_s390x.manylinux2014_s390x.whl", hash = "sha256:33e3d65a85a2a4a0dc3b092b938a4062b1a05f3a9abde65ea93b233bca0e03f2", size = 2661617 },
    { url = "https://files.pythonhosted.org/packages/06/c8/7d4b708f8d05a5cbfda3243aad468052c6e99de7d0937c9146c24d9f12e9/pydantic_core-2.23.4-cp312-cp312-manylinux_2_17_x86_64.manylinux2014_x86_64.whl", hash = "sha256:128585782e5bfa515c590ccee4b727fb76925dd04a98864182b22e89a4e6ed36", size = 2071831 },
    { url = "https://files.pythonhosted.org/packages/89/4d/3079d00c47f22c9a9a8220db088b309ad6e600a73d7a69473e3a8e5e3ea3/pydantic_core-2.23.4-cp312-cp312-manylinux_2_5_i686.manylinux1_i686.whl", hash = "sha256:68665f4c17edcceecc112dfed5dbe6f92261fb9d6054b47d01bf6371a6196126", size = 1917453 },
    { url = "https://files.pythonhosted.org/packages/e9/88/9df5b7ce880a4703fcc2d76c8c2d8eb9f861f79d0c56f4b8f5f2607ccec8/pydantic_core-2.23.4-cp312-cp312-musllinux_1_1_aarch64.whl", hash = "sha256:20152074317d9bed6b7a95ade3b7d6054845d70584216160860425f4fbd5ee9e", size = 1968793 },
    { url = "https://files.pythonhosted.org/packages/e3/b9/41f7efe80f6ce2ed3ee3c2dcfe10ab7adc1172f778cc9659509a79518c43/pydantic_core-2.23.4-cp312-cp312-musllinux_1_1_x86_64.whl", hash = "sha256:9261d3ce84fa1d38ed649c3638feefeae23d32ba9182963e465d58d62203bd24", size = 2116872 },
    { url = "https://files.pythonhosted.org/packages/63/08/b59b7a92e03dd25554b0436554bf23e7c29abae7cce4b1c459cd92746811/pydantic_core-2.23.4-cp312-none-win32.whl", hash = "sha256:4ba762ed58e8d68657fc1281e9bb72e1c3e79cc5d464be146e260c541ec12d84", size = 1738535 },
    { url = "https://files.pythonhosted.org/packages/88/8d/479293e4d39ab409747926eec4329de5b7129beaedc3786eca070605d07f/pydantic_core-2.23.4-cp312-none-win_amd64.whl", hash = "sha256:97df63000f4fea395b2824da80e169731088656d1818a11b95f3b173747b6cd9", size = 1917992 },
    { url = "https://files.pythonhosted.org/packages/ad/ef/16ee2df472bf0e419b6bc68c05bf0145c49247a1095e85cee1463c6a44a1/pydantic_core-2.23.4-cp313-cp313-macosx_10_12_x86_64.whl", hash = "sha256:7530e201d10d7d14abce4fb54cfe5b94a0aefc87da539d0346a484ead376c3cc", size = 1856143 },
    { url = "https://files.pythonhosted.org/packages/da/fa/bc3dbb83605669a34a93308e297ab22be82dfb9dcf88c6cf4b4f264e0a42/pydantic_core-2.23.4-cp313-cp313-macosx_11_0_arm64.whl", hash = "sha256:df933278128ea1cd77772673c73954e53a1c95a4fdf41eef97c2b779271bd0bd", size = 1770063 },
    { url = "https://files.pythonhosted.org/packages/4e/48/e813f3bbd257a712303ebdf55c8dc46f9589ec74b384c9f652597df3288d/pydantic_core-2.23.4-cp313-cp313-manylinux_2_17_aarch64.manylinux2014_aarch64.whl", hash = "sha256:0cb3da3fd1b6a5d0279a01877713dbda118a2a4fc6f0d821a57da2e464793f05", size = 1790013 },
    { url = "https://files.pythonhosted.org/packages/b4/e0/56eda3a37929a1d297fcab1966db8c339023bcca0b64c5a84896db3fcc5c/pydantic_core-2.23.4-cp313-cp313-manylinux_2_17_armv7l.manylinux2014_armv7l.whl", hash = "sha256:42c6dcb030aefb668a2b7009c85b27f90e51e6a3b4d5c9bc4c57631292015b0d", size = 1801077 },
    { url = "https://files.pythonhosted.org/packages/04/be/5e49376769bfbf82486da6c5c1683b891809365c20d7c7e52792ce4c71f3/pydantic_core-2.23.4-cp313-cp313-manylinux_2_17_ppc64le.manylinux2014_ppc64le.whl", hash = "sha256:696dd8d674d6ce621ab9d45b205df149399e4bb9aa34102c970b721554828510", size = 1996782 },
    { url = "https://files.pythonhosted.org/packages/bc/24/e3ee6c04f1d58cc15f37bcc62f32c7478ff55142b7b3e6d42ea374ea427c/pydantic_core-2.23.4-cp313-cp313-manylinux_2_17_s390x.manylinux2014_s390x.whl", hash = "sha256:2971bb5ffe72cc0f555c13e19b23c85b654dd2a8f7ab493c262071377bfce9f6", size = 2661375 },
    { url = "https://files.pythonhosted.org/packages/c1/f8/11a9006de4e89d016b8de74ebb1db727dc100608bb1e6bbe9d56a3cbbcce/pydantic_core-2.23.4-cp313-cp313-manylinux_2_17_x86_64.manylinux2014_x86_64.whl", hash = "sha256:8394d940e5d400d04cad4f75c0598665cbb81aecefaca82ca85bd28264af7f9b", size = 2071635 },
    { url = "https://files.pythonhosted.org/packages/7c/45/bdce5779b59f468bdf262a5bc9eecbae87f271c51aef628d8c073b4b4b4c/pydantic_core-2.23.4-cp313-cp313-manylinux_2_5_i686.manylinux1_i686.whl", hash = "sha256:0dff76e0602ca7d4cdaacc1ac4c005e0ce0dcfe095d5b5259163a80d3a10d327", size = 1916994 },
    { url = "https://files.pythonhosted.org/packages/d8/fa/c648308fe711ee1f88192cad6026ab4f925396d1293e8356de7e55be89b5/pydantic_core-2.23.4-cp313-cp313-musllinux_1_1_aarch64.whl", hash = "sha256:7d32706badfe136888bdea71c0def994644e09fff0bfe47441deaed8e96fdbc6", size = 1968877 },
    { url = "https://files.pythonhosted.org/packages/16/16/b805c74b35607d24d37103007f899abc4880923b04929547ae68d478b7f4/pydantic_core-2.23.4-cp313-cp313-musllinux_1_1_x86_64.whl", hash = "sha256:ed541d70698978a20eb63d8c5d72f2cc6d7079d9d90f6b50bad07826f1320f5f", size = 2116814 },
    { url = "https://files.pythonhosted.org/packages/d1/58/5305e723d9fcdf1c5a655e6a4cc2a07128bf644ff4b1d98daf7a9dbf57da/pydantic_core-2.23.4-cp313-none-win32.whl", hash = "sha256:3d5639516376dce1940ea36edf408c554475369f5da2abd45d44621cb616f769", size = 1738360 },
    { url = "https://files.pythonhosted.org/packages/a5/ae/e14b0ff8b3f48e02394d8acd911376b7b66e164535687ef7dc24ea03072f/pydantic_core-2.23.4-cp313-none-win_amd64.whl", hash = "sha256:5a1504ad17ba4210df3a045132a7baeeba5a200e930f57512ee02909fc5c4cb5", size = 1919411 },
]

[[package]]
name = "pydantic-settings"
version = "2.5.2"
source = { registry = "https://pypi.org/simple" }
dependencies = [
    { name = "pydantic" },
    { name = "python-dotenv" },
]
sdist = { url = "https://files.pythonhosted.org/packages/68/27/0bed9dd26b93328b60a1402febc780e7be72b42847fa8b5c94b7d0aeb6d1/pydantic_settings-2.5.2.tar.gz", hash = "sha256:f90b139682bee4d2065273d5185d71d37ea46cfe57e1b5ae184fc6a0b2484ca0", size = 70938 }
wheels = [
    { url = "https://files.pythonhosted.org/packages/29/8d/29e82e333f32d9e2051c10764b906c2a6cd140992910b5f49762790911ba/pydantic_settings-2.5.2-py3-none-any.whl", hash = "sha256:2c912e55fd5794a59bf8c832b9de832dcfdf4778d79ff79b708744eed499a907", size = 26864 },
]

[[package]]
name = "pygments"
version = "2.18.0"
source = { registry = "https://pypi.org/simple" }
sdist = { url = "https://files.pythonhosted.org/packages/8e/62/8336eff65bcbc8e4cb5d05b55faf041285951b6e80f33e2bff2024788f31/pygments-2.18.0.tar.gz", hash = "sha256:786ff802f32e91311bff3889f6e9a86e81505fe99f2735bb6d60ae0c5004f199", size = 4891905 }
wheels = [
    { url = "https://files.pythonhosted.org/packages/f7/3f/01c8b82017c199075f8f788d0d906b9ffbbc5a47dc9918a945e13d5a2bda/pygments-2.18.0-py3-none-any.whl", hash = "sha256:b8e6aca0523f3ab76fee51799c488e38782ac06eafcf95e7ba832985c8e7b13a", size = 1205513 },
]

[[package]]
name = "pylint"
version = "3.3.1"
source = { registry = "https://pypi.org/simple" }
dependencies = [
    { name = "astroid" },
    { name = "colorama", marker = "sys_platform == 'win32'" },
    { name = "dill" },
    { name = "isort" },
    { name = "mccabe" },
    { name = "platformdirs" },
    { name = "tomlkit" },
]
sdist = { url = "https://files.pythonhosted.org/packages/63/3a/13e90e29777e695d90f422cf4fadb81c999e4755a9089838561bd0590cac/pylint-3.3.1.tar.gz", hash = "sha256:9f3dcc87b1203e612b78d91a896407787e708b3f189b5fa0b307712d49ff0c6e", size = 1516703 }
wheels = [
    { url = "https://files.pythonhosted.org/packages/4d/11/4a3f814eee14593f3cfcf7046bc765bf1646d5c88132c08c45310fc7d85f/pylint-3.3.1-py3-none-any.whl", hash = "sha256:2f846a466dd023513240bc140ad2dd73bfc080a5d85a710afdb728c420a5a2b9", size = 521768 },
]

[[package]]
name = "pylint-plugin-utils"
version = "0.8.2"
source = { registry = "https://pypi.org/simple" }
dependencies = [
    { name = "pylint" },
]
sdist = { url = "https://files.pythonhosted.org/packages/4b/d2/3b9728910bc69232ec38d8fb7053c03c887bfe7e6e170649b683dd351750/pylint_plugin_utils-0.8.2.tar.gz", hash = "sha256:d3cebf68a38ba3fba23a873809155562571386d4c1b03e5b4c4cc26c3eee93e4", size = 10674 }
wheels = [
    { url = "https://files.pythonhosted.org/packages/af/ee/49d11aee31061bcc1d2726bd8334a2883ddcdbde7d7744ed6b3bd11704ed/pylint_plugin_utils-0.8.2-py3-none-any.whl", hash = "sha256:ae11664737aa2effbf26f973a9e0b6779ab7106ec0adc5fe104b0907ca04e507", size = 11171 },
]

[[package]]
name = "pylint-pydantic"
version = "0.3.2"
source = { registry = "https://pypi.org/simple" }
dependencies = [
    { name = "pydantic" },
    { name = "pylint" },
    { name = "pylint-plugin-utils" },
]
wheels = [
    { url = "https://files.pythonhosted.org/packages/11/80/34b429c6534be99ef3d6d20bd794b26fda0682d38e2d57f85df258beaac2/pylint_pydantic-0.3.2-py3-none-any.whl", hash = "sha256:e5cec02370aa68ac8eff138e5d573b0ac049bab864e9a6c3a9057cf043440aa1", size = 15951 },
]

[[package]]
name = "pympler"
version = "1.1"
source = { registry = "https://pypi.org/simple" }
dependencies = [
    { name = "pywin32", marker = "platform_system == 'Windows'" },
]
sdist = { url = "https://files.pythonhosted.org/packages/dd/37/c384631908029676d8e7213dd956bb686af303a80db7afbc9be36bc49495/pympler-1.1.tar.gz", hash = "sha256:1eaa867cb8992c218430f1708fdaccda53df064144d1c5656b1e6f1ee6000424", size = 179954 }
wheels = [
    { url = "https://files.pythonhosted.org/packages/79/4f/a6a2e2b202d7fd97eadfe90979845b8706676b41cbd3b42ba75adf329d1f/Pympler-1.1-py3-none-any.whl", hash = "sha256:5b223d6027d0619584116a0cbc28e8d2e378f7a79c1e5e024f9ff3b673c58506", size = 165766 },
]

[[package]]
name = "pymupdf"
version = "1.24.10"
source = { registry = "https://pypi.org/simple" }
dependencies = [
    { name = "pymupdfb" },
]
sdist = { url = "https://files.pythonhosted.org/packages/83/57/da06ca4886afc71a624e4b463d05f45c8a822596ede939957295e229eb4e/PyMuPDF-1.24.10.tar.gz", hash = "sha256:bd3ebd6d3fb8a845582098362f885bfb0a31ae4272587efc2c55c5e29fe7327a", size = 46988085 }
wheels = [
    { url = "https://files.pythonhosted.org/packages/dc/35/6af0bb4bafe9d54893a04d9639f73b1b754efe0235997052d75fb6b7edc1/PyMuPDF-1.24.10-cp311-none-macosx_10_9_x86_64.whl", hash = "sha256:5fbd67cce759fc0126902137409cf9da6313b776c4d5ff0d5200f336350f86a3", size = 3194012 },
    { url = "https://files.pythonhosted.org/packages/bf/2b/c254cf49dfcf2469a674407a680f5b2b174b866e84d322f5767baf4d3ad3/PyMuPDF-1.24.10-cp311-none-macosx_11_0_arm64.whl", hash = "sha256:2b14dbdf7c415bb0fa849527abbe7b4f1f55ae23b9355d132951f634438c59ac", size = 2974781 },
    { url = "https://files.pythonhosted.org/packages/1c/77/78800d3a711f92060f8e338a5df9330ffb5950f4fb3beeba01e15c03c4c6/PyMuPDF-1.24.10-cp311-none-manylinux2014_aarch64.whl", hash = "sha256:1a87440a6cbc0d5ad513425baa0f4747841898fca6e37350ca3e6b29e5f40c01", size = 3210393 },
    { url = "https://files.pythonhosted.org/packages/c5/39/3aaa1e8822c55c71bb37911b5b1c3157ef38d731581224b29a682d80a17b/PyMuPDF-1.24.10-cp311-none-manylinux2014_x86_64.whl", hash = "sha256:c0d1ccdc062ea9961063790831e838bc43fcf9a8436a8b9f55898addf97c0f86", size = 3482650 },
    { url = "https://files.pythonhosted.org/packages/5b/73/6b5c2dc59539b79cb9430ff946d7dff308af146f7c8bc7b96c963e12970d/PyMuPDF-1.24.10-cp311-none-musllinux_1_2_x86_64.whl", hash = "sha256:f68671363be5a2ba104ab7d3bad821d2994cbe3f3408538bbc27d32e6dc9f923", size = 3600588 },
    { url = "https://files.pythonhosted.org/packages/71/e9/d3bf062325b4821726a2f9ce9d75b63f594ae24bc38c31f55b4285f1f5e1/PyMuPDF-1.24.10-cp311-none-win32.whl", hash = "sha256:49f83556cd1a7d05b36a54ccc01fce324da8a4e6854e36cc5cd94d321e428565", size = 2694768 },
    { url = "https://files.pythonhosted.org/packages/30/3f/356a70c105d4410c29529f1ca8c53b5d176b448a4409238b4dcd133507a4/PyMuPDF-1.24.10-cp311-none-win_amd64.whl", hash = "sha256:05b8d360766b87f4abd186eba16a56b92bae513b2361b13f633fe6256329292e", size = 3214889 },
    { url = "https://files.pythonhosted.org/packages/75/84/7231344d98355a40fb57c4025391dfb4116e2c3e9d98d5cc83f80c5ea942/PyMuPDF-1.24.10-cp312-none-macosx_10_9_x86_64.whl", hash = "sha256:f323aa7bb55e0214e632bfe24fa140bd5dcfeac2d3977bdce46e760385140513", size = 3230169 },
    { url = "https://files.pythonhosted.org/packages/b2/bc/975b4fe4400b00c912dad1874c43d31486150e6f39d7dae758751c27e2dd/PyMuPDF-1.24.10-cp312-none-macosx_11_0_arm64.whl", hash = "sha256:50d2972558d25ce46a8634b58787b28dbeff9b3fe4299530fc9c8c9921061e83", size = 2980118 },
    { url = "https://files.pythonhosted.org/packages/5b/dc/0f22c77ac4f8e6b8316072519513d5f0111fffe96d357051db0ddf043032/PyMuPDF-1.24.10-cp312-none-manylinux2014_aarch64.whl", hash = "sha256:0e3969c2fdff682b3b2c6a2b463adde068d6d8e20e2133ef6c8503469259646a", size = 3216830 },
    { url = "https://files.pythonhosted.org/packages/a3/1b/1b41b27aab571b835f8d983492b80ed64548e3b5c4d169e23c639727d43b/PyMuPDF-1.24.10-cp312-none-manylinux2014_x86_64.whl", hash = "sha256:cd78ee1ebefdfe72bc36fd4b731cc8c694eb8ef5337d8ea956b0e94cd88751fc", size = 3491118 },
    { url = "https://files.pythonhosted.org/packages/2d/3c/f1ffbc6e13ab37900c2aa71e434bbba922770091242e2b059acdb14f779e/PyMuPDF-1.24.10-cp312-none-musllinux_1_2_x86_64.whl", hash = "sha256:696eed91d2ee44e76277dfeb6bd904c84ae005378588949df6ed9be9e03b9817", size = 3612589 },
    { url = "https://files.pythonhosted.org/packages/53/fb/158909af75c84968ea7e6659a75fd67bd462103c599033b23ffd6bc173be/PyMuPDF-1.24.10-cp312-none-win32.whl", hash = "sha256:1e5413e1aeab2f18e1ca1b3ff17057a4a7c5cbf4ff14abc93203da88fc1a1dd8", size = 2701190 },
    { url = "https://files.pythonhosted.org/packages/91/4a/4a54d3f6a779ac5eed92e82fe3c1bb426bc40f9ea57c8656839198944a82/PyMuPDF-1.24.10-cp312-none-win_amd64.whl", hash = "sha256:227a4473fce8fa32b9268da68781048795503b67dc045867fc201e1334204bf1", size = 3228084 },
]

[[package]]
name = "pymupdfb"
version = "1.24.10"
source = { registry = "https://pypi.org/simple" }
sdist = { url = "https://files.pythonhosted.org/packages/c9/ff/ecfcb41414b51976974d74c8e35fef0a0e5b47c7046a11c860553f5dccf0/PyMuPDFb-1.24.10.tar.gz", hash = "sha256:007b91fa9b528c5c0eecea2e49c486ac02e878274f9e31522bdd948adc5f8327", size = 37502 }
wheels = [
    { url = "https://files.pythonhosted.org/packages/48/94/b217dc987b4ac0e3793984427112d6032563b741e27763f7761c2231d022/PyMuPDFb-1.24.10-py3-none-macosx_10_9_x86_64.whl", hash = "sha256:cd6b24630d90dce9ab3e59d06c5e616686f8d7ec626be1311721fcb062aa0078", size = 15536229 },
    { url = "https://files.pythonhosted.org/packages/16/7a/f634c76d8331cb8dedcfaced17424cc469ee20b7f53cf29c9ef17a01b461/PyMuPDFb-1.24.10-py3-none-macosx_11_0_arm64.whl", hash = "sha256:fda2c34b206f724b1b5685b67188e2a57bcaa5c99bc40a0a5bc62057514c5cdf", size = 15149482 },
    { url = "https://files.pythonhosted.org/packages/62/97/67b5da2edd034e66dadd0ec530e277afb14fe866a3b3b01d9fad154bc6f8/PyMuPDFb-1.24.10-py3-none-manylinux2014_aarch64.manylinux_2_17_aarch64.whl", hash = "sha256:4f50a7472f9bb10cbc7a1cd589ee4626ca030b8a4a02749f9a29eb6f00c0e0db", size = 15711338 },
    { url = "https://files.pythonhosted.org/packages/62/b9/ad3f076e86328880797fe7e98c43b2879df56cf6cb75ac3058da06d6e6cb/PyMuPDFb-1.24.10-py3-none-manylinux2014_x86_64.manylinux_2_17_x86_64.whl", hash = "sha256:409f1270ef2e70d845e80149ff3db9cfed578274042316cba55cc3e3882421ea", size = 15921939 },
    { url = "https://files.pythonhosted.org/packages/15/e7/02160ea905a7ba16d6e1ca51759ae1c1045785ebebae57ba30e82617f934/PyMuPDFb-1.24.10-py3-none-musllinux_1_2_x86_64.whl", hash = "sha256:aca96b6e9ee3096a26810592f4d899f4d3cf3cf0c902ae7e8cca09bce4d946c4", size = 17076991 },
    { url = "https://files.pythonhosted.org/packages/d3/c0/e1ed840440131f71b068cdb3b620a69ec27543b1012a6bd855d8d05f1629/PyMuPDFb-1.24.10-py3-none-win32.whl", hash = "sha256:2d231b42fe3bf79837df235e7fbdf7ff8b46bf4ca1346d0f0124fb1cdd343ce8", size = 11731706 },
    { url = "https://files.pythonhosted.org/packages/70/cb/8459d6c179befd7c6eee555334f054e9a6dcdd9f8671891e1da19e0ce526/PyMuPDFb-1.24.10-py3-none-win_amd64.whl", hash = "sha256:27ea65c701608b6b7632703339ca33ea6d513843b26dbe9bdefb2f56f7b9b196", size = 13186168 },
]

[[package]]
name = "pyparsing"
version = "3.1.4"
source = { registry = "https://pypi.org/simple" }
sdist = { url = "https://files.pythonhosted.org/packages/83/08/13f3bce01b2061f2bbd582c9df82723de943784cf719a35ac886c652043a/pyparsing-3.1.4.tar.gz", hash = "sha256:f86ec8d1a83f11977c9a6ea7598e8c27fc5cddfa5b07ea2241edbbde1d7bc032", size = 900231 }
wheels = [
    { url = "https://files.pythonhosted.org/packages/e5/0c/0e3c05b1c87bb6a1c76d281b0f35e78d2d80ac91b5f8f524cebf77f51049/pyparsing-3.1.4-py3-none-any.whl", hash = "sha256:a6a7ee4235a3f944aa1fa2249307708f893fe5717dc603503c6c7969c070fb7c", size = 104100 },
]

[[package]]
name = "pytest"
version = "8.3.3"
source = { registry = "https://pypi.org/simple" }
dependencies = [
    { name = "colorama", marker = "sys_platform == 'win32'" },
    { name = "iniconfig" },
    { name = "packaging" },
    { name = "pluggy" },
]
sdist = { url = "https://files.pythonhosted.org/packages/8b/6c/62bbd536103af674e227c41a8f3dcd022d591f6eed5facb5a0f31ee33bbc/pytest-8.3.3.tar.gz", hash = "sha256:70b98107bd648308a7952b06e6ca9a50bc660be218d53c257cc1fc94fda10181", size = 1442487 }
wheels = [
    { url = "https://files.pythonhosted.org/packages/6b/77/7440a06a8ead44c7757a64362dd22df5760f9b12dc5f11b6188cd2fc27a0/pytest-8.3.3-py3-none-any.whl", hash = "sha256:a6853c7375b2663155079443d2e45de913a911a11d669df02a50814944db57b2", size = 342341 },
]

[[package]]
name = "pytest-asyncio"
version = "0.24.0"
source = { registry = "https://pypi.org/simple" }
dependencies = [
    { name = "pytest" },
]
sdist = { url = "https://files.pythonhosted.org/packages/52/6d/c6cf50ce320cf8611df7a1254d86233b3df7cc07f9b5f5cbcb82e08aa534/pytest_asyncio-0.24.0.tar.gz", hash = "sha256:d081d828e576d85f875399194281e92bf8a68d60d72d1a2faf2feddb6c46b276", size = 49855 }
wheels = [
    { url = "https://files.pythonhosted.org/packages/96/31/6607dab48616902f76885dfcf62c08d929796fc3b2d2318faf9fd54dbed9/pytest_asyncio-0.24.0-py3-none-any.whl", hash = "sha256:a811296ed596b69bf0b6f3dc40f83bcaf341b155a269052d82efa2b25ac7037b", size = 18024 },
]

[[package]]
name = "pytest-recording"
version = "0.13.2"
source = { registry = "https://pypi.org/simple" }
dependencies = [
    { name = "pytest" },
    { name = "vcrpy" },
]
sdist = { url = "https://files.pythonhosted.org/packages/fe/2a/ea6b8036ae01979eae02d8ad5a7da14dec90d9176b613e49fb8d134c78fc/pytest_recording-0.13.2.tar.gz", hash = "sha256:000c3babbb466681457fd65b723427c1779a0c6c17d9e381c3142a701e124877", size = 25270 }
wheels = [
    { url = "https://files.pythonhosted.org/packages/72/52/8e67a969e9fad3fa5ec4eab9f2a7348ff04692065c7deda21d76e9112703/pytest_recording-0.13.2-py3-none-any.whl", hash = "sha256:3820fe5743d1ac46e807989e11d073cb776a60bdc544cf43ebca454051b22d13", size = 12783 },
]

[[package]]
name = "pytest-rerunfailures"
version = "14.0"
source = { registry = "https://pypi.org/simple" }
dependencies = [
    { name = "packaging" },
    { name = "pytest" },
]
sdist = { url = "https://files.pythonhosted.org/packages/cc/a4/6de45fe850759e94aa9a55cda807c76245af1941047294df26c851dfb4a9/pytest-rerunfailures-14.0.tar.gz", hash = "sha256:4a400bcbcd3c7a4ad151ab8afac123d90eca3abe27f98725dc4d9702887d2e92", size = 21350 }
wheels = [
    { url = "https://files.pythonhosted.org/packages/dc/e7/e75bd157331aecc190f5f8950d7ea3d2cf56c3c57fb44da70e60b221133f/pytest_rerunfailures-14.0-py3-none-any.whl", hash = "sha256:4197bdd2eaeffdbf50b5ea6e7236f47ff0e44d1def8dae08e409f536d84e7b32", size = 12709 },
]

[[package]]
name = "pytest-subtests"
version = "0.13.1"
source = { registry = "https://pypi.org/simple" }
dependencies = [
    { name = "attrs" },
    { name = "pytest" },
]
sdist = { url = "https://files.pythonhosted.org/packages/67/fe/e691d2f4ce061a475f488cad1ef58431556affea323dde5c764fd7515a70/pytest_subtests-0.13.1.tar.gz", hash = "sha256:989e38f0f1c01bc7c6b2e04db7d9fd859db35d77c2c1a430c831a70cbf3fde2d", size = 15936 }
wheels = [
    { url = "https://files.pythonhosted.org/packages/f5/ac/fc132cb88e8f2042cebcb6ef0ffac40017c514fbadf3931e0b4bcb4bdfb6/pytest_subtests-0.13.1-py3-none-any.whl", hash = "sha256:ab616a22f64cd17c1aee65f18af94dbc30c444f8683de2b30895c3778265e3bd", size = 8038 },
]

[[package]]
name = "pytest-sugar"
version = "1.0.0"
source = { registry = "https://pypi.org/simple" }
dependencies = [
    { name = "packaging" },
    { name = "pytest" },
    { name = "termcolor" },
]
sdist = { url = "https://files.pythonhosted.org/packages/f5/ac/5754f5edd6d508bc6493bc37d74b928f102a5fff82d9a80347e180998f08/pytest-sugar-1.0.0.tar.gz", hash = "sha256:6422e83258f5b0c04ce7c632176c7732cab5fdb909cb39cca5c9139f81276c0a", size = 14992 }
wheels = [
    { url = "https://files.pythonhosted.org/packages/92/fb/889f1b69da2f13691de09a111c16c4766a433382d44aa0ecf221deded44a/pytest_sugar-1.0.0-py3-none-any.whl", hash = "sha256:70ebcd8fc5795dc457ff8b69d266a4e2e8a74ae0c3edc749381c64b5246c8dfd", size = 10171 },
]

[[package]]
name = "pytest-timer"
version = "1.0.0"
source = { registry = "https://pypi.org/simple" }
dependencies = [
    { name = "pytest" },
]
sdist = { url = "https://files.pythonhosted.org/packages/b1/f7/bc223798d5cccf2f03ed224a6fdceae005d06ae33fbd302741da9eb9e95a/pytest-timer-1.0.0.tar.gz", hash = "sha256:c65a36970e4425c0fd43bdf63b60359b353382632b08418c7c25918ec18a3829", size = 5812 }
wheels = [
    { url = "https://files.pythonhosted.org/packages/91/48/486b6ff8b910852affeab5b628910f8faa861450a37c21c19902b798ebda/pytest_timer-1.0.0-py3-none-any.whl", hash = "sha256:60f16a6d98dd5e8ce3e57ece829592f6e081e18be9f1b20e5bc93e5e7196b065", size = 5331 },
]

[package.optional-dependencies]
colorama = [
    { name = "colorama" },
]

[[package]]
name = "pytest-xdist"
version = "3.6.1"
source = { registry = "https://pypi.org/simple" }
dependencies = [
    { name = "execnet" },
    { name = "pytest" },
]
sdist = { url = "https://files.pythonhosted.org/packages/41/c4/3c310a19bc1f1e9ef50075582652673ef2bfc8cd62afef9585683821902f/pytest_xdist-3.6.1.tar.gz", hash = "sha256:ead156a4db231eec769737f57668ef58a2084a34b2e55c4a8fa20d861107300d", size = 84060 }
wheels = [
    { url = "https://files.pythonhosted.org/packages/6d/82/1d96bf03ee4c0fdc3c0cbe61470070e659ca78dc0086fb88b66c185e2449/pytest_xdist-3.6.1-py3-none-any.whl", hash = "sha256:9ed4adfb68a016610848639bb7e02c9352d5d9f03d04809919e2dafc3be4cca7", size = 46108 },
]

[[package]]
name = "python-dateutil"
version = "2.9.0.post0"
source = { registry = "https://pypi.org/simple" }
dependencies = [
    { name = "six" },
]
sdist = { url = "https://files.pythonhosted.org/packages/66/c0/0c8b6ad9f17a802ee498c46e004a0eb49bc148f2fd230864601a86dcf6db/python-dateutil-2.9.0.post0.tar.gz", hash = "sha256:37dd54208da7e1cd875388217d5e00ebd4179249f90fb72437e91a35459a0ad3", size = 342432 }
wheels = [
    { url = "https://files.pythonhosted.org/packages/ec/57/56b9bcc3c9c6a792fcbaf139543cee77261f3651ca9da0c93f5c1221264b/python_dateutil-2.9.0.post0-py2.py3-none-any.whl", hash = "sha256:a8b2bc7bffae282281c8140a97d3aa9c14da0b136dfe83f850eea9a5f7470427", size = 229892 },
]

[[package]]
name = "python-dotenv"
version = "1.0.1"
source = { registry = "https://pypi.org/simple" }
sdist = { url = "https://files.pythonhosted.org/packages/bc/57/e84d88dfe0aec03b7a2d4327012c1627ab5f03652216c63d49846d7a6c58/python-dotenv-1.0.1.tar.gz", hash = "sha256:e324ee90a023d808f1959c46bcbc04446a10ced277783dc6ee09987c37ec10ca", size = 39115 }
wheels = [
    { url = "https://files.pythonhosted.org/packages/6a/3e/b68c118422ec867fa7ab88444e1274aa40681c606d59ac27de5a5588f082/python_dotenv-1.0.1-py3-none-any.whl", hash = "sha256:f7b63ef50f1b690dddf550d03497b66d609393b40b564ed0d674909a68ebf16a", size = 19863 },
]

[[package]]
name = "pytz"
version = "2024.2"
source = { registry = "https://pypi.org/simple" }
sdist = { url = "https://files.pythonhosted.org/packages/3a/31/3c70bf7603cc2dca0f19bdc53b4537a797747a58875b552c8c413d963a3f/pytz-2024.2.tar.gz", hash = "sha256:2aa355083c50a0f93fa581709deac0c9ad65cca8a9e9beac660adcbd493c798a", size = 319692 }
wheels = [
    { url = "https://files.pythonhosted.org/packages/11/c3/005fcca25ce078d2cc29fd559379817424e94885510568bc1bc53d7d5846/pytz-2024.2-py2.py3-none-any.whl", hash = "sha256:31c7c1817eb7fae7ca4b8c7ee50c72f93aa2dd863de768e1ef4245d426aa0725", size = 508002 },
]

[[package]]
name = "pywin32"
version = "306"
source = { registry = "https://pypi.org/simple" }
wheels = [
    { url = "https://files.pythonhosted.org/packages/8b/1e/fc18ad83ca553e01b97aa8393ff10e33c1fb57801db05488b83282ee9913/pywin32-306-cp311-cp311-win32.whl", hash = "sha256:e65028133d15b64d2ed8f06dd9fbc268352478d4f9289e69c190ecd6818b6407", size = 8507689 },
    { url = "https://files.pythonhosted.org/packages/7e/9e/ad6b1ae2a5ad1066dc509350e0fbf74d8d50251a51e420a2a8feaa0cecbd/pywin32-306-cp311-cp311-win_amd64.whl", hash = "sha256:a7639f51c184c0272e93f244eb24dafca9b1855707d94c192d4a0b4c01e1100e", size = 9227547 },
    { url = "https://files.pythonhosted.org/packages/91/20/f744bff1da8f43388498503634378dbbefbe493e65675f2cc52f7185c2c2/pywin32-306-cp311-cp311-win_arm64.whl", hash = "sha256:70dba0c913d19f942a2db25217d9a1b726c278f483a919f1abfed79c9cf64d3a", size = 10388324 },
    { url = "https://files.pythonhosted.org/packages/14/91/17e016d5923e178346aabda3dfec6629d1a26efe587d19667542105cf0a6/pywin32-306-cp312-cp312-win32.whl", hash = "sha256:383229d515657f4e3ed1343da8be101000562bf514591ff383ae940cad65458b", size = 8507705 },
    { url = "https://files.pythonhosted.org/packages/83/1c/25b79fc3ec99b19b0a0730cc47356f7e2959863bf9f3cd314332bddb4f68/pywin32-306-cp312-cp312-win_amd64.whl", hash = "sha256:37257794c1ad39ee9be652da0462dc2e394c8159dfd913a8a4e8eb6fd346da0e", size = 9227429 },
    { url = "https://files.pythonhosted.org/packages/1c/43/e3444dc9a12f8365d9603c2145d16bf0a2f8180f343cf87be47f5579e547/pywin32-306-cp312-cp312-win_arm64.whl", hash = "sha256:5821ec52f6d321aa59e2db7e0a35b997de60c201943557d108af9d4ae1ec7040", size = 10388145 },
]

[[package]]
name = "pyyaml"
version = "6.0.2"
source = { registry = "https://pypi.org/simple" }
sdist = { url = "https://files.pythonhosted.org/packages/54/ed/79a089b6be93607fa5cdaedf301d7dfb23af5f25c398d5ead2525b063e17/pyyaml-6.0.2.tar.gz", hash = "sha256:d584d9ec91ad65861cc08d42e834324ef890a082e591037abe114850ff7bbc3e", size = 130631 }
wheels = [
    { url = "https://files.pythonhosted.org/packages/f8/aa/7af4e81f7acba21a4c6be026da38fd2b872ca46226673c89a758ebdc4fd2/PyYAML-6.0.2-cp311-cp311-macosx_10_9_x86_64.whl", hash = "sha256:cc1c1159b3d456576af7a3e4d1ba7e6924cb39de8f67111c735f6fc832082774", size = 184612 },
    { url = "https://files.pythonhosted.org/packages/8b/62/b9faa998fd185f65c1371643678e4d58254add437edb764a08c5a98fb986/PyYAML-6.0.2-cp311-cp311-macosx_11_0_arm64.whl", hash = "sha256:1e2120ef853f59c7419231f3bf4e7021f1b936f6ebd222406c3b60212205d2ee", size = 172040 },
    { url = "https://files.pythonhosted.org/packages/ad/0c/c804f5f922a9a6563bab712d8dcc70251e8af811fce4524d57c2c0fd49a4/PyYAML-6.0.2-cp311-cp311-manylinux_2_17_aarch64.manylinux2014_aarch64.whl", hash = "sha256:5d225db5a45f21e78dd9358e58a98702a0302f2659a3c6cd320564b75b86f47c", size = 736829 },
    { url = "https://files.pythonhosted.org/packages/51/16/6af8d6a6b210c8e54f1406a6b9481febf9c64a3109c541567e35a49aa2e7/PyYAML-6.0.2-cp311-cp311-manylinux_2_17_s390x.manylinux2014_s390x.whl", hash = "sha256:5ac9328ec4831237bec75defaf839f7d4564be1e6b25ac710bd1a96321cc8317", size = 764167 },
    { url = "https://files.pythonhosted.org/packages/75/e4/2c27590dfc9992f73aabbeb9241ae20220bd9452df27483b6e56d3975cc5/PyYAML-6.0.2-cp311-cp311-manylinux_2_17_x86_64.manylinux2014_x86_64.whl", hash = "sha256:3ad2a3decf9aaba3d29c8f537ac4b243e36bef957511b4766cb0057d32b0be85", size = 762952 },
    { url = "https://files.pythonhosted.org/packages/9b/97/ecc1abf4a823f5ac61941a9c00fe501b02ac3ab0e373c3857f7d4b83e2b6/PyYAML-6.0.2-cp311-cp311-musllinux_1_1_aarch64.whl", hash = "sha256:ff3824dc5261f50c9b0dfb3be22b4567a6f938ccce4587b38952d85fd9e9afe4", size = 735301 },
    { url = "https://files.pythonhosted.org/packages/45/73/0f49dacd6e82c9430e46f4a027baa4ca205e8b0a9dce1397f44edc23559d/PyYAML-6.0.2-cp311-cp311-musllinux_1_1_x86_64.whl", hash = "sha256:797b4f722ffa07cc8d62053e4cff1486fa6dc094105d13fea7b1de7d8bf71c9e", size = 756638 },
    { url = "https://files.pythonhosted.org/packages/22/5f/956f0f9fc65223a58fbc14459bf34b4cc48dec52e00535c79b8db361aabd/PyYAML-6.0.2-cp311-cp311-win32.whl", hash = "sha256:11d8f3dd2b9c1207dcaf2ee0bbbfd5991f571186ec9cc78427ba5bd32afae4b5", size = 143850 },
    { url = "https://files.pythonhosted.org/packages/ed/23/8da0bbe2ab9dcdd11f4f4557ccaf95c10b9811b13ecced089d43ce59c3c8/PyYAML-6.0.2-cp311-cp311-win_amd64.whl", hash = "sha256:e10ce637b18caea04431ce14fabcf5c64a1c61ec9c56b071a4b7ca131ca52d44", size = 161980 },
    { url = "https://files.pythonhosted.org/packages/86/0c/c581167fc46d6d6d7ddcfb8c843a4de25bdd27e4466938109ca68492292c/PyYAML-6.0.2-cp312-cp312-macosx_10_9_x86_64.whl", hash = "sha256:c70c95198c015b85feafc136515252a261a84561b7b1d51e3384e0655ddf25ab", size = 183873 },
    { url = "https://files.pythonhosted.org/packages/a8/0c/38374f5bb272c051e2a69281d71cba6fdb983413e6758b84482905e29a5d/PyYAML-6.0.2-cp312-cp312-macosx_11_0_arm64.whl", hash = "sha256:ce826d6ef20b1bc864f0a68340c8b3287705cae2f8b4b1d932177dcc76721725", size = 173302 },
    { url = "https://files.pythonhosted.org/packages/c3/93/9916574aa8c00aa06bbac729972eb1071d002b8e158bd0e83a3b9a20a1f7/PyYAML-6.0.2-cp312-cp312-manylinux_2_17_aarch64.manylinux2014_aarch64.whl", hash = "sha256:1f71ea527786de97d1a0cc0eacd1defc0985dcf6b3f17bb77dcfc8c34bec4dc5", size = 739154 },
    { url = "https://files.pythonhosted.org/packages/95/0f/b8938f1cbd09739c6da569d172531567dbcc9789e0029aa070856f123984/PyYAML-6.0.2-cp312-cp312-manylinux_2_17_s390x.manylinux2014_s390x.whl", hash = "sha256:9b22676e8097e9e22e36d6b7bda33190d0d400f345f23d4065d48f4ca7ae0425", size = 766223 },
    { url = "https://files.pythonhosted.org/packages/b9/2b/614b4752f2e127db5cc206abc23a8c19678e92b23c3db30fc86ab731d3bd/PyYAML-6.0.2-cp312-cp312-manylinux_2_17_x86_64.manylinux2014_x86_64.whl", hash = "sha256:80bab7bfc629882493af4aa31a4cfa43a4c57c83813253626916b8c7ada83476", size = 767542 },
    { url = "https://files.pythonhosted.org/packages/d4/00/dd137d5bcc7efea1836d6264f049359861cf548469d18da90cd8216cf05f/PyYAML-6.0.2-cp312-cp312-musllinux_1_1_aarch64.whl", hash = "sha256:0833f8694549e586547b576dcfaba4a6b55b9e96098b36cdc7ebefe667dfed48", size = 731164 },
    { url = "https://files.pythonhosted.org/packages/c9/1f/4f998c900485e5c0ef43838363ba4a9723ac0ad73a9dc42068b12aaba4e4/PyYAML-6.0.2-cp312-cp312-musllinux_1_1_x86_64.whl", hash = "sha256:8b9c7197f7cb2738065c481a0461e50ad02f18c78cd75775628afb4d7137fb3b", size = 756611 },
    { url = "https://files.pythonhosted.org/packages/df/d1/f5a275fdb252768b7a11ec63585bc38d0e87c9e05668a139fea92b80634c/PyYAML-6.0.2-cp312-cp312-win32.whl", hash = "sha256:ef6107725bd54b262d6dedcc2af448a266975032bc85ef0172c5f059da6325b4", size = 140591 },
    { url = "https://files.pythonhosted.org/packages/0c/e8/4f648c598b17c3d06e8753d7d13d57542b30d56e6c2dedf9c331ae56312e/PyYAML-6.0.2-cp312-cp312-win_amd64.whl", hash = "sha256:7e7401d0de89a9a855c839bc697c079a4af81cf878373abd7dc625847d25cbd8", size = 156338 },
    { url = "https://files.pythonhosted.org/packages/ef/e3/3af305b830494fa85d95f6d95ef7fa73f2ee1cc8ef5b495c7c3269fb835f/PyYAML-6.0.2-cp313-cp313-macosx_10_13_x86_64.whl", hash = "sha256:efdca5630322a10774e8e98e1af481aad470dd62c3170801852d752aa7a783ba", size = 181309 },
    { url = "https://files.pythonhosted.org/packages/45/9f/3b1c20a0b7a3200524eb0076cc027a970d320bd3a6592873c85c92a08731/PyYAML-6.0.2-cp313-cp313-macosx_11_0_arm64.whl", hash = "sha256:50187695423ffe49e2deacb8cd10510bc361faac997de9efef88badc3bb9e2d1", size = 171679 },
    { url = "https://files.pythonhosted.org/packages/7c/9a/337322f27005c33bcb656c655fa78325b730324c78620e8328ae28b64d0c/PyYAML-6.0.2-cp313-cp313-manylinux_2_17_aarch64.manylinux2014_aarch64.whl", hash = "sha256:0ffe8360bab4910ef1b9e87fb812d8bc0a308b0d0eef8c8f44e0254ab3b07133", size = 733428 },
    { url = "https://files.pythonhosted.org/packages/a3/69/864fbe19e6c18ea3cc196cbe5d392175b4cf3d5d0ac1403ec3f2d237ebb5/PyYAML-6.0.2-cp313-cp313-manylinux_2_17_s390x.manylinux2014_s390x.whl", hash = "sha256:17e311b6c678207928d649faa7cb0d7b4c26a0ba73d41e99c4fff6b6c3276484", size = 763361 },
    { url = "https://files.pythonhosted.org/packages/04/24/b7721e4845c2f162d26f50521b825fb061bc0a5afcf9a386840f23ea19fa/PyYAML-6.0.2-cp313-cp313-manylinux_2_17_x86_64.manylinux2014_x86_64.whl", hash = "sha256:70b189594dbe54f75ab3a1acec5f1e3faa7e8cf2f1e08d9b561cb41b845f69d5", size = 759523 },
    { url = "https://files.pythonhosted.org/packages/2b/b2/e3234f59ba06559c6ff63c4e10baea10e5e7df868092bf9ab40e5b9c56b6/PyYAML-6.0.2-cp313-cp313-musllinux_1_1_aarch64.whl", hash = "sha256:41e4e3953a79407c794916fa277a82531dd93aad34e29c2a514c2c0c5fe971cc", size = 726660 },
    { url = "https://files.pythonhosted.org/packages/fe/0f/25911a9f080464c59fab9027482f822b86bf0608957a5fcc6eaac85aa515/PyYAML-6.0.2-cp313-cp313-musllinux_1_1_x86_64.whl", hash = "sha256:68ccc6023a3400877818152ad9a1033e3db8625d899c72eacb5a668902e4d652", size = 751597 },
    { url = "https://files.pythonhosted.org/packages/14/0d/e2c3b43bbce3cf6bd97c840b46088a3031085179e596d4929729d8d68270/PyYAML-6.0.2-cp313-cp313-win32.whl", hash = "sha256:bc2fa7c6b47d6bc618dd7fb02ef6fdedb1090ec036abab80d4681424b84c1183", size = 140527 },
    { url = "https://files.pythonhosted.org/packages/fa/de/02b54f42487e3d3c6efb3f89428677074ca7bf43aae402517bc7cca949f3/PyYAML-6.0.2-cp313-cp313-win_amd64.whl", hash = "sha256:8388ee1976c416731879ac16da0aff3f63b286ffdd57cdeb95f3f2e085687563", size = 156446 },
]

[[package]]
name = "pyzotero"
version = "1.5.25"
source = { registry = "https://pypi.org/simple" }
dependencies = [
    { name = "bibtexparser" },
    { name = "feedparser" },
    { name = "pytz" },
    { name = "requests" },
]
sdist = { url = "https://files.pythonhosted.org/packages/d2/7b/2a1e351b5f0bbfc90740c6c38cd8fd6eb3611d210017502ba34fc6ea9dc9/pyzotero-1.5.25.tar.gz", hash = "sha256:f568d0316b66cc151bac66cbb71d599dcd1b6ff64877bebb79cde3a6dc7eb6c0", size = 527019 }
wheels = [
    { url = "https://files.pythonhosted.org/packages/cb/3c/717f90930fbba6ec433a8b6eb9c8854089b7cd54118fb3dd5822d53bdfc7/pyzotero-1.5.25-py3-none-any.whl", hash = "sha256:6529130cb7c7e773963d92db7e7a18b698a97ac8156766320b55ebd4c7e94ed5", size = 22966 },
]

[[package]]
name = "referencing"
version = "0.35.1"
source = { registry = "https://pypi.org/simple" }
dependencies = [
    { name = "attrs" },
    { name = "rpds-py" },
]
sdist = { url = "https://files.pythonhosted.org/packages/99/5b/73ca1f8e72fff6fa52119dbd185f73a907b1989428917b24cff660129b6d/referencing-0.35.1.tar.gz", hash = "sha256:25b42124a6c8b632a425174f24087783efb348a6f1e0008e63cd4466fedf703c", size = 62991 }
wheels = [
    { url = "https://files.pythonhosted.org/packages/b7/59/2056f61236782a2c86b33906c025d4f4a0b17be0161b63b70fd9e8775d36/referencing-0.35.1-py3-none-any.whl", hash = "sha256:eda6d3234d62814d1c64e305c1331c9a3a6132da475ab6382eaa997b21ee75de", size = 26684 },
]

[[package]]
name = "refurb"
version = "2.0.0"
source = { registry = "https://pypi.org/simple" }
dependencies = [
    { name = "mypy" },
]
sdist = { url = "https://files.pythonhosted.org/packages/a9/83/56ecbe3af6462e7a87cc4a302c2889e7ce447e9502ea76b7a739d1d46123/refurb-2.0.0.tar.gz", hash = "sha256:8a8f1e7c131ef7dc460cbecbeaf536f5eb0ecb657c099d7823941f0e65b1cfe1", size = 91453 }
wheels = [
    { url = "https://files.pythonhosted.org/packages/fb/3e/f0a47001b29205d96c9f2bf7f7383fdeadd7c35488e6dadd9afa3b6283e8/refurb-2.0.0-py3-none-any.whl", hash = "sha256:fa9e950dc6edd7473642569c118f8714eefd1e6f21a15ee4210a1be853aaaf80", size = 138560 },
]

[[package]]
name = "regex"
version = "2024.9.11"
source = { registry = "https://pypi.org/simple" }
sdist = { url = "https://files.pythonhosted.org/packages/f9/38/148df33b4dbca3bd069b963acab5e0fa1a9dbd6820f8c322d0dd6faeff96/regex-2024.9.11.tar.gz", hash = "sha256:6c188c307e8433bcb63dc1915022deb553b4203a70722fc542c363bf120a01fd", size = 399403 }
wheels = [
    { url = "https://files.pythonhosted.org/packages/86/a1/d526b7b6095a0019aa360948c143aacfeb029919c898701ce7763bbe4c15/regex-2024.9.11-cp311-cp311-macosx_10_9_universal2.whl", hash = "sha256:2cce2449e5927a0bf084d346da6cd5eb016b2beca10d0013ab50e3c226ffc0df", size = 482483 },
    { url = "https://files.pythonhosted.org/packages/32/d9/bfdd153179867c275719e381e1e8e84a97bd186740456a0dcb3e7125c205/regex-2024.9.11-cp311-cp311-macosx_10_9_x86_64.whl", hash = "sha256:3b37fa423beefa44919e009745ccbf353d8c981516e807995b2bd11c2c77d268", size = 287442 },
    { url = "https://files.pythonhosted.org/packages/33/c4/60f3370735135e3a8d673ddcdb2507a8560d0e759e1398d366e43d000253/regex-2024.9.11-cp311-cp311-macosx_11_0_arm64.whl", hash = "sha256:64ce2799bd75039b480cc0360907c4fb2f50022f030bf9e7a8705b636e408fad", size = 284561 },
    { url = "https://files.pythonhosted.org/packages/b1/51/91a5ebdff17f9ec4973cb0aa9d37635efec1c6868654bbc25d1543aca4ec/regex-2024.9.11-cp311-cp311-manylinux_2_17_aarch64.manylinux2014_aarch64.whl", hash = "sha256:a4cc92bb6db56ab0c1cbd17294e14f5e9224f0cc6521167ef388332604e92679", size = 791779 },
    { url = "https://files.pythonhosted.org/packages/07/4a/022c5e6f0891a90cd7eb3d664d6c58ce2aba48bff107b00013f3d6167069/regex-2024.9.11-cp311-cp311-manylinux_2_17_ppc64le.manylinux2014_ppc64le.whl", hash = "sha256:d05ac6fa06959c4172eccd99a222e1fbf17b5670c4d596cb1e5cde99600674c4", size = 832605 },
    { url = "https://files.pythonhosted.org/packages/ac/1c/3793990c8c83ca04e018151ddda83b83ecc41d89964f0f17749f027fc44d/regex-2024.9.11-cp311-cp311-manylinux_2_17_s390x.manylinux2014_s390x.whl", hash = "sha256:040562757795eeea356394a7fb13076ad4f99d3c62ab0f8bdfb21f99a1f85664", size = 818556 },
    { url = "https://files.pythonhosted.org/packages/e9/5c/8b385afbfacb853730682c57be56225f9fe275c5bf02ac1fc88edbff316d/regex-2024.9.11-cp311-cp311-manylinux_2_17_x86_64.manylinux2014_x86_64.whl", hash = "sha256:6113c008a7780792efc80f9dfe10ba0cd043cbf8dc9a76ef757850f51b4edc50", size = 792808 },
    { url = "https://files.pythonhosted.org/packages/9b/8b/a4723a838b53c771e9240951adde6af58c829fb6a6a28f554e8131f53839/regex-2024.9.11-cp311-cp311-manylinux_2_5_i686.manylinux1_i686.manylinux_2_17_i686.manylinux2014_i686.whl", hash = "sha256:8e5fb5f77c8745a60105403a774fe2c1759b71d3e7b4ca237a5e67ad066c7199", size = 781115 },
    { url = "https://files.pythonhosted.org/packages/83/5f/031a04b6017033d65b261259c09043c06f4ef2d4eac841d0649d76d69541/regex-2024.9.11-cp311-cp311-musllinux_1_2_aarch64.whl", hash = "sha256:54d9ff35d4515debf14bc27f1e3b38bfc453eff3220f5bce159642fa762fe5d4", size = 778155 },
    { url = "https://files.pythonhosted.org/packages/fd/cd/4660756070b03ce4a66663a43f6c6e7ebc2266cc6b4c586c167917185eb4/regex-2024.9.11-cp311-cp311-musllinux_1_2_i686.whl", hash = "sha256:df5cbb1fbc74a8305b6065d4ade43b993be03dbe0f8b30032cced0d7740994bd", size = 784614 },
    { url = "https://files.pythonhosted.org/packages/93/8d/65b9bea7df120a7be8337c415b6d256ba786cbc9107cebba3bf8ff09da99/regex-2024.9.11-cp311-cp311-musllinux_1_2_ppc64le.whl", hash = "sha256:7fb89ee5d106e4a7a51bce305ac4efb981536301895f7bdcf93ec92ae0d91c7f", size = 853744 },
    { url = "https://files.pythonhosted.org/packages/96/a7/fba1eae75eb53a704475baf11bd44b3e6ccb95b316955027eb7748f24ef8/regex-2024.9.11-cp311-cp311-musllinux_1_2_s390x.whl", hash = "sha256:a738b937d512b30bf75995c0159c0ddf9eec0775c9d72ac0202076c72f24aa96", size = 855890 },
    { url = "https://files.pythonhosted.org/packages/45/14/d864b2db80a1a3358534392373e8a281d95b28c29c87d8548aed58813910/regex-2024.9.11-cp311-cp311-musllinux_1_2_x86_64.whl", hash = "sha256:e28f9faeb14b6f23ac55bfbbfd3643f5c7c18ede093977f1df249f73fd22c7b1", size = 781887 },
    { url = "https://files.pythonhosted.org/packages/4d/a9/bfb29b3de3eb11dc9b412603437023b8e6c02fb4e11311863d9bf62c403a/regex-2024.9.11-cp311-cp311-win32.whl", hash = "sha256:18e707ce6c92d7282dfce370cd205098384b8ee21544e7cb29b8aab955b66fa9", size = 261644 },
    { url = "https://files.pythonhosted.org/packages/c7/ab/1ad2511cf6a208fde57fafe49829cab8ca018128ab0d0b48973d8218634a/regex-2024.9.11-cp311-cp311-win_amd64.whl", hash = "sha256:313ea15e5ff2a8cbbad96ccef6be638393041b0a7863183c2d31e0c6116688cf", size = 274033 },
    { url = "https://files.pythonhosted.org/packages/6e/92/407531450762bed778eedbde04407f68cbd75d13cee96c6f8d6903d9c6c1/regex-2024.9.11-cp312-cp312-macosx_10_9_universal2.whl", hash = "sha256:b0d0a6c64fcc4ef9c69bd5b3b3626cc3776520a1637d8abaa62b9edc147a58f7", size = 483590 },
    { url = "https://files.pythonhosted.org/packages/8e/a2/048acbc5ae1f615adc6cba36cc45734e679b5f1e4e58c3c77f0ed611d4e2/regex-2024.9.11-cp312-cp312-macosx_10_9_x86_64.whl", hash = "sha256:49b0e06786ea663f933f3710a51e9385ce0cba0ea56b67107fd841a55d56a231", size = 288175 },
    { url = "https://files.pythonhosted.org/packages/8a/ea/909d8620329ab710dfaf7b4adee41242ab7c9b95ea8d838e9bfe76244259/regex-2024.9.11-cp312-cp312-macosx_11_0_arm64.whl", hash = "sha256:5b513b6997a0b2f10e4fd3a1313568e373926e8c252bd76c960f96fd039cd28d", size = 284749 },
    { url = "https://files.pythonhosted.org/packages/ca/fa/521eb683b916389b4975337873e66954e0f6d8f91bd5774164a57b503185/regex-2024.9.11-cp312-cp312-manylinux_2_17_aarch64.manylinux2014_aarch64.whl", hash = "sha256:ee439691d8c23e76f9802c42a95cfeebf9d47cf4ffd06f18489122dbb0a7ad64", size = 795181 },
    { url = "https://files.pythonhosted.org/packages/28/db/63047feddc3280cc242f9c74f7aeddc6ee662b1835f00046f57d5630c827/regex-2024.9.11-cp312-cp312-manylinux_2_17_ppc64le.manylinux2014_ppc64le.whl", hash = "sha256:a8f877c89719d759e52783f7fe6e1c67121076b87b40542966c02de5503ace42", size = 835842 },
    { url = "https://files.pythonhosted.org/packages/e3/94/86adc259ff8ec26edf35fcca7e334566c1805c7493b192cb09679f9c3dee/regex-2024.9.11-cp312-cp312-manylinux_2_17_s390x.manylinux2014_s390x.whl", hash = "sha256:23b30c62d0f16827f2ae9f2bb87619bc4fba2044911e2e6c2eb1af0161cdb766", size = 823533 },
    { url = "https://files.pythonhosted.org/packages/29/52/84662b6636061277cb857f658518aa7db6672bc6d1a3f503ccd5aefc581e/regex-2024.9.11-cp312-cp312-manylinux_2_17_x86_64.manylinux2014_x86_64.whl", hash = "sha256:85ab7824093d8f10d44330fe1e6493f756f252d145323dd17ab6b48733ff6c0a", size = 797037 },
    { url = "https://files.pythonhosted.org/packages/c3/2a/cd4675dd987e4a7505f0364a958bc41f3b84942de9efaad0ef9a2646681c/regex-2024.9.11-cp312-cp312-manylinux_2_5_i686.manylinux1_i686.manylinux_2_17_i686.manylinux2014_i686.whl", hash = "sha256:8dee5b4810a89447151999428fe096977346cf2f29f4d5e29609d2e19e0199c9", size = 784106 },
    { url = "https://files.pythonhosted.org/packages/6f/75/3ea7ec29de0bbf42f21f812f48781d41e627d57a634f3f23947c9a46e303/regex-2024.9.11-cp312-cp312-musllinux_1_2_aarch64.whl", hash = "sha256:98eeee2f2e63edae2181c886d7911ce502e1292794f4c5ee71e60e23e8d26b5d", size = 782468 },
    { url = "https://files.pythonhosted.org/packages/d3/67/15519d69b52c252b270e679cb578e22e0c02b8dd4e361f2b04efcc7f2335/regex-2024.9.11-cp312-cp312-musllinux_1_2_i686.whl", hash = "sha256:57fdd2e0b2694ce6fc2e5ccf189789c3e2962916fb38779d3e3521ff8fe7a822", size = 790324 },
    { url = "https://files.pythonhosted.org/packages/9c/71/eff77d3fe7ba08ab0672920059ec30d63fa7e41aa0fb61c562726e9bd721/regex-2024.9.11-cp312-cp312-musllinux_1_2_ppc64le.whl", hash = "sha256:d552c78411f60b1fdaafd117a1fca2f02e562e309223b9d44b7de8be451ec5e0", size = 860214 },
    { url = "https://files.pythonhosted.org/packages/81/11/e1bdf84a72372e56f1ea4b833dd583b822a23138a616ace7ab57a0e11556/regex-2024.9.11-cp312-cp312-musllinux_1_2_s390x.whl", hash = "sha256:a0b2b80321c2ed3fcf0385ec9e51a12253c50f146fddb2abbb10f033fe3d049a", size = 859420 },
    { url = "https://files.pythonhosted.org/packages/ea/75/9753e9dcebfa7c3645563ef5c8a58f3a47e799c872165f37c55737dadd3e/regex-2024.9.11-cp312-cp312-musllinux_1_2_x86_64.whl", hash = "sha256:18406efb2f5a0e57e3a5881cd9354c1512d3bb4f5c45d96d110a66114d84d23a", size = 787333 },
    { url = "https://files.pythonhosted.org/packages/bc/4e/ba1cbca93141f7416624b3ae63573e785d4bc1834c8be44a8f0747919eca/regex-2024.9.11-cp312-cp312-win32.whl", hash = "sha256:e464b467f1588e2c42d26814231edecbcfe77f5ac414d92cbf4e7b55b2c2a776", size = 262058 },
    { url = "https://files.pythonhosted.org/packages/6e/16/efc5f194778bf43e5888209e5cec4b258005d37c613b67ae137df3b89c53/regex-2024.9.11-cp312-cp312-win_amd64.whl", hash = "sha256:9e8719792ca63c6b8340380352c24dcb8cd7ec49dae36e963742a275dfae6009", size = 273526 },
    { url = "https://files.pythonhosted.org/packages/93/0a/d1c6b9af1ff1e36832fe38d74d5c5bab913f2bdcbbd6bc0e7f3ce8b2f577/regex-2024.9.11-cp313-cp313-macosx_10_13_universal2.whl", hash = "sha256:c157bb447303070f256e084668b702073db99bbb61d44f85d811025fcf38f784", size = 483376 },
    { url = "https://files.pythonhosted.org/packages/a4/42/5910a050c105d7f750a72dcb49c30220c3ae4e2654e54aaaa0e9bc0584cb/regex-2024.9.11-cp313-cp313-macosx_10_13_x86_64.whl", hash = "sha256:4db21ece84dfeefc5d8a3863f101995de646c6cb0536952c321a2650aa202c36", size = 288112 },
    { url = "https://files.pythonhosted.org/packages/8d/56/0c262aff0e9224fa7ffce47b5458d373f4d3e3ff84e99b5ff0cb15e0b5b2/regex-2024.9.11-cp313-cp313-macosx_11_0_arm64.whl", hash = "sha256:220e92a30b426daf23bb67a7962900ed4613589bab80382be09b48896d211e92", size = 284608 },
    { url = "https://files.pythonhosted.org/packages/b9/54/9fe8f9aec5007bbbbce28ba3d2e3eaca425f95387b7d1e84f0d137d25237/regex-2024.9.11-cp313-cp313-manylinux_2_17_aarch64.manylinux2014_aarch64.whl", hash = "sha256:eb1ae19e64c14c7ec1995f40bd932448713d3c73509e82d8cd7744dc00e29e86", size = 795337 },
    { url = "https://files.pythonhosted.org/packages/b2/e7/6b2f642c3cded271c4f16cc4daa7231be544d30fe2b168e0223724b49a61/regex-2024.9.11-cp313-cp313-manylinux_2_17_ppc64le.manylinux2014_ppc64le.whl", hash = "sha256:f47cd43a5bfa48f86925fe26fbdd0a488ff15b62468abb5d2a1e092a4fb10e85", size = 835848 },
    { url = "https://files.pythonhosted.org/packages/cd/9e/187363bdf5d8c0e4662117b92aa32bf52f8f09620ae93abc7537d96d3311/regex-2024.9.11-cp313-cp313-manylinux_2_17_s390x.manylinux2014_s390x.whl", hash = "sha256:9d4a76b96f398697fe01117093613166e6aa8195d63f1b4ec3f21ab637632963", size = 823503 },
    { url = "https://files.pythonhosted.org/packages/f8/10/601303b8ee93589f879664b0cfd3127949ff32b17f9b6c490fb201106c4d/regex-2024.9.11-cp313-cp313-manylinux_2_17_x86_64.manylinux2014_x86_64.whl", hash = "sha256:0ea51dcc0835eea2ea31d66456210a4e01a076d820e9039b04ae8d17ac11dee6", size = 797049 },
    { url = "https://files.pythonhosted.org/packages/ef/1c/ea200f61ce9f341763f2717ab4daebe4422d83e9fd4ac5e33435fd3a148d/regex-2024.9.11-cp313-cp313-manylinux_2_5_i686.manylinux1_i686.manylinux_2_17_i686.manylinux2014_i686.whl", hash = "sha256:b7aaa315101c6567a9a45d2839322c51c8d6e81f67683d529512f5bcfb99c802", size = 784144 },
    { url = "https://files.pythonhosted.org/packages/d8/5c/d2429be49ef3292def7688401d3deb11702c13dcaecdc71d2b407421275b/regex-2024.9.11-cp313-cp313-musllinux_1_2_aarch64.whl", hash = "sha256:c57d08ad67aba97af57a7263c2d9006d5c404d721c5f7542f077f109ec2a4a29", size = 782483 },
    { url = "https://files.pythonhosted.org/packages/12/d9/cbc30f2ff7164f3b26a7760f87c54bf8b2faed286f60efd80350a51c5b99/regex-2024.9.11-cp313-cp313-musllinux_1_2_i686.whl", hash = "sha256:f8404bf61298bb6f8224bb9176c1424548ee1181130818fcd2cbffddc768bed8", size = 790320 },
    { url = "https://files.pythonhosted.org/packages/19/1d/43ed03a236313639da5a45e61bc553c8d41e925bcf29b0f8ecff0c2c3f25/regex-2024.9.11-cp313-cp313-musllinux_1_2_ppc64le.whl", hash = "sha256:dd4490a33eb909ef5078ab20f5f000087afa2a4daa27b4c072ccb3cb3050ad84", size = 860435 },
    { url = "https://files.pythonhosted.org/packages/34/4f/5d04da61c7c56e785058a46349f7285ae3ebc0726c6ea7c5c70600a52233/regex-2024.9.11-cp313-cp313-musllinux_1_2_s390x.whl", hash = "sha256:eee9130eaad130649fd73e5cd92f60e55708952260ede70da64de420cdcad554", size = 859571 },
    { url = "https://files.pythonhosted.org/packages/12/7f/8398c8155a3c70703a8e91c29532558186558e1aea44144b382faa2a6f7a/regex-2024.9.11-cp313-cp313-musllinux_1_2_x86_64.whl", hash = "sha256:6a2644a93da36c784e546de579ec1806bfd2763ef47babc1b03d765fe560c9f8", size = 787398 },
    { url = "https://files.pythonhosted.org/packages/58/3a/f5903977647a9a7e46d5535e9e96c194304aeeca7501240509bde2f9e17f/regex-2024.9.11-cp313-cp313-win32.whl", hash = "sha256:e997fd30430c57138adc06bba4c7c2968fb13d101e57dd5bb9355bf8ce3fa7e8", size = 262035 },
    { url = "https://files.pythonhosted.org/packages/ff/80/51ba3a4b7482f6011095b3a036e07374f64de180b7d870b704ed22509002/regex-2024.9.11-cp313-cp313-win_amd64.whl", hash = "sha256:042c55879cfeb21a8adacc84ea347721d3d83a159da6acdf1116859e2427c43f", size = 273510 },
]

[[package]]
name = "requests"
version = "2.32.3"
source = { registry = "https://pypi.org/simple" }
dependencies = [
    { name = "certifi" },
    { name = "charset-normalizer" },
    { name = "idna" },
    { name = "urllib3" },
]
sdist = { url = "https://files.pythonhosted.org/packages/63/70/2bf7780ad2d390a8d301ad0b550f1581eadbd9a20f896afe06353c2a2913/requests-2.32.3.tar.gz", hash = "sha256:55365417734eb18255590a9ff9eb97e9e1da868d4ccd6402399eaf68af20a760", size = 131218 }
wheels = [
    { url = "https://files.pythonhosted.org/packages/f9/9b/335f9764261e915ed497fcdeb11df5dfd6f7bf257d4a6a2a686d80da4d54/requests-2.32.3-py3-none-any.whl", hash = "sha256:70761cfe03c773ceb22aa2f671b4757976145175cdfca038c02654d061d6dcc6", size = 64928 },
]

[[package]]
name = "rich"
version = "13.8.1"
source = { registry = "https://pypi.org/simple" }
dependencies = [
    { name = "markdown-it-py" },
    { name = "pygments" },
]
sdist = { url = "https://files.pythonhosted.org/packages/92/76/40f084cb7db51c9d1fa29a7120717892aeda9a7711f6225692c957a93535/rich-13.8.1.tar.gz", hash = "sha256:8260cda28e3db6bf04d2d1ef4dbc03ba80a824c88b0e7668a0f23126a424844a", size = 222080 }
wheels = [
    { url = "https://files.pythonhosted.org/packages/b0/11/dadb85e2bd6b1f1ae56669c3e1f0410797f9605d752d68fb47b77f525b31/rich-13.8.1-py3-none-any.whl", hash = "sha256:1760a3c0848469b97b558fc61c85233e3dafb69c7a071b4d60c38099d3cd4c06", size = 241608 },
]

[[package]]
name = "rpds-py"
version = "0.20.0"
source = { registry = "https://pypi.org/simple" }
sdist = { url = "https://files.pythonhosted.org/packages/55/64/b693f262791b818880d17268f3f8181ef799b0d187f6f731b1772e05a29a/rpds_py-0.20.0.tar.gz", hash = "sha256:d72a210824facfdaf8768cf2d7ca25a042c30320b3020de2fa04640920d4e121", size = 25814 }
wheels = [
    { url = "https://files.pythonhosted.org/packages/ab/2a/191374c52d7be0b056cc2a04d718d2244c152f915d4a8d2db2aacc526189/rpds_py-0.20.0-cp311-cp311-macosx_10_12_x86_64.whl", hash = "sha256:ac2f4f7a98934c2ed6505aead07b979e6f999389f16b714448fb39bbaa86a489", size = 318369 },
    { url = "https://files.pythonhosted.org/packages/0e/6a/2c9fdcc6d235ac0d61ec4fd9981184689c3e682abd05e3caa49bccb9c298/rpds_py-0.20.0-cp311-cp311-macosx_11_0_arm64.whl", hash = "sha256:220002c1b846db9afd83371d08d239fdc865e8f8c5795bbaec20916a76db3318", size = 311303 },
    { url = "https://files.pythonhosted.org/packages/d2/b2/725487d29633f64ef8f9cbf4729111a0b61702c8f8e94db1653930f52cce/rpds_py-0.20.0-cp311-cp311-manylinux_2_17_aarch64.manylinux2014_aarch64.whl", hash = "sha256:8d7919548df3f25374a1f5d01fbcd38dacab338ef5f33e044744b5c36729c8db", size = 366424 },
    { url = "https://files.pythonhosted.org/packages/7a/8c/668195ab9226d01b7cf7cd9e59c1c0be1df05d602df7ec0cf46f857dcf59/rpds_py-0.20.0-cp311-cp311-manylinux_2_17_armv7l.manylinux2014_armv7l.whl", hash = "sha256:758406267907b3781beee0f0edfe4a179fbd97c0be2e9b1154d7f0a1279cf8e5", size = 368359 },
    { url = "https://files.pythonhosted.org/packages/52/28/356f6a39c1adeb02cf3e5dd526f5e8e54e17899bef045397abcfbf50dffa/rpds_py-0.20.0-cp311-cp311-manylinux_2_17_ppc64le.manylinux2014_ppc64le.whl", hash = "sha256:3d61339e9f84a3f0767b1995adfb171a0d00a1185192718a17af6e124728e0f5", size = 394886 },
    { url = "https://files.pythonhosted.org/packages/a2/65/640fb1a89080a8fb6f4bebd3dafb65a2edba82e2e44c33e6eb0f3e7956f1/rpds_py-0.20.0-cp311-cp311-manylinux_2_17_s390x.manylinux2014_s390x.whl", hash = "sha256:1259c7b3705ac0a0bd38197565a5d603218591d3f6cee6e614e380b6ba61c6f6", size = 432416 },
    { url = "https://files.pythonhosted.org/packages/a7/e8/85835077b782555d6b3416874b702ea6ebd7db1f145283c9252968670dd5/rpds_py-0.20.0-cp311-cp311-manylinux_2_17_x86_64.manylinux2014_x86_64.whl", hash = "sha256:5c1dc0f53856b9cc9a0ccca0a7cc61d3d20a7088201c0937f3f4048c1718a209", size = 354819 },
    { url = "https://files.pythonhosted.org/packages/4f/87/1ac631e923d65cbf36fbcfc6eaa702a169496de1311e54be142f178e53ee/rpds_py-0.20.0-cp311-cp311-manylinux_2_5_i686.manylinux1_i686.whl", hash = "sha256:7e60cb630f674a31f0368ed32b2a6b4331b8350d67de53c0359992444b116dd3", size = 373282 },
    { url = "https://files.pythonhosted.org/packages/e4/ce/cb316f7970189e217b998191c7cf0da2ede3d5437932c86a7210dc1e9994/rpds_py-0.20.0-cp311-cp311-musllinux_1_2_aarch64.whl", hash = "sha256:dbe982f38565bb50cb7fb061ebf762c2f254ca3d8c20d4006878766e84266272", size = 541540 },
    { url = "https://files.pythonhosted.org/packages/90/d7/4112d7655ec8aff168ecc91d4ceb51c557336edde7e6ccf6463691a2f253/rpds_py-0.20.0-cp311-cp311-musllinux_1_2_i686.whl", hash = "sha256:514b3293b64187172bc77c8fb0cdae26981618021053b30d8371c3a902d4d5ad", size = 547640 },
    { url = "https://files.pythonhosted.org/packages/ab/44/4f61d64dfed98cc71623f3a7fcb612df636a208b4b2c6611eaa985e130a9/rpds_py-0.20.0-cp311-cp311-musllinux_1_2_x86_64.whl", hash = "sha256:d0a26ffe9d4dd35e4dfdd1e71f46401cff0181c75ac174711ccff0459135fa58", size = 525555 },
    { url = "https://files.pythonhosted.org/packages/35/f2/a862d81eacb21f340d584cd1c749c289979f9a60e9229f78bffc0418a199/rpds_py-0.20.0-cp311-none-win32.whl", hash = "sha256:89c19a494bf3ad08c1da49445cc5d13d8fefc265f48ee7e7556839acdacf69d0", size = 199338 },
    { url = "https://files.pythonhosted.org/packages/cc/ec/77d0674f9af4872919f3738018558dd9d37ad3f7ad792d062eadd4af7cba/rpds_py-0.20.0-cp311-none-win_amd64.whl", hash = "sha256:c638144ce971df84650d3ed0096e2ae7af8e62ecbbb7b201c8935c370df00a2c", size = 213585 },
    { url = "https://files.pythonhosted.org/packages/89/b7/f9682c5cc37fcc035f4a0fc33c1fe92ec9cbfdee0cdfd071cf948f53e0df/rpds_py-0.20.0-cp312-cp312-macosx_10_12_x86_64.whl", hash = "sha256:a84ab91cbe7aab97f7446652d0ed37d35b68a465aeef8fc41932a9d7eee2c1a6", size = 321468 },
    { url = "https://files.pythonhosted.org/packages/b8/ad/fc82be4eaceb8d444cb6fc1956ce972b3a0795104279de05e0e4131d0a47/rpds_py-0.20.0-cp312-cp312-macosx_11_0_arm64.whl", hash = "sha256:56e27147a5a4c2c21633ff8475d185734c0e4befd1c989b5b95a5d0db699b21b", size = 313062 },
    { url = "https://files.pythonhosted.org/packages/0e/1c/6039e80b13a08569a304dc13476dc986352dca4598e909384db043b4e2bb/rpds_py-0.20.0-cp312-cp312-manylinux_2_17_aarch64.manylinux2014_aarch64.whl", hash = "sha256:2580b0c34583b85efec8c5c5ec9edf2dfe817330cc882ee972ae650e7b5ef739", size = 370168 },
    { url = "https://files.pythonhosted.org/packages/dc/c9/5b9aa35acfb58946b4b785bc8e700ac313669e02fb100f3efa6176a83e81/rpds_py-0.20.0-cp312-cp312-manylinux_2_17_armv7l.manylinux2014_armv7l.whl", hash = "sha256:b80d4a7900cf6b66bb9cee5c352b2d708e29e5a37fe9bf784fa97fc11504bf6c", size = 371376 },
    { url = "https://files.pythonhosted.org/packages/7b/dd/0e0dbeb70d8a5357d2814764d467ded98d81d90d3570de4fb05ec7224f6b/rpds_py-0.20.0-cp312-cp312-manylinux_2_17_ppc64le.manylinux2014_ppc64le.whl", hash = "sha256:50eccbf054e62a7b2209b28dc7a22d6254860209d6753e6b78cfaeb0075d7bee", size = 397200 },
    { url = "https://files.pythonhosted.org/packages/e4/da/a47d931eb688ccfd77a7389e45935c79c41e8098d984d87335004baccb1d/rpds_py-0.20.0-cp312-cp312-manylinux_2_17_s390x.manylinux2014_s390x.whl", hash = "sha256:49a8063ea4296b3a7e81a5dfb8f7b2d73f0b1c20c2af401fb0cdf22e14711a96", size = 426824 },
    { url = "https://files.pythonhosted.org/packages/0f/f7/a59a673594e6c2ff2dbc44b00fd4ecdec2fc399bb6a7bd82d612699a0121/rpds_py-0.20.0-cp312-cp312-manylinux_2_17_x86_64.manylinux2014_x86_64.whl", hash = "sha256:ea438162a9fcbee3ecf36c23e6c68237479f89f962f82dae83dc15feeceb37e4", size = 357967 },
    { url = "https://files.pythonhosted.org/packages/5f/61/3ba1905396b2cb7088f9503a460b87da33452da54d478cb9241f6ad16d00/rpds_py-0.20.0-cp312-cp312-manylinux_2_5_i686.manylinux1_i686.whl", hash = "sha256:18d7585c463087bddcfa74c2ba267339f14f2515158ac4db30b1f9cbdb62c8ef", size = 378905 },
    { url = "https://files.pythonhosted.org/packages/08/31/6d0df9356b4edb0a3a077f1ef714e25ad21f9f5382fc490c2383691885ea/rpds_py-0.20.0-cp312-cp312-musllinux_1_2_aarch64.whl", hash = "sha256:d4c7d1a051eeb39f5c9547e82ea27cbcc28338482242e3e0b7768033cb083821", size = 546348 },
    { url = "https://files.pythonhosted.org/packages/ae/15/d33c021de5cb793101df9961c3c746dfc476953dbbf5db337d8010dffd4e/rpds_py-0.20.0-cp312-cp312-musllinux_1_2_i686.whl", hash = "sha256:e4df1e3b3bec320790f699890d41c59d250f6beda159ea3c44c3f5bac1976940", size = 553152 },
    { url = "https://files.pythonhosted.org/packages/70/2d/5536d28c507a4679179ab15aa0049440e4d3dd6752050fa0843ed11e9354/rpds_py-0.20.0-cp312-cp312-musllinux_1_2_x86_64.whl", hash = "sha256:2cf126d33a91ee6eedc7f3197b53e87a2acdac63602c0f03a02dd69e4b138174", size = 528807 },
    { url = "https://files.pythonhosted.org/packages/e3/62/7ebe6ec0d3dd6130921f8cffb7e34afb7f71b3819aa0446a24c5e81245ec/rpds_py-0.20.0-cp312-none-win32.whl", hash = "sha256:8bc7690f7caee50b04a79bf017a8d020c1f48c2a1077ffe172abec59870f1139", size = 200993 },
    { url = "https://files.pythonhosted.org/packages/ec/2f/b938864d66b86a6e4acadefdc56de75ef56f7cafdfd568a6464605457bd5/rpds_py-0.20.0-cp312-none-win_amd64.whl", hash = "sha256:0e13e6952ef264c40587d510ad676a988df19adea20444c2b295e536457bc585", size = 214458 },
    { url = "https://files.pythonhosted.org/packages/99/32/43b919a0a423c270a838ac2726b1c7168b946f2563fd99a51aaa9692d00f/rpds_py-0.20.0-cp313-cp313-macosx_10_12_x86_64.whl", hash = "sha256:aa9a0521aeca7d4941499a73ad7d4f8ffa3d1affc50b9ea11d992cd7eff18a29", size = 321465 },
    { url = "https://files.pythonhosted.org/packages/58/a9/c4d899cb28e9e47b0ff12462e8f827381f243176036f17bef9c1604667f2/rpds_py-0.20.0-cp313-cp313-macosx_11_0_arm64.whl", hash = "sha256:4a1f1d51eccb7e6c32ae89243cb352389228ea62f89cd80823ea7dd1b98e0b91", size = 312900 },
    { url = "https://files.pythonhosted.org/packages/8f/90/9e51670575b5dfaa8c823369ef7d943087bfb73d4f124a99ad6ef19a2b26/rpds_py-0.20.0-cp313-cp313-manylinux_2_17_aarch64.manylinux2014_aarch64.whl", hash = "sha256:8a86a9b96070674fc88b6f9f71a97d2c1d3e5165574615d1f9168ecba4cecb24", size = 370973 },
    { url = "https://files.pythonhosted.org/packages/fc/c1/523f2a03f853fc0d4c1acbef161747e9ab7df0a8abf6236106e333540921/rpds_py-0.20.0-cp313-cp313-manylinux_2_17_armv7l.manylinux2014_armv7l.whl", hash = "sha256:6c8ef2ebf76df43f5750b46851ed1cdf8f109d7787ca40035fe19fbdc1acc5a7", size = 370890 },
    { url = "https://files.pythonhosted.org/packages/51/ca/2458a771f16b0931de4d384decbe43016710bc948036c8f4562d6e063437/rpds_py-0.20.0-cp313-cp313-manylinux_2_17_ppc64le.manylinux2014_ppc64le.whl", hash = "sha256:b74b25f024b421d5859d156750ea9a65651793d51b76a2e9238c05c9d5f203a9", size = 397174 },
    { url = "https://files.pythonhosted.org/packages/00/7d/6e06807f6305ea2408b364efb0eef83a6e21b5e7b5267ad6b473b9a7e416/rpds_py-0.20.0-cp313-cp313-manylinux_2_17_s390x.manylinux2014_s390x.whl", hash = "sha256:57eb94a8c16ab08fef6404301c38318e2c5a32216bf5de453e2714c964c125c8", size = 426449 },
    { url = "https://files.pythonhosted.org/packages/8c/d1/6c9e65260a819a1714510a7d69ac1d68aa23ee9ce8a2d9da12187263c8fc/rpds_py-0.20.0-cp313-cp313-manylinux_2_17_x86_64.manylinux2014_x86_64.whl", hash = "sha256:e1940dae14e715e2e02dfd5b0f64a52e8374a517a1e531ad9412319dc3ac7879", size = 357698 },
    { url = "https://files.pythonhosted.org/packages/5d/fb/ecea8b5286d2f03eec922be7173a03ed17278944f7c124348f535116db15/rpds_py-0.20.0-cp313-cp313-manylinux_2_5_i686.manylinux1_i686.whl", hash = "sha256:d20277fd62e1b992a50c43f13fbe13277a31f8c9f70d59759c88f644d66c619f", size = 378530 },
    { url = "https://files.pythonhosted.org/packages/e3/e3/ac72f858957f52a109c588589b73bd2fad4a0fc82387fb55fb34aeb0f9cd/rpds_py-0.20.0-cp313-cp313-musllinux_1_2_aarch64.whl", hash = "sha256:06db23d43f26478303e954c34c75182356ca9aa7797d22c5345b16871ab9c45c", size = 545753 },
    { url = "https://files.pythonhosted.org/packages/b2/a4/a27683b519d5fc98e4390a3b130117d80fd475c67aeda8aac83c0e8e326a/rpds_py-0.20.0-cp313-cp313-musllinux_1_2_i686.whl", hash = "sha256:b2a5db5397d82fa847e4c624b0c98fe59d2d9b7cf0ce6de09e4d2e80f8f5b3f2", size = 552443 },
    { url = "https://files.pythonhosted.org/packages/a1/ed/c074d248409b4432b1ccb2056974175fa0af2d1bc1f9c21121f80a358fa3/rpds_py-0.20.0-cp313-cp313-musllinux_1_2_x86_64.whl", hash = "sha256:5a35df9f5548fd79cb2f52d27182108c3e6641a4feb0f39067911bf2adaa3e57", size = 528380 },
    { url = "https://files.pythonhosted.org/packages/d5/bd/04caf938895d2d78201e89c0c8a94dfd9990c34a19ff52fb01d0912343e3/rpds_py-0.20.0-cp313-none-win32.whl", hash = "sha256:fd2d84f40633bc475ef2d5490b9c19543fbf18596dcb1b291e3a12ea5d722f7a", size = 200540 },
    { url = "https://files.pythonhosted.org/packages/95/cc/109eb8b9863680411ae703664abacaa035820c7755acc9686d5dd02cdd2e/rpds_py-0.20.0-cp313-none-win_amd64.whl", hash = "sha256:9bc2d153989e3216b0559251b0c260cfd168ec78b1fac33dd485750a228db5a2", size = 214111 },
]

[[package]]
name = "scipy"
version = "1.14.1"
source = { registry = "https://pypi.org/simple" }
dependencies = [
    { name = "numpy" },
]
sdist = { url = "https://files.pythonhosted.org/packages/62/11/4d44a1f274e002784e4dbdb81e0ea96d2de2d1045b2132d5af62cc31fd28/scipy-1.14.1.tar.gz", hash = "sha256:5a275584e726026a5699459aa72f828a610821006228e841b94275c4a7c08417", size = 58620554 }
wheels = [
    { url = "https://files.pythonhosted.org/packages/b2/ab/070ccfabe870d9f105b04aee1e2860520460ef7ca0213172abfe871463b9/scipy-1.14.1-cp311-cp311-macosx_10_13_x86_64.whl", hash = "sha256:2da0469a4ef0ecd3693761acbdc20f2fdeafb69e6819cc081308cc978153c675", size = 39076999 },
    { url = "https://files.pythonhosted.org/packages/a7/c5/02ac82f9bb8f70818099df7e86c3ad28dae64e1347b421d8e3adf26acab6/scipy-1.14.1-cp311-cp311-macosx_12_0_arm64.whl", hash = "sha256:c0ee987efa6737242745f347835da2cc5bb9f1b42996a4d97d5c7ff7928cb6f2", size = 29894570 },
    { url = "https://files.pythonhosted.org/packages/ed/05/7f03e680cc5249c4f96c9e4e845acde08eb1aee5bc216eff8a089baa4ddb/scipy-1.14.1-cp311-cp311-macosx_14_0_arm64.whl", hash = "sha256:3a1b111fac6baec1c1d92f27e76511c9e7218f1695d61b59e05e0fe04dc59617", size = 23103567 },
    { url = "https://files.pythonhosted.org/packages/5e/fc/9f1413bef53171f379d786aabc104d4abeea48ee84c553a3e3d8c9f96a9c/scipy-1.14.1-cp311-cp311-macosx_14_0_x86_64.whl", hash = "sha256:8475230e55549ab3f207bff11ebfc91c805dc3463ef62eda3ccf593254524ce8", size = 25499102 },
    { url = "https://files.pythonhosted.org/packages/c2/4b/b44bee3c2ddc316b0159b3d87a3d467ef8d7edfd525e6f7364a62cd87d90/scipy-1.14.1-cp311-cp311-manylinux_2_17_aarch64.manylinux2014_aarch64.whl", hash = "sha256:278266012eb69f4a720827bdd2dc54b2271c97d84255b2faaa8f161a158c3b37", size = 35586346 },
    { url = "https://files.pythonhosted.org/packages/93/6b/701776d4bd6bdd9b629c387b5140f006185bd8ddea16788a44434376b98f/scipy-1.14.1-cp311-cp311-manylinux_2_17_x86_64.manylinux2014_x86_64.whl", hash = "sha256:fef8c87f8abfb884dac04e97824b61299880c43f4ce675dd2cbeadd3c9b466d2", size = 41165244 },
    { url = "https://files.pythonhosted.org/packages/06/57/e6aa6f55729a8f245d8a6984f2855696c5992113a5dc789065020f8be753/scipy-1.14.1-cp311-cp311-musllinux_1_2_x86_64.whl", hash = "sha256:b05d43735bb2f07d689f56f7b474788a13ed8adc484a85aa65c0fd931cf9ccd2", size = 42817917 },
    { url = "https://files.pythonhosted.org/packages/ea/c2/5ecadc5fcccefaece775feadcd795060adf5c3b29a883bff0e678cfe89af/scipy-1.14.1-cp311-cp311-win_amd64.whl", hash = "sha256:716e389b694c4bb564b4fc0c51bc84d381735e0d39d3f26ec1af2556ec6aad94", size = 44781033 },
    { url = "https://files.pythonhosted.org/packages/c0/04/2bdacc8ac6387b15db6faa40295f8bd25eccf33f1f13e68a72dc3c60a99e/scipy-1.14.1-cp312-cp312-macosx_10_13_x86_64.whl", hash = "sha256:631f07b3734d34aced009aaf6fedfd0eb3498a97e581c3b1e5f14a04164a456d", size = 39128781 },
    { url = "https://files.pythonhosted.org/packages/c8/53/35b4d41f5fd42f5781dbd0dd6c05d35ba8aa75c84ecddc7d44756cd8da2e/scipy-1.14.1-cp312-cp312-macosx_12_0_arm64.whl", hash = "sha256:af29a935803cc707ab2ed7791c44288a682f9c8107bc00f0eccc4f92c08d6e07", size = 29939542 },
    { url = "https://files.pythonhosted.org/packages/66/67/6ef192e0e4d77b20cc33a01e743b00bc9e68fb83b88e06e636d2619a8767/scipy-1.14.1-cp312-cp312-macosx_14_0_arm64.whl", hash = "sha256:2843f2d527d9eebec9a43e6b406fb7266f3af25a751aa91d62ff416f54170bc5", size = 23148375 },
    { url = "https://files.pythonhosted.org/packages/f6/32/3a6dedd51d68eb7b8e7dc7947d5d841bcb699f1bf4463639554986f4d782/scipy-1.14.1-cp312-cp312-macosx_14_0_x86_64.whl", hash = "sha256:eb58ca0abd96911932f688528977858681a59d61a7ce908ffd355957f7025cfc", size = 25578573 },
    { url = "https://files.pythonhosted.org/packages/f0/5a/efa92a58dc3a2898705f1dc9dbaf390ca7d4fba26d6ab8cfffb0c72f656f/scipy-1.14.1-cp312-cp312-manylinux_2_17_aarch64.manylinux2014_aarch64.whl", hash = "sha256:30ac8812c1d2aab7131a79ba62933a2a76f582d5dbbc695192453dae67ad6310", size = 35319299 },
    { url = "https://files.pythonhosted.org/packages/8e/ee/8a26858ca517e9c64f84b4c7734b89bda8e63bec85c3d2f432d225bb1886/scipy-1.14.1-cp312-cp312-manylinux_2_17_x86_64.manylinux2014_x86_64.whl", hash = "sha256:8f9ea80f2e65bdaa0b7627fb00cbeb2daf163caa015e59b7516395fe3bd1e066", size = 40849331 },
    { url = "https://files.pythonhosted.org/packages/a5/cd/06f72bc9187840f1c99e1a8750aad4216fc7dfdd7df46e6280add14b4822/scipy-1.14.1-cp312-cp312-musllinux_1_2_x86_64.whl", hash = "sha256:edaf02b82cd7639db00dbff629995ef185c8df4c3ffa71a5562a595765a06ce1", size = 42544049 },
    { url = "https://files.pythonhosted.org/packages/aa/7d/43ab67228ef98c6b5dd42ab386eae2d7877036970a0d7e3dd3eb47a0d530/scipy-1.14.1-cp312-cp312-win_amd64.whl", hash = "sha256:2ff38e22128e6c03ff73b6bb0f85f897d2362f8c052e3b8ad00532198fbdae3f", size = 44521212 },
    { url = "https://files.pythonhosted.org/packages/50/ef/ac98346db016ff18a6ad7626a35808f37074d25796fd0234c2bb0ed1e054/scipy-1.14.1-cp313-cp313-macosx_10_13_x86_64.whl", hash = "sha256:1729560c906963fc8389f6aac023739ff3983e727b1a4d87696b7bf108316a79", size = 39091068 },
    { url = "https://files.pythonhosted.org/packages/b9/cc/70948fe9f393b911b4251e96b55bbdeaa8cca41f37c26fd1df0232933b9e/scipy-1.14.1-cp313-cp313-macosx_12_0_arm64.whl", hash = "sha256:4079b90df244709e675cdc8b93bfd8a395d59af40b72e339c2287c91860deb8e", size = 29875417 },
    { url = "https://files.pythonhosted.org/packages/3b/2e/35f549b7d231c1c9f9639f9ef49b815d816bf54dd050da5da1c11517a218/scipy-1.14.1-cp313-cp313-macosx_14_0_arm64.whl", hash = "sha256:e0cf28db0f24a38b2a0ca33a85a54852586e43cf6fd876365c86e0657cfe7d73", size = 23084508 },
    { url = "https://files.pythonhosted.org/packages/3f/d6/b028e3f3e59fae61fb8c0f450db732c43dd1d836223a589a8be9f6377203/scipy-1.14.1-cp313-cp313-macosx_14_0_x86_64.whl", hash = "sha256:0c2f95de3b04e26f5f3ad5bb05e74ba7f68b837133a4492414b3afd79dfe540e", size = 25503364 },
    { url = "https://files.pythonhosted.org/packages/a7/2f/6c142b352ac15967744d62b165537a965e95d557085db4beab2a11f7943b/scipy-1.14.1-cp313-cp313-manylinux_2_17_aarch64.manylinux2014_aarch64.whl", hash = "sha256:b99722ea48b7ea25e8e015e8341ae74624f72e5f21fc2abd45f3a93266de4c5d", size = 35292639 },
    { url = "https://files.pythonhosted.org/packages/56/46/2449e6e51e0d7c3575f289f6acb7f828938eaab8874dbccfeb0cd2b71a27/scipy-1.14.1-cp313-cp313-manylinux_2_17_x86_64.manylinux2014_x86_64.whl", hash = "sha256:5149e3fd2d686e42144a093b206aef01932a0059c2a33ddfa67f5f035bdfe13e", size = 40798288 },
    { url = "https://files.pythonhosted.org/packages/32/cd/9d86f7ed7f4497c9fd3e39f8918dd93d9f647ba80d7e34e4946c0c2d1a7c/scipy-1.14.1-cp313-cp313-musllinux_1_2_x86_64.whl", hash = "sha256:e4f5a7c49323533f9103d4dacf4e4f07078f360743dec7f7596949149efeec06", size = 42524647 },
    { url = "https://files.pythonhosted.org/packages/f5/1b/6ee032251bf4cdb0cc50059374e86a9f076308c1512b61c4e003e241efb7/scipy-1.14.1-cp313-cp313-win_amd64.whl", hash = "sha256:baff393942b550823bfce952bb62270ee17504d02a1801d7fd0719534dfb9c84", size = 44469524 },
]

[[package]]
name = "setuptools"
version = "75.1.0"
source = { registry = "https://pypi.org/simple" }
sdist = { url = "https://files.pythonhosted.org/packages/27/b8/f21073fde99492b33ca357876430822e4800cdf522011f18041351dfa74b/setuptools-75.1.0.tar.gz", hash = "sha256:d59a21b17a275fb872a9c3dae73963160ae079f1049ed956880cd7c09b120538", size = 1348057 }
wheels = [
    { url = "https://files.pythonhosted.org/packages/ff/ae/f19306b5a221f6a436d8f2238d5b80925004093fa3edea59835b514d9057/setuptools-75.1.0-py3-none-any.whl", hash = "sha256:35ab7fd3bcd95e6b7fd704e4a1539513edad446c097797f2985e0e4b960772f2", size = 1248506 },
]

[[package]]
name = "sgmllib3k"
version = "1.0.0"
source = { registry = "https://pypi.org/simple" }
sdist = { url = "https://files.pythonhosted.org/packages/9e/bd/3704a8c3e0942d711c1299ebf7b9091930adae6675d7c8f476a7ce48653c/sgmllib3k-1.0.0.tar.gz", hash = "sha256:7868fb1c8bfa764c1ac563d3cf369c381d1325d36124933a726f29fcdaa812e9", size = 5750 }

[[package]]
name = "six"
version = "1.16.0"
source = { registry = "https://pypi.org/simple" }
sdist = { url = "https://files.pythonhosted.org/packages/71/39/171f1c67cd00715f190ba0b100d606d440a28c93c7714febeca8b79af85e/six-1.16.0.tar.gz", hash = "sha256:1e61c37477a1626458e36f7b1d82aa5c9b094fa4802892072e49de9c60c4c926", size = 34041 }
wheels = [
    { url = "https://files.pythonhosted.org/packages/d9/5a/e7c31adbe875f2abbb91bd84cf2dc52d792b5a01506781dbcf25c91daf11/six-1.16.0-py2.py3-none-any.whl", hash = "sha256:8abb2f1d86890a2dfb989f9a77cfcfd3e47c2a354b01111771326f8aa26e0254", size = 11053 },
]

[[package]]
name = "sniffio"
version = "1.3.1"
source = { registry = "https://pypi.org/simple" }
sdist = { url = "https://files.pythonhosted.org/packages/a2/87/a6771e1546d97e7e041b6ae58d80074f81b7d5121207425c964ddf5cfdbd/sniffio-1.3.1.tar.gz", hash = "sha256:f4324edc670a0f49750a81b895f35c3adb843cca46f0530f79fc1babb23789dc", size = 20372 }
wheels = [
    { url = "https://files.pythonhosted.org/packages/e9/44/75a9c9421471a6c4805dbf2356f7c181a29c1879239abab1ea2cc8f38b40/sniffio-1.3.1-py3-none-any.whl", hash = "sha256:2f6da418d1f1e0fddd844478f41680e794e6051915791a034ff65e5f100525a2", size = 10235 },
]

[[package]]
name = "stack-data"
version = "0.6.3"
source = { registry = "https://pypi.org/simple" }
dependencies = [
    { name = "asttokens" },
    { name = "executing" },
    { name = "pure-eval" },
]
sdist = { url = "https://files.pythonhosted.org/packages/28/e3/55dcc2cfbc3ca9c29519eb6884dd1415ecb53b0e934862d3559ddcb7e20b/stack_data-0.6.3.tar.gz", hash = "sha256:836a778de4fec4dcd1dcd89ed8abff8a221f58308462e1c4aa2a3cf30148f0b9", size = 44707 }
wheels = [
    { url = "https://files.pythonhosted.org/packages/f1/7b/ce1eafaf1a76852e2ec9b22edecf1daa58175c090266e9f6c64afcd81d91/stack_data-0.6.3-py3-none-any.whl", hash = "sha256:d5558e0c25a4cb0853cddad3d77da9891a08cb85dd9f9f91b9f8cd66e511e695", size = 24521 },
]

[[package]]
name = "tantivy"
version = "0.22.0"
source = { registry = "https://pypi.org/simple" }
sdist = { url = "https://files.pythonhosted.org/packages/96/e2/0a7b8ce41e9717544648ce1fa511cd37f5d634cc6daef48c03157ec7462b/tantivy-0.22.0.tar.gz", hash = "sha256:dce07fa2910c94934aa3d96c91087936c24e4a5802d839625d67edc6d1c95e5c", size = 60732 }
wheels = [
    { url = "https://files.pythonhosted.org/packages/f6/89/68db476f0fa84d67aa1e2887e4b52006b595a074767c26f8d9b0d3f513c9/tantivy-0.22.0-cp311-cp311-macosx_10_7_x86_64.whl", hash = "sha256:ec693abf38f229bc1361b0d34029a8bb9f3ee5bb956a3e745e0c4a66ea815bec", size = 3206695 },
    { url = "https://files.pythonhosted.org/packages/ff/58/703ab7b0c539b61e6f52872e534a19ce00c1cb0e961dad016a9978b526b8/tantivy-0.22.0-cp311-cp311-macosx_10_9_x86_64.macosx_11_0_arm64.macosx_10_9_universal2.whl", hash = "sha256:e385839badc12b81e38bf0a4d865ee7c3a992fea9f5ce4117adae89369e7d1eb", size = 6233384 },
    { url = "https://files.pythonhosted.org/packages/27/58/1b855e6b9a4d3a0e4b774c89d6897e4909877eba8746f5c3764bd62e816f/tantivy-0.22.0-cp311-cp311-manylinux_2_17_aarch64.manylinux2014_aarch64.whl", hash = "sha256:b6c097d94be1af106676c86c02b185f029484fdbd9a2b9f17cb980e840e7bdad", size = 4511919 },
    { url = "https://files.pythonhosted.org/packages/21/24/494683795959278520122fd5bf8bcc0a1e381a5df10fd00fb4334359a391/tantivy-0.22.0-cp311-cp311-manylinux_2_17_x86_64.manylinux2014_x86_64.whl", hash = "sha256:c47a5cdec306ea8594cb6e7effd4b430932ebfd969f9e8f99e343adf56a79bc9", size = 4487802 },
    { url = "https://files.pythonhosted.org/packages/b5/eb/41a2cdbcb473ee02c15e06afc55c49b8716ada775829f82fec28bfa88ac4/tantivy-0.22.0-cp311-none-win_amd64.whl", hash = "sha256:ba0ca878ed025d79edd9c51cda80b0105be8facbaec180fea64a17b80c74e7db", size = 2592844 },
    { url = "https://files.pythonhosted.org/packages/ca/f0/88bb16d4e9728d6f2c53fa26cd9b14b98201dae636754155ea89918714d6/tantivy-0.22.0-cp312-cp312-macosx_10_7_x86_64.whl", hash = "sha256:925682f3acb65c85c2a5a5b131401b9f30c184ea68aa73a8cc7c2ea6115e8ae3", size = 3199219 },
    { url = "https://files.pythonhosted.org/packages/ab/2b/a361cc7228663f6fa14a82de6568bc728c8c2c212ca979d17482ea7cdffd/tantivy-0.22.0-cp312-cp312-macosx_10_9_x86_64.macosx_11_0_arm64.macosx_10_9_universal2.whl", hash = "sha256:d75760e45a329313001354d6ca415ff12d9d812343792ae133da6bfbdc4b04a5", size = 6216468 },
    { url = "https://files.pythonhosted.org/packages/2a/c6/ff057ac128dd0bd9508255af85235f176d0c27b4f9e668d22a39b7a5d248/tantivy-0.22.0-cp312-cp312-manylinux_2_17_aarch64.manylinux2014_aarch64.whl", hash = "sha256:fd909d122b5af457d955552c304f8d5d046aee7024c703c62652ad72af89f3c7", size = 4508125 },
    { url = "https://files.pythonhosted.org/packages/f0/cc/b8f7faf35403b9ed5fd349a15cc8637ae3ce75983272fecc32f07b9dbe47/tantivy-0.22.0-cp312-cp312-manylinux_2_17_x86_64.manylinux2014_x86_64.whl", hash = "sha256:c99266ffb204721eb2bd5b3184aa87860a6cff51b4563f808f78fa22d85a8093", size = 4479785 },
    { url = "https://files.pythonhosted.org/packages/90/1a/c52e93ebc2c4a3269e5c5d7c7bde179864d60b9468a621619968b634b702/tantivy-0.22.0-cp312-none-win_amd64.whl", hash = "sha256:9ed6b813a1e7769444e33979b46b470b2f4c62d983c2560ce9486fb9be1491c9", size = 2591792 },
]

[[package]]
name = "tenacity"
version = "9.0.0"
source = { registry = "https://pypi.org/simple" }
sdist = { url = "https://files.pythonhosted.org/packages/cd/94/91fccdb4b8110642462e653d5dcb27e7b674742ad68efd146367da7bdb10/tenacity-9.0.0.tar.gz", hash = "sha256:807f37ca97d62aa361264d497b0e31e92b8027044942bfa756160d908320d73b", size = 47421 }
wheels = [
    { url = "https://files.pythonhosted.org/packages/b6/cb/b86984bed139586d01532a587464b5805f12e397594f19f931c4c2fbfa61/tenacity-9.0.0-py3-none-any.whl", hash = "sha256:93de0c98785b27fcf659856aa9f54bfbd399e29969b0621bc7f762bd441b4539", size = 28169 },
]

[[package]]
name = "termcolor"
version = "2.4.0"
source = { registry = "https://pypi.org/simple" }
sdist = { url = "https://files.pythonhosted.org/packages/10/56/d7d66a84f96d804155f6ff2873d065368b25a07222a6fd51c4f24ef6d764/termcolor-2.4.0.tar.gz", hash = "sha256:aab9e56047c8ac41ed798fa36d892a37aca6b3e9159f3e0c24bc64a9b3ac7b7a", size = 12664 }
wheels = [
    { url = "https://files.pythonhosted.org/packages/d9/5f/8c716e47b3a50cbd7c146f45881e11d9414def768b7cd9c5e6650ec2a80a/termcolor-2.4.0-py3-none-any.whl", hash = "sha256:9297c0df9c99445c2412e832e882a7884038a25617c60cea2ad69488d4040d63", size = 7719 },
]

[[package]]
name = "tiktoken"
version = "0.7.0"
source = { registry = "https://pypi.org/simple" }
dependencies = [
    { name = "regex" },
    { name = "requests" },
]
sdist = { url = "https://files.pythonhosted.org/packages/c4/4a/abaec53e93e3ef37224a4dd9e2fc6bb871e7a538c2b6b9d2a6397271daf4/tiktoken-0.7.0.tar.gz", hash = "sha256:1077266e949c24e0291f6c350433c6f0971365ece2b173a23bc3b9f9defef6b6", size = 33437 }
wheels = [
    { url = "https://files.pythonhosted.org/packages/22/eb/57492b2568eea1d546da5cc1ae7559d924275280db80ba07e6f9b89a914b/tiktoken-0.7.0-cp311-cp311-macosx_10_9_x86_64.whl", hash = "sha256:10c7674f81e6e350fcbed7c09a65bca9356eaab27fb2dac65a1e440f2bcfe30f", size = 961468 },
    { url = "https://files.pythonhosted.org/packages/30/ef/e07dbfcb2f85c84abaa1b035a9279575a8da0236305491dc22ae099327f7/tiktoken-0.7.0-cp311-cp311-macosx_11_0_arm64.whl", hash = "sha256:084cec29713bc9d4189a937f8a35dbdfa785bd1235a34c1124fe2323821ee93f", size = 907005 },
    { url = "https://files.pythonhosted.org/packages/ea/9b/f36db825b1e9904c3a2646439cb9923fc1e09208e2e071c6d9dd64ead131/tiktoken-0.7.0-cp311-cp311-manylinux_2_17_aarch64.manylinux2014_aarch64.whl", hash = "sha256:811229fde1652fedcca7c6dfe76724d0908775b353556d8a71ed74d866f73f7b", size = 1049183 },
    { url = "https://files.pythonhosted.org/packages/61/b4/b80d1fe33015e782074e96bbbf4108ccd283b8deea86fb43c15d18b7c351/tiktoken-0.7.0-cp311-cp311-manylinux_2_17_x86_64.manylinux2014_x86_64.whl", hash = "sha256:86b6e7dc2e7ad1b3757e8a24597415bafcfb454cebf9a33a01f2e6ba2e663992", size = 1080830 },
    { url = "https://files.pythonhosted.org/packages/2a/40/c66ff3a21af6d62a7e0ff428d12002c4e0389f776d3ff96dcaa0bb354eee/tiktoken-0.7.0-cp311-cp311-musllinux_1_2_aarch64.whl", hash = "sha256:1063c5748be36344c7e18c7913c53e2cca116764c2080177e57d62c7ad4576d1", size = 1092967 },
    { url = "https://files.pythonhosted.org/packages/2e/80/f4c9e255ff236e6a69ce44b927629cefc1b63d3a00e2d1c9ed540c9492d2/tiktoken-0.7.0-cp311-cp311-musllinux_1_2_x86_64.whl", hash = "sha256:20295d21419bfcca092644f7e2f2138ff947a6eb8cfc732c09cc7d76988d4a89", size = 1142682 },
    { url = "https://files.pythonhosted.org/packages/b1/10/c04b4ff592a5f46b28ebf4c2353f735c02ae7f0ce1b165d00748ced6467e/tiktoken-0.7.0-cp311-cp311-win_amd64.whl", hash = "sha256:959d993749b083acc57a317cbc643fb85c014d055b2119b739487288f4e5d1cb", size = 799009 },
    { url = "https://files.pythonhosted.org/packages/1d/46/4cdda4186ce900608f522da34acf442363346688c71b938a90a52d7b84cc/tiktoken-0.7.0-cp312-cp312-macosx_10_9_x86_64.whl", hash = "sha256:71c55d066388c55a9c00f61d2c456a6086673ab7dec22dd739c23f77195b1908", size = 960446 },
    { url = "https://files.pythonhosted.org/packages/b6/30/09ced367d280072d7a3e21f34263dfbbf6378661e7a0f6414e7c18971083/tiktoken-0.7.0-cp312-cp312-macosx_11_0_arm64.whl", hash = "sha256:09ed925bccaa8043e34c519fbb2f99110bd07c6fd67714793c21ac298e449410", size = 906652 },
    { url = "https://files.pythonhosted.org/packages/e6/7b/c949e4954441a879a67626963dff69096e3c774758b9f2bb0853f7b4e1e7/tiktoken-0.7.0-cp312-cp312-manylinux_2_17_aarch64.manylinux2014_aarch64.whl", hash = "sha256:03c6c40ff1db0f48a7b4d2dafeae73a5607aacb472fa11f125e7baf9dce73704", size = 1047904 },
    { url = "https://files.pythonhosted.org/packages/50/81/1842a22f15586072280364c2ab1e40835adaf64e42fe80e52aff921ee021/tiktoken-0.7.0-cp312-cp312-manylinux_2_17_x86_64.manylinux2014_x86_64.whl", hash = "sha256:d20b5c6af30e621b4aca094ee61777a44118f52d886dbe4f02b70dfe05c15350", size = 1079836 },
    { url = "https://files.pythonhosted.org/packages/6d/87/51a133a3d5307cf7ae3754249b0faaa91d3414b85c3d36f80b54d6817aa6/tiktoken-0.7.0-cp312-cp312-musllinux_1_2_aarch64.whl", hash = "sha256:d427614c3e074004efa2f2411e16c826f9df427d3c70a54725cae860f09e4bf4", size = 1092472 },
    { url = "https://files.pythonhosted.org/packages/a5/1f/c93517dc6d3b2c9e988b8e24f87a8b2d4a4ab28920a3a3f3ea338397ae0c/tiktoken-0.7.0-cp312-cp312-musllinux_1_2_x86_64.whl", hash = "sha256:8c46d7af7b8c6987fac9b9f61041b452afe92eb087d29c9ce54951280f899a97", size = 1141881 },
    { url = "https://files.pythonhosted.org/packages/bf/4b/48ca098cb580c099b5058bf62c4cb5e90ca6130fa43ef4df27088536245b/tiktoken-0.7.0-cp312-cp312-win_amd64.whl", hash = "sha256:0bc603c30b9e371e7c4c7935aba02af5994a909fc3c0fe66e7004070858d3f8f", size = 799281 },
]

[[package]]
name = "tokenizers"
version = "0.20.0"
source = { registry = "https://pypi.org/simple" }
dependencies = [
    { name = "huggingface-hub" },
]
sdist = { url = "https://files.pythonhosted.org/packages/02/3a/508a4875f69e12b08fb3dabfc746039fe763838ff45d6e42229ed09a41c2/tokenizers-0.20.0.tar.gz", hash = "sha256:39d7acc43f564c274085cafcd1dae9d36f332456de1a31970296a6b8da4eac8d", size = 337421 }
wheels = [
    { url = "https://files.pythonhosted.org/packages/a4/f6/ae042eeae413bae9af5adceed7fe6f30fb0abc9868a55916d4e07c8ea1fb/tokenizers-0.20.0-cp311-cp311-macosx_10_12_x86_64.whl", hash = "sha256:6636b798b3c4d6c9b1af1a918bd07c867808e5a21c64324e95318a237e6366c3", size = 2625296 },
    { url = "https://files.pythonhosted.org/packages/62/8b/dab4d716e9a00c1581443213283c9fdfdb982cdad6ecc046bae9c7e42fc8/tokenizers-0.20.0-cp311-cp311-macosx_11_0_arm64.whl", hash = "sha256:5ec603e42eaf499ffd58b9258162add948717cf21372458132f14e13a6bc7172", size = 2516726 },
    { url = "https://files.pythonhosted.org/packages/95/1e/800e0896ea43ab86d70cfc6ed6a30d6aefcab498eff49db79cc92e08e1fe/tokenizers-0.20.0-cp311-cp311-manylinux_2_17_aarch64.manylinux2014_aarch64.whl", hash = "sha256:cce124264903a8ea6f8f48e1cc7669e5ef638c18bd4ab0a88769d5f92debdf7f", size = 2891801 },
    { url = "https://files.pythonhosted.org/packages/02/80/22ceab06d120df5b589f993248bceef177a932024ae8ee033ec3da5cc87f/tokenizers-0.20.0-cp311-cp311-manylinux_2_17_armv7l.manylinux2014_armv7l.whl", hash = "sha256:07bbeba0231cf8de07aa6b9e33e9779ff103d47042eeeb859a8c432e3292fb98", size = 2753762 },
    { url = "https://files.pythonhosted.org/packages/22/7c/02431f0711162ab3994e4099b9ece4b6a00755e3180bf5dfe70da0c13836/tokenizers-0.20.0-cp311-cp311-manylinux_2_17_i686.manylinux2014_i686.whl", hash = "sha256:06c0ca8397b35d38b83a44a9c6929790c1692957d88541df061cb34d82ebbf08", size = 3010928 },
    { url = "https://files.pythonhosted.org/packages/bc/14/193b7e58017e9592799498686df718c5f68bfb72205d3075ce9cdd441db7/tokenizers-0.20.0-cp311-cp311-manylinux_2_17_ppc64le.manylinux2014_ppc64le.whl", hash = "sha256:ca6557ac3b83d912dfbb1f70ab56bd4b0594043916688e906ede09f42e192401", size = 3032435 },
    { url = "https://files.pythonhosted.org/packages/71/ae/c7fc7a614ce78cab7b8f82f7a24a074837cbc7e0086960cbe4801b2b3c83/tokenizers-0.20.0-cp311-cp311-manylinux_2_17_s390x.manylinux2014_s390x.whl", hash = "sha256:2a5ad94c9e80ac6098328bee2e3264dbced4c6faa34429994d473f795ec58ef4", size = 3328437 },
    { url = "https://files.pythonhosted.org/packages/a5/0e/e4421e6b8c8b3ae093bef22faa28c50d7dbd654f661edc5f5880a93dbf10/tokenizers-0.20.0-cp311-cp311-manylinux_2_17_x86_64.manylinux2014_x86_64.whl", hash = "sha256:0b5c7f906ee6bec30a9dc20268a8b80f3b9584de1c9f051671cb057dc6ce28f6", size = 2936532 },
    { url = "https://files.pythonhosted.org/packages/b9/08/ac9c8fe9c1f5b4ef89bcbf543cda890e76c2ea1c2e957bf77fd5fcf72b6c/tokenizers-0.20.0-cp311-cp311-musllinux_1_1_aarch64.whl", hash = "sha256:31e087e9ee1b8f075b002bfee257e858dc695f955b43903e1bb4aa9f170e37fe", size = 8965273 },
    { url = "https://files.pythonhosted.org/packages/fb/71/b9626f9f5a33dd1d80bb6d3721f0a4b0b48ced0c702e65aad5c8c7c1ae7e/tokenizers-0.20.0-cp311-cp311-musllinux_1_1_x86_64.whl", hash = "sha256:c3124fb6f3346cb3d8d775375d3b429bf4dcfc24f739822702009d20a4297990", size = 9283768 },
    { url = "https://files.pythonhosted.org/packages/ba/78/70f79f939385579bb25f14cb14ab0eaa49e46a7d099577c2e08e3c3597d8/tokenizers-0.20.0-cp311-none-win32.whl", hash = "sha256:a4bb8b40ba9eefa621fdcabf04a74aa6038ae3be0c614c6458bd91a4697a452f", size = 2126085 },
    { url = "https://files.pythonhosted.org/packages/c0/3c/9228601e180b177755fd9f35cbb229c13f1919a55f07a602b1bd7d716470/tokenizers-0.20.0-cp311-none-win_amd64.whl", hash = "sha256:2b709d371f1fe60a28ef0c5c67815952d455ca7f34dbe7197eaaed3cc54b658e", size = 2327670 },
    { url = "https://files.pythonhosted.org/packages/ce/d4/152f9964cee16b43b9147212e925793df1a469324b29b4c7a6cb60280c99/tokenizers-0.20.0-cp312-cp312-macosx_10_12_x86_64.whl", hash = "sha256:15c81a17d0d66f4987c6ca16f4bea7ec253b8c7ed1bb00fdc5d038b1bb56e714", size = 2613552 },
    { url = "https://files.pythonhosted.org/packages/6e/99/594b518d44ba2b099753816a9c0c33dbdcf77cc3ec5b256690f70d7431c2/tokenizers-0.20.0-cp312-cp312-macosx_11_0_arm64.whl", hash = "sha256:6a531cdf1fb6dc41c984c785a3b299cb0586de0b35683842a3afbb1e5207f910", size = 2513918 },
    { url = "https://files.pythonhosted.org/packages/24/fa/77f0cf9b3c662b4de18953fb06126c424059f4b09ca2d1b720beabc6afde/tokenizers-0.20.0-cp312-cp312-manylinux_2_17_aarch64.manylinux2014_aarch64.whl", hash = "sha256:06caabeb4587f8404e0cd9d40f458e9cba3e815c8155a38e579a74ff3e2a4301", size = 2892465 },
    { url = "https://files.pythonhosted.org/packages/2d/e6/59abfc09f1dc23a47fd03dd8e3bf3fce67d9be2b8ba15a73c9a86b5a646c/tokenizers-0.20.0-cp312-cp312-manylinux_2_17_armv7l.manylinux2014_armv7l.whl", hash = "sha256:8768f964f23f5b9f50546c0369c75ab3262de926983888bbe8b98be05392a79c", size = 2750862 },
    { url = "https://files.pythonhosted.org/packages/0f/b2/f212ca05c1b246b9429905c18a4d68abacf2a35214eceedb1d65c6c37831/tokenizers-0.20.0-cp312-cp312-manylinux_2_17_i686.manylinux2014_i686.whl", hash = "sha256:626403860152c816f97b649fd279bd622c3d417678c93b4b1a8909b6380b69a8", size = 3012971 },
    { url = "https://files.pythonhosted.org/packages/16/0b/099f5e5b97e8323837a5828f6d21f4bb2a3b529507dc19bd274e48e15825/tokenizers-0.20.0-cp312-cp312-manylinux_2_17_ppc64le.manylinux2014_ppc64le.whl", hash = "sha256:9c1b88fa9e5ff062326f4bf82681da5a96fca7104d921a6bd7b1e6fcf224af26", size = 3038445 },
    { url = "https://files.pythonhosted.org/packages/62/7c/4e3cb25dc1c5eea6053752f55007071da6b33a96021e0cea4b45b6ef0908/tokenizers-0.20.0-cp312-cp312-manylinux_2_17_s390x.manylinux2014_s390x.whl", hash = "sha256:3d7e559436a07dc547f22ce1101f26d8b2fad387e28ec8e7e1e3b11695d681d8", size = 3329352 },
    { url = "https://files.pythonhosted.org/packages/32/20/a8fe63317d4f3c015cbd5b6dec0ce08e2722685ca836ad4a44dec53d000f/tokenizers-0.20.0-cp312-cp312-manylinux_2_17_x86_64.manylinux2014_x86_64.whl", hash = "sha256:e48afb75e50449848964e4a67b0da01261dd3aa8df8daecf10db8fd7f5b076eb", size = 2938786 },
    { url = "https://files.pythonhosted.org/packages/06/e8/78f1c0f356d0a6e4e4e450e2419ace1918bfab875100c3047021a8261ba0/tokenizers-0.20.0-cp312-cp312-musllinux_1_1_aarch64.whl", hash = "sha256:baf5d0e1ff44710a95eefc196dd87666ffc609fd447c5e5b68272a7c3d342a1d", size = 8967350 },
    { url = "https://files.pythonhosted.org/packages/e6/eb/3a1edfc1ffb876ffc1f668c8fa2b2ffb57edf8e9188af49218cf41f9cd9f/tokenizers-0.20.0-cp312-cp312-musllinux_1_1_x86_64.whl", hash = "sha256:e5e56df0e8ed23ba60ae3848c3f069a0710c4b197218fe4f89e27eba38510768", size = 9284785 },
    { url = "https://files.pythonhosted.org/packages/00/75/426a93399ba5e6e879215e1abb696adb83b1e2a98d65b47b8ba4262b3d17/tokenizers-0.20.0-cp312-none-win32.whl", hash = "sha256:ec53e5ecc142a82432f9c6c677dbbe5a2bfee92b8abf409a9ecb0d425ee0ce75", size = 2125012 },
    { url = "https://files.pythonhosted.org/packages/a5/45/9c19187645401ec30884379ada74aa6e71fb5eaf20485a82ea37a0fd3659/tokenizers-0.20.0-cp312-none-win_amd64.whl", hash = "sha256:f18661ece72e39c0dfaa174d6223248a15b457dbd4b0fc07809b8e6d3ca1a234", size = 2314154 },
]

[[package]]
name = "tomlkit"
version = "0.13.2"
source = { registry = "https://pypi.org/simple" }
sdist = { url = "https://files.pythonhosted.org/packages/b1/09/a439bec5888f00a54b8b9f05fa94d7f901d6735ef4e55dcec9bc37b5d8fa/tomlkit-0.13.2.tar.gz", hash = "sha256:fff5fe59a87295b278abd31bec92c15d9bc4a06885ab12bcea52c71119392e79", size = 192885 }
wheels = [
    { url = "https://files.pythonhosted.org/packages/f9/b6/a447b5e4ec71e13871be01ba81f5dfc9d0af7e473da256ff46bc0e24026f/tomlkit-0.13.2-py3-none-any.whl", hash = "sha256:7a974427f6e119197f670fbbbeae7bef749a6c14e793db934baefc1b5f03efde", size = 37955 },
]

[[package]]
name = "tqdm"
version = "4.66.5"
source = { registry = "https://pypi.org/simple" }
dependencies = [
    { name = "colorama", marker = "platform_system == 'Windows'" },
]
sdist = { url = "https://files.pythonhosted.org/packages/58/83/6ba9844a41128c62e810fddddd72473201f3eacde02046066142a2d96cc5/tqdm-4.66.5.tar.gz", hash = "sha256:e1020aef2e5096702d8a025ac7d16b1577279c9d63f8375b63083e9a5f0fcbad", size = 169504 }
wheels = [
    { url = "https://files.pythonhosted.org/packages/48/5d/acf5905c36149bbaec41ccf7f2b68814647347b72075ac0b1fe3022fdc73/tqdm-4.66.5-py3-none-any.whl", hash = "sha256:90279a3770753eafc9194a0364852159802111925aa30eb3f9d85b0e805ac7cd", size = 78351 },
]

[[package]]
name = "traitlets"
version = "5.14.3"
source = { registry = "https://pypi.org/simple" }
sdist = { url = "https://files.pythonhosted.org/packages/eb/79/72064e6a701c2183016abbbfedaba506d81e30e232a68c9f0d6f6fcd1574/traitlets-5.14.3.tar.gz", hash = "sha256:9ed0579d3502c94b4b3732ac120375cda96f923114522847de4b3bb98b96b6b7", size = 161621 }
wheels = [
    { url = "https://files.pythonhosted.org/packages/00/c0/8f5d070730d7836adc9c9b6408dec68c6ced86b304a9b26a14df072a6e8c/traitlets-5.14.3-py3-none-any.whl", hash = "sha256:b74e89e397b1ed28cc831db7aea759ba6640cb3de13090ca145426688ff1ac4f", size = 85359 },
]

[[package]]
name = "types-pytz"
version = "2024.2.0.20240913"
source = { registry = "https://pypi.org/simple" }
sdist = { url = "https://files.pythonhosted.org/packages/da/cf/a4811b07d7309d9eecf0f383ca5747ce90f8a0d860acb2050bc57f3c9379/types-pytz-2024.2.0.20240913.tar.gz", hash = "sha256:4433b5df4a6fc587bbed41716d86a5ba5d832b4378e506f40d34bc9c81df2c24", size = 5462 }
wheels = [
    { url = "https://files.pythonhosted.org/packages/b6/a6/8846372f55c6bb470ff7207e4dc601017e264e5fe7d79a441ece3545b36c/types_pytz-2024.2.0.20240913-py3-none-any.whl", hash = "sha256:a1eebf57ebc6e127a99d2fa2ba0a88d2b173784ef9b3defcc2004ab6855a44df", size = 5251 },
]

[[package]]
name = "types-pyyaml"
version = "6.0.12.20240917"
source = { registry = "https://pypi.org/simple" }
sdist = { url = "https://files.pythonhosted.org/packages/92/7d/a95df0a11f95c8f48d7683f03e4aed1a2c0fc73e9de15cca4d38034bea1a/types-PyYAML-6.0.12.20240917.tar.gz", hash = "sha256:d1405a86f9576682234ef83bcb4e6fff7c9305c8b1fbad5e0bcd4f7dbdc9c587", size = 12381 }
wheels = [
    { url = "https://files.pythonhosted.org/packages/9e/2c/c1d81d680997d24b0542aa336f0a65bd7835e5224b7670f33a7d617da379/types_PyYAML-6.0.12.20240917-py3-none-any.whl", hash = "sha256:392b267f1c0fe6022952462bf5d6523f31e37f6cea49b14cee7ad634b6301570", size = 15264 },
]

[[package]]
name = "types-setuptools"
version = "75.1.0.20240917"
source = { registry = "https://pypi.org/simple" }
sdist = { url = "https://files.pythonhosted.org/packages/48/91/c1168caa2a5ba14c01b146b516fab2d8646887cb5db7e78e13b9c6da88d2/types-setuptools-75.1.0.20240917.tar.gz", hash = "sha256:12f12a165e7ed383f31def705e5c0fa1c26215dd466b0af34bd042f7d5331f55", size = 42585 }
wheels = [
    { url = "https://files.pythonhosted.org/packages/40/4c/a4c87d86ba18ff00773ab8591c79c23a6938293ab3e2cec2b2eb4ca5b644/types_setuptools-75.1.0.20240917-py3-none-any.whl", hash = "sha256:06f78307e68d1bbde6938072c57b81cf8a99bc84bd6dc7e4c5014730b097dc0c", size = 65516 },
]

[[package]]
name = "typing-extensions"
version = "4.12.2"
source = { registry = "https://pypi.org/simple" }
sdist = { url = "https://files.pythonhosted.org/packages/df/db/f35a00659bc03fec321ba8bce9420de607a1d37f8342eee1863174c69557/typing_extensions-4.12.2.tar.gz", hash = "sha256:1a7ead55c7e559dd4dee8856e3a88b41225abfe1ce8df57b7c13915fe121ffb8", size = 85321 }
wheels = [
    { url = "https://files.pythonhosted.org/packages/26/9f/ad63fc0248c5379346306f8668cda6e2e2e9c95e01216d2b8ffd9ff037d0/typing_extensions-4.12.2-py3-none-any.whl", hash = "sha256:04e5ca0351e0f3f85c6853954072df659d0d13fac324d0072316b67d7794700d", size = 37438 },
]

[[package]]
name = "tzdata"
version = "2024.2"
source = { registry = "https://pypi.org/simple" }
sdist = { url = "https://files.pythonhosted.org/packages/e1/34/943888654477a574a86a98e9896bae89c7aa15078ec29f490fef2f1e5384/tzdata-2024.2.tar.gz", hash = "sha256:7d85cc416e9382e69095b7bdf4afd9e3880418a2413feec7069d533d6b4e31cc", size = 193282 }
wheels = [
    { url = "https://files.pythonhosted.org/packages/a6/ab/7e5f53c3b9d14972843a647d8d7a853969a58aecc7559cb3267302c94774/tzdata-2024.2-py2.py3-none-any.whl", hash = "sha256:a48093786cdcde33cad18c2555e8532f34422074448fbc874186f0abd79565cd", size = 346586 },
]

[[package]]
name = "urllib3"
version = "1.26.20"
source = { registry = "https://pypi.org/simple" }
sdist = { url = "https://files.pythonhosted.org/packages/e4/e8/6ff5e6bc22095cfc59b6ea711b687e2b7ed4bdb373f7eeec370a97d7392f/urllib3-1.26.20.tar.gz", hash = "sha256:40c2dc0c681e47eb8f90e7e27bf6ff7df2e677421fd46756da1161c39ca70d32", size = 307380 }
wheels = [
    { url = "https://files.pythonhosted.org/packages/33/cf/8435d5a7159e2a9c83a95896ed596f68cf798005fe107cc655b5c5c14704/urllib3-1.26.20-py2.py3-none-any.whl", hash = "sha256:0ed14ccfbf1c30a9072c7ca157e4319b70d65f623e91e7b32fadb2853431016e", size = 144225 },
]

[[package]]
name = "usearch"
version = "2.15.2"
source = { registry = "https://pypi.org/simple" }
dependencies = [
    { name = "numpy" },
    { name = "tqdm" },
]
wheels = [
    { url = "https://files.pythonhosted.org/packages/f4/f3/163d2141c2076df634f696b223bebdac7e0b7c6baee1d9ae73572ee7e34c/usearch-2.15.2-cp311-cp311-macosx_10_9_universal2.whl", hash = "sha256:e12ff7bd80a320bee67494a7d051edcf53602b8393fd0cfd6a8bc5bb4f8ec403", size = 712565 },
    { url = "https://files.pythonhosted.org/packages/61/d8/924dc94e831ce803574f68d634e0827b22c5e54bbf2391954f8aafac466d/usearch-2.15.2-cp311-cp311-macosx_10_9_x86_64.whl", hash = "sha256:565dab9206d3aedd66db12e82db58857da2b4473bd6c0aff3f258db439f76be1", size = 381672 },
    { url = "https://files.pythonhosted.org/packages/d7/25/5713519ac64f136660919547a7bb580ec329c57400bcae3dac9fb6849363/usearch-2.15.2-cp311-cp311-macosx_11_0_arm64.whl", hash = "sha256:267947a55b2f87889dcf02197e30e9639e6b1334f51269b9a3bbca515777d2cf", size = 368089 },
    { url = "https://files.pythonhosted.org/packages/88/42/acb167b484c9b2b243264a303937f6055af8a64056f301b667a7b74c92d9/usearch-2.15.2-cp311-cp311-manylinux_2_27_aarch64.manylinux_2_28_aarch64.whl", hash = "sha256:5d31c4bf7b8fd8a8b024a874b6955d4ed74da8ed552cd3610d05639cf59b53f9", size = 1285074 },
    { url = "https://files.pythonhosted.org/packages/8e/cb/7fb31fbe68b68e85416ba8ce7f27e7fce82fbb7255f349a1912fd7b1e855/usearch-2.15.2-cp311-cp311-manylinux_2_28_x86_64.whl", hash = "sha256:77ac7fe1f791f90988d5d0487ba3073ae0a96f5726cfb45617c15551eb5cfd34", size = 1476588 },
    { url = "https://files.pythonhosted.org/packages/54/a7/ca586ff82a519264ca884698da2860a52b58917b84685f489fdbc5fc8f2d/usearch-2.15.2-cp311-cp311-musllinux_1_2_aarch64.whl", hash = "sha256:22e069cd48f4bd4f141f6facca4ea32f452580b3372790af6503ac803749f69b", size = 2214536 },
    { url = "https://files.pythonhosted.org/packages/7c/53/9d68275293be7e5f2924ed151e0afc8a8397a5259734fa30171a197889fb/usearch-2.15.2-cp311-cp311-musllinux_1_2_x86_64.whl", hash = "sha256:e27fcc4c7ec0cf4b4ceb9c5a54aa8195aaa8c0d3831100dc648dc0bcec4b2341", size = 2342402 },
    { url = "https://files.pythonhosted.org/packages/e6/2a/27fd9ad14a493c69fe6178f63f007f06481b32ec0db07da30f067bd21273/usearch-2.15.2-cp311-cp311-win_amd64.whl", hash = "sha256:06919f3f0af79c66dada59de0ab1818dc1cdec1264c40489c676cb7ee92807da", size = 285936 },
    { url = "https://files.pythonhosted.org/packages/49/d5/770a058ede07331c3913ab35acd3d5a23bff08236d58a6fbdfad294c7fd2/usearch-2.15.2-cp311-cp311-win_arm64.whl", hash = "sha256:231dc8eb4686d8629726765dd7452f14fcdec9416c8877da659b64de8ce68718", size = 263804 },
    { url = "https://files.pythonhosted.org/packages/9b/ce/d6f0d6de3cb6b7dc2a953d7bd3cb94b5fa033b9eb4d3cf50b524f0e7a245/usearch-2.15.2-cp312-cp312-macosx_10_13_universal2.whl", hash = "sha256:8b0c5649622599872f8f87abff8581bee9f96ba33ae103293188e0147656a8de", size = 715937 },
    { url = "https://files.pythonhosted.org/packages/94/ab/85e14292f92fee47e9d56e429f7f747b63541e0488ce514ebb046434882b/usearch-2.15.2-cp312-cp312-macosx_10_13_x86_64.whl", hash = "sha256:c45d0c209283852a64ebda9530bc80366f5031f84d1c4362c3ccf1334fe77fd1", size = 385127 },
    { url = "https://files.pythonhosted.org/packages/3e/96/3a7589aeaf08ce0c7d2f7409580f19d5beaffb4dc0b742df9c0bf7cba7f4/usearch-2.15.2-cp312-cp312-macosx_11_0_arm64.whl", hash = "sha256:3bbd7e32f395682b59c314ab65255d204310e4fd3b864d8bd4c0a896c0f394ef", size = 369333 },
    { url = "https://files.pythonhosted.org/packages/a3/bf/392eb1032ca46fc10d557a244532c3a821fc8d6069a784293ab1f3ff2e0c/usearch-2.15.2-cp312-cp312-manylinux_2_27_aarch64.manylinux_2_28_aarch64.whl", hash = "sha256:93a2dea55d2dde98eecf6aab62bdea07b5b6185a1594ab34ddb43d3eebfc25cb", size = 1284625 },
    { url = "https://files.pythonhosted.org/packages/2d/25/e829cfca46cba6dad5445a306d9c67420b5d0f41ab7b0a94b1dd60a7fa27/usearch-2.15.2-cp312-cp312-manylinux_2_28_x86_64.whl", hash = "sha256:6f5a0fab7e31d884cb4f8b1b6726f2be57669117c535278013f354e10d1c59da", size = 1480813 },
    { url = "https://files.pythonhosted.org/packages/ab/33/b5ddb504bea6956339e903481a6cb2d06a6150de4a64ac244dfe0629598c/usearch-2.15.2-cp312-cp312-musllinux_1_2_aarch64.whl", hash = "sha256:8b90875e92b91a51a58899a0575f17fee31b0faea934e4ff99d849622b3d664b", size = 2214085 },
    { url = "https://files.pythonhosted.org/packages/9c/a2/f1abfd87206421673711eee041db06714509a73a2d0b8e7cc83ddb0994b9/usearch-2.15.2-cp312-cp312-musllinux_1_2_x86_64.whl", hash = "sha256:361bddb191ad1d758480ea9017b37fdece93c64ee871d178d31206392d81960b", size = 2352833 },
    { url = "https://files.pythonhosted.org/packages/8c/e0/a29c63afde837673d77c8b7258807394afab071d15e14d919389ec7beadf/usearch-2.15.2-cp312-cp312-win_amd64.whl", hash = "sha256:a11ef16a9f27ca8e737ba773c23973af9120271c48d6471f11f17666d6679095", size = 286988 },
    { url = "https://files.pythonhosted.org/packages/81/ef/be5595713d9a8c3acb3c3f24ff60160117be56c7943291d0e0438d161fc2/usearch-2.15.2-cp312-cp312-win_arm64.whl", hash = "sha256:4d3417a8f4e0edf361bcb1fd334304d26d5a2dc1743f72a20b44ca199ec3b7d7", size = 265178 },
]

[[package]]
name = "vcrpy"
version = "6.0.1"
source = { registry = "https://pypi.org/simple" }
dependencies = [
    { name = "pyyaml" },
    { name = "urllib3", marker = "platform_python_implementation == 'PyPy'" },
    { name = "wrapt" },
    { name = "yarl" },
]
sdist = { url = "https://files.pythonhosted.org/packages/bf/59/9fe85bf7af469bdb0ab8416c76cde630cdff6d1790ecb87e5a58f259c89c/vcrpy-6.0.1.tar.gz", hash = "sha256:9e023fee7f892baa0bbda2f7da7c8ac51165c1c6e38ff8688683a12a4bde9278", size = 84836 }
wheels = [
    { url = "https://files.pythonhosted.org/packages/dd/eb/922cfd27d6593363c3e50b7808bcc234ec996128813fd34341685bb307b7/vcrpy-6.0.1-py2.py3-none-any.whl", hash = "sha256:621c3fb2d6bd8aa9f87532c688e4575bcbbde0c0afeb5ebdb7e14cac409edfdd", size = 41880 },
]

[[package]]
name = "virtualenv"
version = "20.26.6"
source = { registry = "https://pypi.org/simple" }
dependencies = [
    { name = "distlib" },
    { name = "filelock" },
    { name = "platformdirs" },
]
sdist = { url = "https://files.pythonhosted.org/packages/3f/40/abc5a766da6b0b2457f819feab8e9203cbeae29327bd241359f866a3da9d/virtualenv-20.26.6.tar.gz", hash = "sha256:280aede09a2a5c317e409a00102e7077c6432c5a38f0ef938e643805a7ad2c48", size = 9372482 }
wheels = [
    { url = "https://files.pythonhosted.org/packages/59/90/57b8ac0c8a231545adc7698c64c5a36fa7cd8e376c691b9bde877269f2eb/virtualenv-20.26.6-py3-none-any.whl", hash = "sha256:7345cc5b25405607a624d8418154577459c3e0277f5466dd79c49d5e492995f2", size = 5999862 },
]

[[package]]
name = "wcwidth"
version = "0.2.13"
source = { registry = "https://pypi.org/simple" }
sdist = { url = "https://files.pythonhosted.org/packages/6c/63/53559446a878410fc5a5974feb13d31d78d752eb18aeba59c7fef1af7598/wcwidth-0.2.13.tar.gz", hash = "sha256:72ea0c06399eb286d978fdedb6923a9eb47e1c486ce63e9b4e64fc18303972b5", size = 101301 }
wheels = [
    { url = "https://files.pythonhosted.org/packages/fd/84/fd2ba7aafacbad3c4201d395674fc6348826569da3c0937e75505ead3528/wcwidth-0.2.13-py2.py3-none-any.whl", hash = "sha256:3da69048e4540d84af32131829ff948f1e022c1c6bdb8d6102117aac784f6859", size = 34166 },
]

[[package]]
name = "wrapt"
version = "1.16.0"
source = { registry = "https://pypi.org/simple" }
sdist = { url = "https://files.pythonhosted.org/packages/95/4c/063a912e20bcef7124e0df97282a8af3ff3e4b603ce84c481d6d7346be0a/wrapt-1.16.0.tar.gz", hash = "sha256:5f370f952971e7d17c7d1ead40e49f32345a7f7a5373571ef44d800d06b1899d", size = 53972 }
wheels = [
    { url = "https://files.pythonhosted.org/packages/fd/03/c188ac517f402775b90d6f312955a5e53b866c964b32119f2ed76315697e/wrapt-1.16.0-cp311-cp311-macosx_10_9_x86_64.whl", hash = "sha256:1a5db485fe2de4403f13fafdc231b0dbae5eca4359232d2efc79025527375b09", size = 37313 },
    { url = "https://files.pythonhosted.org/packages/0f/16/ea627d7817394db04518f62934a5de59874b587b792300991b3c347ff5e0/wrapt-1.16.0-cp311-cp311-macosx_11_0_arm64.whl", hash = "sha256:75ea7d0ee2a15733684badb16de6794894ed9c55aa5e9903260922f0482e687d", size = 38164 },
    { url = "https://files.pythonhosted.org/packages/7f/a7/f1212ba098f3de0fd244e2de0f8791ad2539c03bef6c05a9fcb03e45b089/wrapt-1.16.0-cp311-cp311-manylinux_2_17_aarch64.manylinux2014_aarch64.whl", hash = "sha256:a452f9ca3e3267cd4d0fcf2edd0d035b1934ac2bd7e0e57ac91ad6b95c0c6389", size = 80890 },
    { url = "https://files.pythonhosted.org/packages/b7/96/bb5e08b3d6db003c9ab219c487714c13a237ee7dcc572a555eaf1ce7dc82/wrapt-1.16.0-cp311-cp311-manylinux_2_5_i686.manylinux1_i686.manylinux_2_17_i686.manylinux2014_i686.whl", hash = "sha256:43aa59eadec7890d9958748db829df269f0368521ba6dc68cc172d5d03ed8060", size = 73118 },
    { url = "https://files.pythonhosted.org/packages/6e/52/2da48b35193e39ac53cfb141467d9f259851522d0e8c87153f0ba4205fb1/wrapt-1.16.0-cp311-cp311-manylinux_2_5_x86_64.manylinux1_x86_64.manylinux_2_17_x86_64.manylinux2014_x86_64.whl", hash = "sha256:72554a23c78a8e7aa02abbd699d129eead8b147a23c56e08d08dfc29cfdddca1", size = 80746 },
    { url = "https://files.pythonhosted.org/packages/11/fb/18ec40265ab81c0e82a934de04596b6ce972c27ba2592c8b53d5585e6bcd/wrapt-1.16.0-cp311-cp311-musllinux_1_1_aarch64.whl", hash = "sha256:d2efee35b4b0a347e0d99d28e884dfd82797852d62fcd7ebdeee26f3ceb72cf3", size = 85668 },
    { url = "https://files.pythonhosted.org/packages/0f/ef/0ecb1fa23145560431b970418dce575cfaec555ab08617d82eb92afc7ccf/wrapt-1.16.0-cp311-cp311-musllinux_1_1_i686.whl", hash = "sha256:6dcfcffe73710be01d90cae08c3e548d90932d37b39ef83969ae135d36ef3956", size = 78556 },
    { url = "https://files.pythonhosted.org/packages/25/62/cd284b2b747f175b5a96cbd8092b32e7369edab0644c45784871528eb852/wrapt-1.16.0-cp311-cp311-musllinux_1_1_x86_64.whl", hash = "sha256:eb6e651000a19c96f452c85132811d25e9264d836951022d6e81df2fff38337d", size = 85712 },
    { url = "https://files.pythonhosted.org/packages/e5/a7/47b7ff74fbadf81b696872d5ba504966591a3468f1bc86bca2f407baef68/wrapt-1.16.0-cp311-cp311-win32.whl", hash = "sha256:66027d667efe95cc4fa945af59f92c5a02c6f5bb6012bff9e60542c74c75c362", size = 35327 },
    { url = "https://files.pythonhosted.org/packages/cf/c3/0084351951d9579ae83a3d9e38c140371e4c6b038136909235079f2e6e78/wrapt-1.16.0-cp311-cp311-win_amd64.whl", hash = "sha256:aefbc4cb0a54f91af643660a0a150ce2c090d3652cf4052a5397fb2de549cd89", size = 37523 },
    { url = "https://files.pythonhosted.org/packages/92/17/224132494c1e23521868cdd57cd1e903f3b6a7ba6996b7b8f077ff8ac7fe/wrapt-1.16.0-cp312-cp312-macosx_10_9_x86_64.whl", hash = "sha256:5eb404d89131ec9b4f748fa5cfb5346802e5ee8836f57d516576e61f304f3b7b", size = 37614 },
    { url = "https://files.pythonhosted.org/packages/6a/d7/cfcd73e8f4858079ac59d9db1ec5a1349bc486ae8e9ba55698cc1f4a1dff/wrapt-1.16.0-cp312-cp312-macosx_11_0_arm64.whl", hash = "sha256:9090c9e676d5236a6948330e83cb89969f433b1943a558968f659ead07cb3b36", size = 38316 },
    { url = "https://files.pythonhosted.org/packages/7e/79/5ff0a5c54bda5aec75b36453d06be4f83d5cd4932cc84b7cb2b52cee23e2/wrapt-1.16.0-cp312-cp312-manylinux_2_17_aarch64.manylinux2014_aarch64.whl", hash = "sha256:94265b00870aa407bd0cbcfd536f17ecde43b94fb8d228560a1e9d3041462d73", size = 86322 },
    { url = "https://files.pythonhosted.org/packages/c4/81/e799bf5d419f422d8712108837c1d9bf6ebe3cb2a81ad94413449543a923/wrapt-1.16.0-cp312-cp312-manylinux_2_5_i686.manylinux1_i686.manylinux_2_17_i686.manylinux2014_i686.whl", hash = "sha256:f2058f813d4f2b5e3a9eb2eb3faf8f1d99b81c3e51aeda4b168406443e8ba809", size = 79055 },
    { url = "https://files.pythonhosted.org/packages/62/62/30ca2405de6a20448ee557ab2cd61ab9c5900be7cbd18a2639db595f0b98/wrapt-1.16.0-cp312-cp312-manylinux_2_5_x86_64.manylinux1_x86_64.manylinux_2_17_x86_64.manylinux2014_x86_64.whl", hash = "sha256:98b5e1f498a8ca1858a1cdbffb023bfd954da4e3fa2c0cb5853d40014557248b", size = 87291 },
    { url = "https://files.pythonhosted.org/packages/49/4e/5d2f6d7b57fc9956bf06e944eb00463551f7d52fc73ca35cfc4c2cdb7aed/wrapt-1.16.0-cp312-cp312-musllinux_1_1_aarch64.whl", hash = "sha256:14d7dc606219cdd7405133c713f2c218d4252f2a469003f8c46bb92d5d095d81", size = 90374 },
    { url = "https://files.pythonhosted.org/packages/a6/9b/c2c21b44ff5b9bf14a83252a8b973fb84923764ff63db3e6dfc3895cf2e0/wrapt-1.16.0-cp312-cp312-musllinux_1_1_i686.whl", hash = "sha256:49aac49dc4782cb04f58986e81ea0b4768e4ff197b57324dcbd7699c5dfb40b9", size = 83896 },
    { url = "https://files.pythonhosted.org/packages/14/26/93a9fa02c6f257df54d7570dfe8011995138118d11939a4ecd82cb849613/wrapt-1.16.0-cp312-cp312-musllinux_1_1_x86_64.whl", hash = "sha256:418abb18146475c310d7a6dc71143d6f7adec5b004ac9ce08dc7a34e2babdc5c", size = 91738 },
    { url = "https://files.pythonhosted.org/packages/a2/5b/4660897233eb2c8c4de3dc7cefed114c61bacb3c28327e64150dc44ee2f6/wrapt-1.16.0-cp312-cp312-win32.whl", hash = "sha256:685f568fa5e627e93f3b52fda002c7ed2fa1800b50ce51f6ed1d572d8ab3e7fc", size = 35568 },
    { url = "https://files.pythonhosted.org/packages/5c/cc/8297f9658506b224aa4bd71906447dea6bb0ba629861a758c28f67428b91/wrapt-1.16.0-cp312-cp312-win_amd64.whl", hash = "sha256:dcdba5c86e368442528f7060039eda390cc4091bfd1dca41e8046af7c910dda8", size = 37653 },
    { url = "https://files.pythonhosted.org/packages/ff/21/abdedb4cdf6ff41ebf01a74087740a709e2edb146490e4d9beea054b0b7a/wrapt-1.16.0-py3-none-any.whl", hash = "sha256:6906c4100a8fcbf2fa735f6059214bb13b97f75b1a61777fcf6432121ef12ef1", size = 23362 },
]

[[package]]
name = "xxhash"
version = "3.5.0"
source = { registry = "https://pypi.org/simple" }
sdist = { url = "https://files.pythonhosted.org/packages/00/5e/d6e5258d69df8b4ed8c83b6664f2b47d30d2dec551a29ad72a6c69eafd31/xxhash-3.5.0.tar.gz", hash = "sha256:84f2caddf951c9cbf8dc2e22a89d4ccf5d86391ac6418fe81e3c67d0cf60b45f", size = 84241 }
wheels = [
    { url = "https://files.pythonhosted.org/packages/b8/c7/afed0f131fbda960ff15eee7f304fa0eeb2d58770fade99897984852ef23/xxhash-3.5.0-cp311-cp311-macosx_10_9_x86_64.whl", hash = "sha256:02c2e816896dc6f85922ced60097bcf6f008dedfc5073dcba32f9c8dd786f3c1", size = 31969 },
    { url = "https://files.pythonhosted.org/packages/8c/0c/7c3bc6d87e5235672fcc2fb42fd5ad79fe1033925f71bf549ee068c7d1ca/xxhash-3.5.0-cp311-cp311-macosx_11_0_arm64.whl", hash = "sha256:6027dcd885e21581e46d3c7f682cfb2b870942feeed58a21c29583512c3f09f8", size = 30800 },
    { url = "https://files.pythonhosted.org/packages/04/9e/01067981d98069eec1c20201f8c145367698e9056f8bc295346e4ea32dd1/xxhash-3.5.0-cp311-cp311-manylinux_2_17_aarch64.manylinux2014_aarch64.whl", hash = "sha256:1308fa542bbdbf2fa85e9e66b1077eea3a88bef38ee8a06270b4298a7a62a166", size = 221566 },
    { url = "https://files.pythonhosted.org/packages/d4/09/d4996de4059c3ce5342b6e1e6a77c9d6c91acce31f6ed979891872dd162b/xxhash-3.5.0-cp311-cp311-manylinux_2_17_ppc64le.manylinux2014_ppc64le.whl", hash = "sha256:c28b2fdcee797e1c1961cd3bcd3d545cab22ad202c846235197935e1df2f8ef7", size = 201214 },
    { url = "https://files.pythonhosted.org/packages/62/f5/6d2dc9f8d55a7ce0f5e7bfef916e67536f01b85d32a9fbf137d4cadbee38/xxhash-3.5.0-cp311-cp311-manylinux_2_17_s390x.manylinux2014_s390x.whl", hash = "sha256:924361811732ddad75ff23e90efd9ccfda4f664132feecb90895bade6a1b4623", size = 429433 },
    { url = "https://files.pythonhosted.org/packages/d9/72/9256303f10e41ab004799a4aa74b80b3c5977d6383ae4550548b24bd1971/xxhash-3.5.0-cp311-cp311-manylinux_2_17_x86_64.manylinux2014_x86_64.whl", hash = "sha256:89997aa1c4b6a5b1e5b588979d1da048a3c6f15e55c11d117a56b75c84531f5a", size = 194822 },
    { url = "https://files.pythonhosted.org/packages/34/92/1a3a29acd08248a34b0e6a94f4e0ed9b8379a4ff471f1668e4dce7bdbaa8/xxhash-3.5.0-cp311-cp311-manylinux_2_5_i686.manylinux1_i686.manylinux_2_17_i686.manylinux2014_i686.whl", hash = "sha256:685c4f4e8c59837de103344eb1c8a3851f670309eb5c361f746805c5471b8c88", size = 208538 },
    { url = "https://files.pythonhosted.org/packages/53/ad/7fa1a109663366de42f724a1cdb8e796a260dbac45047bce153bc1e18abf/xxhash-3.5.0-cp311-cp311-musllinux_1_2_aarch64.whl", hash = "sha256:dbd2ecfbfee70bc1a4acb7461fa6af7748ec2ab08ac0fa298f281c51518f982c", size = 216953 },
    { url = "https://files.pythonhosted.org/packages/35/02/137300e24203bf2b2a49b48ce898ecce6fd01789c0fcd9c686c0a002d129/xxhash-3.5.0-cp311-cp311-musllinux_1_2_i686.whl", hash = "sha256:25b5a51dc3dfb20a10833c8eee25903fd2e14059e9afcd329c9da20609a307b2", size = 203594 },
    { url = "https://files.pythonhosted.org/packages/23/03/aeceb273933d7eee248c4322b98b8e971f06cc3880e5f7602c94e5578af5/xxhash-3.5.0-cp311-cp311-musllinux_1_2_ppc64le.whl", hash = "sha256:a8fb786fb754ef6ff8c120cb96629fb518f8eb5a61a16aac3a979a9dbd40a084", size = 210971 },
    { url = "https://files.pythonhosted.org/packages/e3/64/ed82ec09489474cbb35c716b189ddc1521d8b3de12b1b5ab41ce7f70253c/xxhash-3.5.0-cp311-cp311-musllinux_1_2_s390x.whl", hash = "sha256:a905ad00ad1e1c34fe4e9d7c1d949ab09c6fa90c919860c1534ff479f40fd12d", size = 415050 },
    { url = "https://files.pythonhosted.org/packages/71/43/6db4c02dcb488ad4e03bc86d70506c3d40a384ee73c9b5c93338eb1f3c23/xxhash-3.5.0-cp311-cp311-musllinux_1_2_x86_64.whl", hash = "sha256:963be41bcd49f53af6d795f65c0da9b4cc518c0dd9c47145c98f61cb464f4839", size = 192216 },
    { url = "https://files.pythonhosted.org/packages/22/6d/db4abec29e7a567455344433d095fdb39c97db6955bb4a2c432e486b4d28/xxhash-3.5.0-cp311-cp311-win32.whl", hash = "sha256:109b436096d0a2dd039c355fa3414160ec4d843dfecc64a14077332a00aeb7da", size = 30120 },
    { url = "https://files.pythonhosted.org/packages/52/1c/fa3b61c0cf03e1da4767213672efe186b1dfa4fc901a4a694fb184a513d1/xxhash-3.5.0-cp311-cp311-win_amd64.whl", hash = "sha256:b702f806693201ad6c0a05ddbbe4c8f359626d0b3305f766077d51388a6bac58", size = 30003 },
    { url = "https://files.pythonhosted.org/packages/6b/8e/9e6fc572acf6e1cc7ccb01973c213f895cb8668a9d4c2b58a99350da14b7/xxhash-3.5.0-cp311-cp311-win_arm64.whl", hash = "sha256:c4dcb4120d0cc3cc448624147dba64e9021b278c63e34a38789b688fd0da9bf3", size = 26777 },
    { url = "https://files.pythonhosted.org/packages/07/0e/1bfce2502c57d7e2e787600b31c83535af83746885aa1a5f153d8c8059d6/xxhash-3.5.0-cp312-cp312-macosx_10_9_x86_64.whl", hash = "sha256:14470ace8bd3b5d51318782cd94e6f94431974f16cb3b8dc15d52f3b69df8e00", size = 31969 },
    { url = "https://files.pythonhosted.org/packages/3f/d6/8ca450d6fe5b71ce521b4e5db69622383d039e2b253e9b2f24f93265b52c/xxhash-3.5.0-cp312-cp312-macosx_11_0_arm64.whl", hash = "sha256:59aa1203de1cb96dbeab595ded0ad0c0056bb2245ae11fac11c0ceea861382b9", size = 30787 },
    { url = "https://files.pythonhosted.org/packages/5b/84/de7c89bc6ef63d750159086a6ada6416cc4349eab23f76ab870407178b93/xxhash-3.5.0-cp312-cp312-manylinux_2_17_aarch64.manylinux2014_aarch64.whl", hash = "sha256:08424f6648526076e28fae6ea2806c0a7d504b9ef05ae61d196d571e5c879c84", size = 220959 },
    { url = "https://files.pythonhosted.org/packages/fe/86/51258d3e8a8545ff26468c977101964c14d56a8a37f5835bc0082426c672/xxhash-3.5.0-cp312-cp312-manylinux_2_17_ppc64le.manylinux2014_ppc64le.whl", hash = "sha256:61a1ff00674879725b194695e17f23d3248998b843eb5e933007ca743310f793", size = 200006 },
    { url = "https://files.pythonhosted.org/packages/02/0a/96973bd325412feccf23cf3680fd2246aebf4b789122f938d5557c54a6b2/xxhash-3.5.0-cp312-cp312-manylinux_2_17_s390x.manylinux2014_s390x.whl", hash = "sha256:f2f2c61bee5844d41c3eb015ac652a0229e901074951ae48581d58bfb2ba01be", size = 428326 },
    { url = "https://files.pythonhosted.org/packages/11/a7/81dba5010f7e733de88af9555725146fc133be97ce36533867f4c7e75066/xxhash-3.5.0-cp312-cp312-manylinux_2_17_x86_64.manylinux2014_x86_64.whl", hash = "sha256:9d32a592cac88d18cc09a89172e1c32d7f2a6e516c3dfde1b9adb90ab5df54a6", size = 194380 },
    { url = "https://files.pythonhosted.org/packages/fb/7d/f29006ab398a173f4501c0e4977ba288f1c621d878ec217b4ff516810c04/xxhash-3.5.0-cp312-cp312-manylinux_2_5_i686.manylinux1_i686.manylinux_2_17_i686.manylinux2014_i686.whl", hash = "sha256:70dabf941dede727cca579e8c205e61121afc9b28516752fd65724be1355cc90", size = 207934 },
    { url = "https://files.pythonhosted.org/packages/8a/6e/6e88b8f24612510e73d4d70d9b0c7dff62a2e78451b9f0d042a5462c8d03/xxhash-3.5.0-cp312-cp312-musllinux_1_2_aarch64.whl", hash = "sha256:e5d0ddaca65ecca9c10dcf01730165fd858533d0be84c75c327487c37a906a27", size = 216301 },
    { url = "https://files.pythonhosted.org/packages/af/51/7862f4fa4b75a25c3b4163c8a873f070532fe5f2d3f9b3fc869c8337a398/xxhash-3.5.0-cp312-cp312-musllinux_1_2_i686.whl", hash = "sha256:3e5b5e16c5a480fe5f59f56c30abdeba09ffd75da8d13f6b9b6fd224d0b4d0a2", size = 203351 },
    { url = "https://files.pythonhosted.org/packages/22/61/8d6a40f288f791cf79ed5bb113159abf0c81d6efb86e734334f698eb4c59/xxhash-3.5.0-cp312-cp312-musllinux_1_2_ppc64le.whl", hash = "sha256:149b7914451eb154b3dfaa721315117ea1dac2cc55a01bfbd4df7c68c5dd683d", size = 210294 },
    { url = "https://files.pythonhosted.org/packages/17/02/215c4698955762d45a8158117190261b2dbefe9ae7e5b906768c09d8bc74/xxhash-3.5.0-cp312-cp312-musllinux_1_2_s390x.whl", hash = "sha256:eade977f5c96c677035ff39c56ac74d851b1cca7d607ab3d8f23c6b859379cab", size = 414674 },
    { url = "https://files.pythonhosted.org/packages/31/5c/b7a8db8a3237cff3d535261325d95de509f6a8ae439a5a7a4ffcff478189/xxhash-3.5.0-cp312-cp312-musllinux_1_2_x86_64.whl", hash = "sha256:fa9f547bd98f5553d03160967866a71056a60960be00356a15ecc44efb40ba8e", size = 192022 },
    { url = "https://files.pythonhosted.org/packages/78/e3/dd76659b2811b3fd06892a8beb850e1996b63e9235af5a86ea348f053e9e/xxhash-3.5.0-cp312-cp312-win32.whl", hash = "sha256:f7b58d1fd3551b8c80a971199543379be1cee3d0d409e1f6d8b01c1a2eebf1f8", size = 30170 },
    { url = "https://files.pythonhosted.org/packages/d9/6b/1c443fe6cfeb4ad1dcf231cdec96eb94fb43d6498b4469ed8b51f8b59a37/xxhash-3.5.0-cp312-cp312-win_amd64.whl", hash = "sha256:fa0cafd3a2af231b4e113fba24a65d7922af91aeb23774a8b78228e6cd785e3e", size = 30040 },
    { url = "https://files.pythonhosted.org/packages/0f/eb/04405305f290173acc0350eba6d2f1a794b57925df0398861a20fbafa415/xxhash-3.5.0-cp312-cp312-win_arm64.whl", hash = "sha256:586886c7e89cb9828bcd8a5686b12e161368e0064d040e225e72607b43858ba2", size = 26796 },
    { url = "https://files.pythonhosted.org/packages/c9/b8/e4b3ad92d249be5c83fa72916c9091b0965cb0faeff05d9a0a3870ae6bff/xxhash-3.5.0-cp313-cp313-macosx_10_13_x86_64.whl", hash = "sha256:37889a0d13b0b7d739cfc128b1c902f04e32de17b33d74b637ad42f1c55101f6", size = 31795 },
    { url = "https://files.pythonhosted.org/packages/fc/d8/b3627a0aebfbfa4c12a41e22af3742cf08c8ea84f5cc3367b5de2d039cce/xxhash-3.5.0-cp313-cp313-macosx_11_0_arm64.whl", hash = "sha256:97a662338797c660178e682f3bc180277b9569a59abfb5925e8620fba00b9fc5", size = 30792 },
    { url = "https://files.pythonhosted.org/packages/c3/cc/762312960691da989c7cd0545cb120ba2a4148741c6ba458aa723c00a3f8/xxhash-3.5.0-cp313-cp313-manylinux_2_17_aarch64.manylinux2014_aarch64.whl", hash = "sha256:7f85e0108d51092bdda90672476c7d909c04ada6923c14ff9d913c4f7dc8a3bc", size = 220950 },
    { url = "https://files.pythonhosted.org/packages/fe/e9/cc266f1042c3c13750e86a535496b58beb12bf8c50a915c336136f6168dc/xxhash-3.5.0-cp313-cp313-manylinux_2_17_ppc64le.manylinux2014_ppc64le.whl", hash = "sha256:cd2fd827b0ba763ac919440042302315c564fdb797294d86e8cdd4578e3bc7f3", size = 199980 },
    { url = "https://files.pythonhosted.org/packages/bf/85/a836cd0dc5cc20376de26b346858d0ac9656f8f730998ca4324921a010b9/xxhash-3.5.0-cp313-cp313-manylinux_2_17_s390x.manylinux2014_s390x.whl", hash = "sha256:82085c2abec437abebf457c1d12fccb30cc8b3774a0814872511f0f0562c768c", size = 428324 },
    { url = "https://files.pythonhosted.org/packages/b4/0e/15c243775342ce840b9ba34aceace06a1148fa1630cd8ca269e3223987f5/xxhash-3.5.0-cp313-cp313-manylinux_2_17_x86_64.manylinux2014_x86_64.whl", hash = "sha256:07fda5de378626e502b42b311b049848c2ef38784d0d67b6f30bb5008642f8eb", size = 194370 },
    { url = "https://files.pythonhosted.org/packages/87/a1/b028bb02636dfdc190da01951d0703b3d904301ed0ef6094d948983bef0e/xxhash-3.5.0-cp313-cp313-manylinux_2_5_i686.manylinux1_i686.manylinux_2_17_i686.manylinux2014_i686.whl", hash = "sha256:c279f0d2b34ef15f922b77966640ade58b4ccdfef1c4d94b20f2a364617a493f", size = 207911 },
    { url = "https://files.pythonhosted.org/packages/80/d5/73c73b03fc0ac73dacf069fdf6036c9abad82de0a47549e9912c955ab449/xxhash-3.5.0-cp313-cp313-musllinux_1_2_aarch64.whl", hash = "sha256:89e66ceed67b213dec5a773e2f7a9e8c58f64daeb38c7859d8815d2c89f39ad7", size = 216352 },
    { url = "https://files.pythonhosted.org/packages/b6/2a/5043dba5ddbe35b4fe6ea0a111280ad9c3d4ba477dd0f2d1fe1129bda9d0/xxhash-3.5.0-cp313-cp313-musllinux_1_2_i686.whl", hash = "sha256:bcd51708a633410737111e998ceb3b45d3dbc98c0931f743d9bb0a209033a326", size = 203410 },
    { url = "https://files.pythonhosted.org/packages/a2/b2/9a8ded888b7b190aed75b484eb5c853ddd48aa2896e7b59bbfbce442f0a1/xxhash-3.5.0-cp313-cp313-musllinux_1_2_ppc64le.whl", hash = "sha256:3ff2c0a34eae7df88c868be53a8dd56fbdf592109e21d4bfa092a27b0bf4a7bf", size = 210322 },
    { url = "https://files.pythonhosted.org/packages/98/62/440083fafbc917bf3e4b67c2ade621920dd905517e85631c10aac955c1d2/xxhash-3.5.0-cp313-cp313-musllinux_1_2_s390x.whl", hash = "sha256:4e28503dccc7d32e0b9817aa0cbfc1f45f563b2c995b7a66c4c8a0d232e840c7", size = 414725 },
    { url = "https://files.pythonhosted.org/packages/75/db/009206f7076ad60a517e016bb0058381d96a007ce3f79fa91d3010f49cc2/xxhash-3.5.0-cp313-cp313-musllinux_1_2_x86_64.whl", hash = "sha256:a6c50017518329ed65a9e4829154626f008916d36295b6a3ba336e2458824c8c", size = 192070 },
    { url = "https://files.pythonhosted.org/packages/1f/6d/c61e0668943a034abc3a569cdc5aeae37d686d9da7e39cf2ed621d533e36/xxhash-3.5.0-cp313-cp313-win32.whl", hash = "sha256:53a068fe70301ec30d868ece566ac90d873e3bb059cf83c32e76012c889b8637", size = 30172 },
    { url = "https://files.pythonhosted.org/packages/96/14/8416dce965f35e3d24722cdf79361ae154fa23e2ab730e5323aa98d7919e/xxhash-3.5.0-cp313-cp313-win_amd64.whl", hash = "sha256:80babcc30e7a1a484eab952d76a4f4673ff601f54d5142c26826502740e70b43", size = 30041 },
    { url = "https://files.pythonhosted.org/packages/27/ee/518b72faa2073f5aa8e3262408d284892cb79cf2754ba0c3a5870645ef73/xxhash-3.5.0-cp313-cp313-win_arm64.whl", hash = "sha256:4811336f1ce11cac89dcbd18f3a25c527c16311709a89313c3acaf771def2d4b", size = 26801 },
]

[[package]]
name = "yarl"
version = "1.13.1"
source = { registry = "https://pypi.org/simple" }
dependencies = [
    { name = "idna" },
    { name = "multidict" },
]
sdist = { url = "https://files.pythonhosted.org/packages/e0/11/2b8334f4192646677a2e7da435670d043f536088af943ec242f31453e5ba/yarl-1.13.1.tar.gz", hash = "sha256:ec8cfe2295f3e5e44c51f57272afbd69414ae629ec7c6b27f5a410efc78b70a0", size = 165912 }
wheels = [
    { url = "https://files.pythonhosted.org/packages/37/64/1eaa5d080ceb8742b75a25eff4d510439459ff9c7fbe03e8e929a732ca07/yarl-1.13.1-cp311-cp311-macosx_10_9_universal2.whl", hash = "sha256:216a6785f296169ed52cd7dcdc2612f82c20f8c9634bf7446327f50398732a51", size = 189609 },
    { url = "https://files.pythonhosted.org/packages/e2/49/7faf592dd5d4ae4b789988750739c327b81070aa6d428848ce71f6112c1b/yarl-1.13.1-cp311-cp311-macosx_10_9_x86_64.whl", hash = "sha256:40c6e73c03a6befb85b72da213638b8aaa80fe4136ec8691560cf98b11b8ae6e", size = 115504 },
    { url = "https://files.pythonhosted.org/packages/0c/02/6dd48672009bdf135a298a7250875321098b7cbbca5af8c49d8dae07b635/yarl-1.13.1-cp311-cp311-macosx_11_0_arm64.whl", hash = "sha256:2430cf996113abe5aee387d39ee19529327205cda975d2b82c0e7e96e5fdabdc", size = 113754 },
    { url = "https://files.pythonhosted.org/packages/0e/4c/dd49a78833691ccdc15738eb814e37df47f0f25baeefb1cec64ecb4459eb/yarl-1.13.1-cp311-cp311-manylinux_2_17_aarch64.manylinux2014_aarch64.whl", hash = "sha256:9fb4134cc6e005b99fa29dbc86f1ea0a298440ab6b07c6b3ee09232a3b48f495", size = 486101 },
    { url = "https://files.pythonhosted.org/packages/36/ec/e5e6ed4344de34d3554a22d181df4d90a4d0f257575c28b767ad8c1add0b/yarl-1.13.1-cp311-cp311-manylinux_2_17_ppc64le.manylinux2014_ppc64le.whl", hash = "sha256:309c104ecf67626c033845b860d31594a41343766a46fa58c3309c538a1e22b2", size = 505989 },
    { url = "https://files.pythonhosted.org/packages/7d/af/0318b0d03471207b3959e0e6ca2964b689744d8482fdbfdc2958854373b4/yarl-1.13.1-cp311-cp311-manylinux_2_17_s390x.manylinux2014_s390x.whl", hash = "sha256:f90575e9fe3aae2c1e686393a9689c724cd00045275407f71771ae5d690ccf38", size = 500428 },
    { url = "https://files.pythonhosted.org/packages/c4/09/5e47823e3abb26ddda447b500be28137971d246b0c771a02f855dd06b30b/yarl-1.13.1-cp311-cp311-manylinux_2_17_x86_64.manylinux2014_x86_64.whl", hash = "sha256:9d2e1626be8712333a9f71270366f4a132f476ffbe83b689dd6dc0d114796c74", size = 488954 },
    { url = "https://files.pythonhosted.org/packages/9a/c4/e26317d48bd6bf59dfbb6049d022582a376de01440e5c2bbe92009f8117a/yarl-1.13.1-cp311-cp311-manylinux_2_5_i686.manylinux1_i686.manylinux_2_17_i686.manylinux2014_i686.whl", hash = "sha256:5b66c87da3c6da8f8e8b648878903ca54589038a0b1e08dde2c86d9cd92d4ac9", size = 471561 },
    { url = "https://files.pythonhosted.org/packages/93/c5/4dfb00b84fc6df79b3e42d8716ba8f747d7ebf0c14640c7e65d923f39ea7/yarl-1.13.1-cp311-cp311-musllinux_1_2_aarch64.whl", hash = "sha256:cf1ad338620249f8dd6d4b6a91a69d1f265387df3697ad5dc996305cf6c26fb2", size = 485652 },
    { url = "https://files.pythonhosted.org/packages/9d/fb/bde1430c94d6e5de27d0031e3fb5d85467d975aecdc67e6c686f5c36bbfd/yarl-1.13.1-cp311-cp311-musllinux_1_2_i686.whl", hash = "sha256:9915300fe5a0aa663c01363db37e4ae8e7c15996ebe2c6cce995e7033ff6457f", size = 483530 },
    { url = "https://files.pythonhosted.org/packages/5c/80/9f9c9d567ac5fb355e252dc27b75ccf92a3e4bea8b1c5610d5d1240c1b30/yarl-1.13.1-cp311-cp311-musllinux_1_2_ppc64le.whl", hash = "sha256:703b0f584fcf157ef87816a3c0ff868e8c9f3c370009a8b23b56255885528f10", size = 514085 },
    { url = "https://files.pythonhosted.org/packages/aa/9b/3aeb817a60bde4be6acb476a46bc6184c27b5c91f23ec726d9e6e46b89cf/yarl-1.13.1-cp311-cp311-musllinux_1_2_s390x.whl", hash = "sha256:1d8e3ca29f643dd121f264a7c89f329f0fcb2e4461833f02de6e39fef80f89da", size = 516342 },
    { url = "https://files.pythonhosted.org/packages/71/9d/d7aa4fd8b16e174c4c16b826f54a0e9e4533fb3ae09741906ccc811362d0/yarl-1.13.1-cp311-cp311-musllinux_1_2_x86_64.whl", hash = "sha256:7055bbade838d68af73aea13f8c86588e4bcc00c2235b4b6d6edb0dbd174e246", size = 498430 },
    { url = "https://files.pythonhosted.org/packages/b0/3d/b46aad1725f8d043beee2d47ffddffb1939178bec6f9584b46215efe5a78/yarl-1.13.1-cp311-cp311-win32.whl", hash = "sha256:a3442c31c11088e462d44a644a454d48110f0588de830921fd201060ff19612a", size = 102436 },
    { url = "https://files.pythonhosted.org/packages/89/9e/bbbda05279230dc12d879dfcf971f77f9c932e457fbcd870efb4c3bdf10c/yarl-1.13.1-cp311-cp311-win_amd64.whl", hash = "sha256:81bad32c8f8b5897c909bf3468bf601f1b855d12f53b6af0271963ee67fff0d2", size = 111678 },
    { url = "https://files.pythonhosted.org/packages/64/de/1602352e5bb47c4b86921b004fe84d0646ef9abeda3dfc55f1d2271829e4/yarl-1.13.1-cp312-cp312-macosx_10_13_universal2.whl", hash = "sha256:f452cc1436151387d3d50533523291d5f77c6bc7913c116eb985304abdbd9ec9", size = 190253 },
    { url = "https://files.pythonhosted.org/packages/83/f0/2abc6f0af8f243c4a5190e687897e7684baea2c97f5f1be2321418163c7e/yarl-1.13.1-cp312-cp312-macosx_10_13_x86_64.whl", hash = "sha256:9cec42a20eae8bebf81e9ce23fb0d0c729fc54cf00643eb251ce7c0215ad49fe", size = 116079 },
    { url = "https://files.pythonhosted.org/packages/ad/eb/a578f935e2b6834a00b38156f81f3a6545e14a360ff8a296019116502a9c/yarl-1.13.1-cp312-cp312-macosx_11_0_arm64.whl", hash = "sha256:d959fe96e5c2712c1876d69af0507d98f0b0e8d81bee14cfb3f6737470205419", size = 113943 },
    { url = "https://files.pythonhosted.org/packages/da/ee/2bf5f8ffbea5b18fbca274dd04e300a033e43e92d261ac60722361b216ce/yarl-1.13.1-cp312-cp312-manylinux_2_17_aarch64.manylinux2014_aarch64.whl", hash = "sha256:b8c837ab90c455f3ea8e68bee143472ee87828bff19ba19776e16ff961425b57", size = 483984 },
    { url = "https://files.pythonhosted.org/packages/05/9f/20d07ed84cbac847b989ef61130f2cbec6dc60f273b81d51041c35740eb3/yarl-1.13.1-cp312-cp312-manylinux_2_17_ppc64le.manylinux2014_ppc64le.whl", hash = "sha256:94a993f976cdcb2dc1b855d8b89b792893220db8862d1a619efa7451817c836b", size = 499723 },
    { url = "https://files.pythonhosted.org/packages/e5/90/cc6d3dab4fc33b6f80d498c6276995fcbe16db1005141be6133345b597c1/yarl-1.13.1-cp312-cp312-manylinux_2_17_s390x.manylinux2014_s390x.whl", hash = "sha256:2b2442a415a5f4c55ced0fade7b72123210d579f7d950e0b5527fc598866e62c", size = 497279 },
    { url = "https://files.pythonhosted.org/packages/47/a0/c1404aa8c7e025aa05a81f3a34c42131f8b11836e49450e1558bcd64a3bb/yarl-1.13.1-cp312-cp312-manylinux_2_17_x86_64.manylinux2014_x86_64.whl", hash = "sha256:3fdbf0418489525231723cdb6c79e7738b3cbacbaed2b750cb033e4ea208f220", size = 490188 },
    { url = "https://files.pythonhosted.org/packages/2e/8b/ebb195c4a4a5b5a84b0ade8469404609d68adf8f1dcf88e8b2b5297566cc/yarl-1.13.1-cp312-cp312-manylinux_2_5_i686.manylinux1_i686.manylinux_2_17_i686.manylinux2014_i686.whl", hash = "sha256:6b7f6e699304717fdc265a7e1922561b02a93ceffdaefdc877acaf9b9f3080b8", size = 469378 },
    { url = "https://files.pythonhosted.org/packages/40/8f/6a00380c6653006ac0112ebbf0ff24eb7b2d71359ac2c410a98822d89bfa/yarl-1.13.1-cp312-cp312-musllinux_1_2_aarch64.whl", hash = "sha256:bcd5bf4132e6a8d3eb54b8d56885f3d3a38ecd7ecae8426ecf7d9673b270de43", size = 485681 },
    { url = "https://files.pythonhosted.org/packages/2c/94/797d18a3b9ea125a24ba3c69cd71b3561d227d5bb61dbadf2cb2afd6c319/yarl-1.13.1-cp312-cp312-musllinux_1_2_i686.whl", hash = "sha256:2a93a4557f7fc74a38ca5a404abb443a242217b91cd0c4840b1ebedaad8919d4", size = 486049 },
    { url = "https://files.pythonhosted.org/packages/75/b2/3573e18eb52ca204ee076a94c145edc80c3df21694648b35ae34c19ac9bb/yarl-1.13.1-cp312-cp312-musllinux_1_2_ppc64le.whl", hash = "sha256:22b739f99c7e4787922903f27a892744189482125cc7b95b747f04dd5c83aa9f", size = 506742 },
    { url = "https://files.pythonhosted.org/packages/1f/36/f6b5b0fb7c771d5c6c08b7d00a53cd523793454113d4c96460e3f49a1cdd/yarl-1.13.1-cp312-cp312-musllinux_1_2_s390x.whl", hash = "sha256:2db874dd1d22d4c2c657807562411ffdfabec38ce4c5ce48b4c654be552759dc", size = 517070 },
    { url = "https://files.pythonhosted.org/packages/8e/17/48637d4ddcb606f5591afee78d060eab70e172e14766e1fd23453bfed846/yarl-1.13.1-cp312-cp312-musllinux_1_2_x86_64.whl", hash = "sha256:4feaaa4742517eaceafcbe74595ed335a494c84634d33961214b278126ec1485", size = 502397 },
    { url = "https://files.pythonhosted.org/packages/83/2c/7392645dc1c9eeb8a5485696302a33e3d59bea8a448c8e2f36f98a728e0a/yarl-1.13.1-cp312-cp312-win32.whl", hash = "sha256:bbf9c2a589be7414ac4a534d54e4517d03f1cbb142c0041191b729c2fa23f320", size = 102343 },
    { url = "https://files.pythonhosted.org/packages/9c/c0/7329799080d7e0bf7b10db417900701ba6810e78a249aef1f4bf3fc2cccb/yarl-1.13.1-cp312-cp312-win_amd64.whl", hash = "sha256:d07b52c8c450f9366c34aa205754355e933922c79135125541daae6cbf31c799", size = 111719 },
    { url = "https://files.pythonhosted.org/packages/d3/d2/9542e6207a6e64c32b14b2d9ca4fad6ff80310fc75e70cdbe31680a758c2/yarl-1.13.1-cp313-cp313-macosx_10_13_universal2.whl", hash = "sha256:95c6737f28069153c399d875317f226bbdea939fd48a6349a3b03da6829fb550", size = 186266 },
    { url = "https://files.pythonhosted.org/packages/8b/68/4c6d1aacbc23a05e84c3fab7aaa68c5a7d4531290021c2370fa1e5524fb1/yarl-1.13.1-cp313-cp313-macosx_10_13_x86_64.whl", hash = "sha256:cd66152561632ed4b2a9192e7f8e5a1d41e28f58120b4761622e0355f0fe034c", size = 114268 },
    { url = "https://files.pythonhosted.org/packages/ed/87/6ad8e22c918d745092329ec427c0778b5c85ffd5b805e38750024b7464f2/yarl-1.13.1-cp313-cp313-macosx_11_0_arm64.whl", hash = "sha256:6a2acde25be0cf9be23a8f6cbd31734536a264723fca860af3ae5e89d771cd71", size = 112164 },
    { url = "https://files.pythonhosted.org/packages/ca/5b/c6c4ac4be1edea6759f05ad74d87a1c61329737bdb90da5f66e188310461/yarl-1.13.1-cp313-cp313-manylinux_2_17_aarch64.manylinux2014_aarch64.whl", hash = "sha256:9a18595e6a2ee0826bf7dfdee823b6ab55c9b70e8f80f8b77c37e694288f5de1", size = 471437 },
    { url = "https://files.pythonhosted.org/packages/c1/5c/ec7f0121a5fa67ee76325e1aaa27470d5521d80a25aa1bad5dde773edbe1/yarl-1.13.1-cp313-cp313-manylinux_2_17_ppc64le.manylinux2014_ppc64le.whl", hash = "sha256:a31d21089894942f7d9a8df166b495101b7258ff11ae0abec58e32daf8088813", size = 485894 },
    { url = "https://files.pythonhosted.org/packages/d7/e8/624fc8082cbff62c537798ce837a6044f70e2e00472ab719deb376ff6e39/yarl-1.13.1-cp313-cp313-manylinux_2_17_s390x.manylinux2014_s390x.whl", hash = "sha256:45f209fb4bbfe8630e3d2e2052535ca5b53d4ce2d2026bed4d0637b0416830da", size = 486702 },
    { url = "https://files.pythonhosted.org/packages/dc/18/013f7d2e3f0ff28b85299ed19164f899ea4f02da8812621a40937428bf48/yarl-1.13.1-cp313-cp313-manylinux_2_17_x86_64.manylinux2014_x86_64.whl", hash = "sha256:8f722f30366474a99745533cc4015b1781ee54b08de73260b2bbe13316079851", size = 478911 },
    { url = "https://files.pythonhosted.org/packages/d7/3c/5b628939e3a22fb9375df453188e97190d21f6244c49637e19799896cd41/yarl-1.13.1-cp313-cp313-manylinux_2_5_i686.manylinux1_i686.manylinux_2_17_i686.manylinux2014_i686.whl", hash = "sha256:f3bf60444269345d712838bb11cc4eadaf51ff1a364ae39ce87a5ca8ad3bb2c8", size = 456488 },
    { url = "https://files.pythonhosted.org/packages/8b/2b/a3548db86510c1d95bff344c1c588b84582eeb3a55ea15a149a24d7069f0/yarl-1.13.1-cp313-cp313-musllinux_1_2_aarch64.whl", hash = "sha256:942c80a832a79c3707cca46bd12ab8aa58fddb34b1626d42b05aa8f0bcefc206", size = 475016 },
    { url = "https://files.pythonhosted.org/packages/d8/e2/e2a540f18f849909e3ee594766bf7b0a7fde176ff0cfb2f95121033752e2/yarl-1.13.1-cp313-cp313-musllinux_1_2_i686.whl", hash = "sha256:44b07e1690f010c3c01d353b5790ec73b2f59b4eae5b0000593199766b3f7a5c", size = 477521 },
    { url = "https://files.pythonhosted.org/packages/3a/df/4cda4052da48a57ce4f20a0849b7344902aa3e149a0b409525509fc43985/yarl-1.13.1-cp313-cp313-musllinux_1_2_ppc64le.whl", hash = "sha256:396e59b8de7e4d59ff5507fb4322d2329865b909f29a7ed7ca37e63ade7f835c", size = 492000 },
    { url = "https://files.pythonhosted.org/packages/bf/b6/180dbb0aa846cafb9ce89bd33c477e200dd00072c7775372f34651c20b9a/yarl-1.13.1-cp313-cp313-musllinux_1_2_s390x.whl", hash = "sha256:3bb83a0f12701c0b91112a11148b5217617982e1e466069d0555be9b372f2734", size = 502195 },
    { url = "https://files.pythonhosted.org/packages/ff/37/e97c280344342e326a1860a70054a0488c379e8937325f97f9a9fe6b453d/yarl-1.13.1-cp313-cp313-musllinux_1_2_x86_64.whl", hash = "sha256:c92b89bffc660f1274779cb6fbb290ec1f90d6dfe14492523a0667f10170de26", size = 492892 },
    { url = "https://files.pythonhosted.org/packages/ed/97/cd35f39ba8183ef193a6709aa0b2fcaabebd6915202d6999b01fa630b2bb/yarl-1.13.1-cp313-cp313-win32.whl", hash = "sha256:269c201bbc01d2cbba5b86997a1e0f73ba5e2f471cfa6e226bcaa7fd664b598d", size = 486463 },
    { url = "https://files.pythonhosted.org/packages/05/33/bd9d33503a0f73d095b01ed438423b924e6786e90102ca4912e573cc5aa3/yarl-1.13.1-cp313-cp313-win_amd64.whl", hash = "sha256:1d0828e17fa701b557c6eaed5edbd9098eb62d8838344486248489ff233998b8", size = 493804 },
    { url = "https://files.pythonhosted.org/packages/74/81/419c24f7c94f56b96d04955482efb5b381635ad265b5b7fbab333a9dfde3/yarl-1.13.1-py3-none-any.whl", hash = "sha256:6a5185ad722ab4dd52d5fb1f30dcc73282eb1ed494906a92d1a228d3f89607b0", size = 39862 },
]

[[package]]
name = "zipp"
version = "3.20.2"
source = { registry = "https://pypi.org/simple" }
sdist = { url = "https://files.pythonhosted.org/packages/54/bf/5c0000c44ebc80123ecbdddba1f5dcd94a5ada602a9c225d84b5aaa55e86/zipp-3.20.2.tar.gz", hash = "sha256:bc9eb26f4506fda01b81bcde0ca78103b6e62f991b381fec825435c836edbc29", size = 24199 }
wheels = [
    { url = "https://files.pythonhosted.org/packages/62/8b/5ba542fa83c90e09eac972fc9baca7a88e7e7ca4b221a89251954019308b/zipp-3.20.2-py3-none-any.whl", hash = "sha256:a817ac80d6cf4b23bf7f2828b7cabf326f15a001bea8b1f9b49631780ba28350", size = 9200 },
]<|MERGE_RESOLUTION|>--- conflicted
+++ resolved
@@ -1294,11 +1294,7 @@
 
 [[package]]
 name = "paper-qa"
-<<<<<<< HEAD
-version = "5.0.8.dev1+ga3a069b.d20240923"
-=======
 version = "5.0.11.dev2+g3ee6b8d"
->>>>>>> 5ccef5b3
 source = { editable = "." }
 dependencies = [
     { name = "aiohttp" },
