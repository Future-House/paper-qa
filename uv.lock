--- conflicted
+++ resolved
@@ -1511,11 +1511,7 @@
 
 [[package]]
 name = "paper-qa"
-<<<<<<< HEAD
-version = "5.5.1.dev14+g4c922f2.d20241130"
-=======
 version = "5.5.1.dev15+ge6eae4d.d20241202"
->>>>>>> 16ce9b34
 source = { editable = "." }
 dependencies = [
     { name = "aiohttp" },
