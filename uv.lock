version = 1
requires-python = ">=3.11"
resolution-markers = [
    "python_full_version < '3.12'",
    "python_full_version == '3.12.*'",
    "python_full_version >= '3.13'",
]

[[package]]
name = "aiofiles"
version = "24.1.0"
source = { registry = "https://pypi.org/simple" }
sdist = { url = "https://files.pythonhosted.org/packages/0b/03/a88171e277e8caa88a4c77808c20ebb04ba74cc4681bf1e9416c862de237/aiofiles-24.1.0.tar.gz", hash = "sha256:22a075c9e5a3810f0c2e48f3008c94d68c65d763b9b03857924c99e57355166c", size = 30247 }
wheels = [
    { url = "https://files.pythonhosted.org/packages/a5/45/30bb92d442636f570cb5651bc661f52b610e2eec3f891a5dc3a4c3667db0/aiofiles-24.1.0-py3-none-any.whl", hash = "sha256:b4ec55f4195e3eb5d7abd1bf7e061763e864dd4954231fb8539a0ef8bb8260e5", size = 15896 },
]

[[package]]
name = "aiohappyeyeballs"
version = "2.4.0"
source = { registry = "https://pypi.org/simple" }
sdist = { url = "https://files.pythonhosted.org/packages/2d/f7/22bba300a16fd1cad99da1a23793fe43963ee326d012fdf852d0b4035955/aiohappyeyeballs-2.4.0.tar.gz", hash = "sha256:55a1714f084e63d49639800f95716da97a1f173d46a16dfcfda0016abb93b6b2", size = 16786 }
wheels = [
    { url = "https://files.pythonhosted.org/packages/18/b6/58ea188899950d759a837f9a58b2aee1d1a380ea4d6211ce9b1823748851/aiohappyeyeballs-2.4.0-py3-none-any.whl", hash = "sha256:7ce92076e249169a13c2f49320d1967425eaf1f407522d707d59cac7628d62bd", size = 12155 },
]

[[package]]
name = "aiohttp"
version = "3.10.5"
source = { registry = "https://pypi.org/simple" }
dependencies = [
    { name = "aiohappyeyeballs" },
    { name = "aiosignal" },
    { name = "attrs" },
    { name = "frozenlist" },
    { name = "multidict" },
    { name = "yarl" },
]
sdist = { url = "https://files.pythonhosted.org/packages/ca/28/ca549838018140b92a19001a8628578b0f2a3b38c16826212cc6f706e6d4/aiohttp-3.10.5.tar.gz", hash = "sha256:f071854b47d39591ce9a17981c46790acb30518e2f83dfca8db2dfa091178691", size = 7524360 }
wheels = [
    { url = "https://files.pythonhosted.org/packages/f1/90/54ccb1e4eadfb6c95deff695582453f6208584431d69bf572782e9ae542b/aiohttp-3.10.5-cp311-cp311-macosx_10_9_universal2.whl", hash = "sha256:8c6a4e5e40156d72a40241a25cc226051c0a8d816610097a8e8f517aeacd59a2", size = 586455 },
    { url = "https://files.pythonhosted.org/packages/c3/7a/95e88c02756e7e718f054e1bb3ec6ad5d0ee4a2ca2bb1768c5844b3de30a/aiohttp-3.10.5-cp311-cp311-macosx_10_9_x86_64.whl", hash = "sha256:2c634a3207a5445be65536d38c13791904fda0748b9eabf908d3fe86a52941cf", size = 397255 },
    { url = "https://files.pythonhosted.org/packages/07/4f/767387b39990e1ee9aba8ce642abcc286d84d06e068dc167dab983898f18/aiohttp-3.10.5-cp311-cp311-macosx_11_0_arm64.whl", hash = "sha256:4aff049b5e629ef9b3e9e617fa6e2dfeda1bf87e01bcfecaf3949af9e210105e", size = 388973 },
    { url = "https://files.pythonhosted.org/packages/61/46/0df41170a4d228c07b661b1ba9d87101d99a79339dc93b8b1183d8b20545/aiohttp-3.10.5-cp311-cp311-manylinux_2_17_aarch64.manylinux2014_aarch64.whl", hash = "sha256:1942244f00baaacaa8155eca94dbd9e8cc7017deb69b75ef67c78e89fdad3c77", size = 1326126 },
    { url = "https://files.pythonhosted.org/packages/af/20/da0d65e07ce49d79173fed41598f487a0a722e87cfbaa8bb7e078a7c1d39/aiohttp-3.10.5-cp311-cp311-manylinux_2_17_ppc64le.manylinux2014_ppc64le.whl", hash = "sha256:e04a1f2a65ad2f93aa20f9ff9f1b672bf912413e5547f60749fa2ef8a644e061", size = 1364538 },
    { url = "https://files.pythonhosted.org/packages/aa/20/b59728405114e57541ba9d5b96033e69d004e811ded299537f74237629ca/aiohttp-3.10.5-cp311-cp311-manylinux_2_17_s390x.manylinux2014_s390x.whl", hash = "sha256:7f2bfc0032a00405d4af2ba27f3c429e851d04fad1e5ceee4080a1c570476697", size = 1399896 },
    { url = "https://files.pythonhosted.org/packages/2a/92/006690c31b830acbae09d2618e41308fe4c81c0679b3b33a3af859e0b7bf/aiohttp-3.10.5-cp311-cp311-manylinux_2_17_x86_64.manylinux2014_x86_64.whl", hash = "sha256:424ae21498790e12eb759040bbb504e5e280cab64693d14775c54269fd1d2bb7", size = 1312914 },
    { url = "https://files.pythonhosted.org/packages/d4/71/1a253ca215b6c867adbd503f1e142117527ea8775e65962bc09b2fad1d2c/aiohttp-3.10.5-cp311-cp311-manylinux_2_5_i686.manylinux1_i686.manylinux_2_17_i686.manylinux2014_i686.whl", hash = "sha256:975218eee0e6d24eb336d0328c768ebc5d617609affaca5dbbd6dd1984f16ed0", size = 1271301 },
    { url = "https://files.pythonhosted.org/packages/0a/ab/5d1d9ff9ce6cce8fa54774d0364e64a0f3cd50e512ff09082ced8e5217a1/aiohttp-3.10.5-cp311-cp311-musllinux_1_2_aarch64.whl", hash = "sha256:4120d7fefa1e2d8fb6f650b11489710091788de554e2b6f8347c7a20ceb003f5", size = 1291652 },
    { url = "https://files.pythonhosted.org/packages/75/5f/f90510ea954b9ae6e7a53d2995b97a3e5c181110fdcf469bc9238445871d/aiohttp-3.10.5-cp311-cp311-musllinux_1_2_i686.whl", hash = "sha256:b90078989ef3fc45cf9221d3859acd1108af7560c52397ff4ace8ad7052a132e", size = 1286289 },
    { url = "https://files.pythonhosted.org/packages/be/9e/1f523414237798660921817c82b9225a363af436458caf584d2fa6a2eb4a/aiohttp-3.10.5-cp311-cp311-musllinux_1_2_ppc64le.whl", hash = "sha256:ba5a8b74c2a8af7d862399cdedce1533642fa727def0b8c3e3e02fcb52dca1b1", size = 1341848 },
    { url = "https://files.pythonhosted.org/packages/f6/36/443472ddaa85d7d80321fda541d9535b23ecefe0bf5792cc3955ea635190/aiohttp-3.10.5-cp311-cp311-musllinux_1_2_s390x.whl", hash = "sha256:02594361128f780eecc2a29939d9dfc870e17b45178a867bf61a11b2a4367277", size = 1361619 },
    { url = "https://files.pythonhosted.org/packages/19/f6/3ecbac0bc4359c7d7ba9e85c6b10f57e20edaf1f97751ad2f892db231ad0/aiohttp-3.10.5-cp311-cp311-musllinux_1_2_x86_64.whl", hash = "sha256:8fb4fc029e135859f533025bc82047334e24b0d489e75513144f25408ecaf058", size = 1320869 },
    { url = "https://files.pythonhosted.org/packages/34/7e/ed74ffb36e3a0cdec1b05d8fbaa29cb532371d5a20058b3a8052fc90fe7c/aiohttp-3.10.5-cp311-cp311-win32.whl", hash = "sha256:e1ca1ef5ba129718a8fc827b0867f6aa4e893c56eb00003b7367f8a733a9b072", size = 359271 },
    { url = "https://files.pythonhosted.org/packages/98/1b/718901f04bc8c886a742be9e83babb7b93facabf7c475cc95e2b3ab80b4d/aiohttp-3.10.5-cp311-cp311-win_amd64.whl", hash = "sha256:349ef8a73a7c5665cca65c88ab24abe75447e28aa3bc4c93ea5093474dfdf0ff", size = 379143 },
    { url = "https://files.pythonhosted.org/packages/d9/1c/74f9dad4a2fc4107e73456896283d915937f48177b99867b63381fadac6e/aiohttp-3.10.5-cp312-cp312-macosx_10_9_universal2.whl", hash = "sha256:305be5ff2081fa1d283a76113b8df7a14c10d75602a38d9f012935df20731487", size = 583468 },
    { url = "https://files.pythonhosted.org/packages/12/29/68d090551f2b58ce76c2b436ced8dd2dfd32115d41299bf0b0c308a5483c/aiohttp-3.10.5-cp312-cp312-macosx_10_9_x86_64.whl", hash = "sha256:3a1c32a19ee6bbde02f1cb189e13a71b321256cc1d431196a9f824050b160d5a", size = 394066 },
    { url = "https://files.pythonhosted.org/packages/8f/f7/971f88b4cdcaaa4622925ba7d86de47b48ec02a9040a143514b382f78da4/aiohttp-3.10.5-cp312-cp312-macosx_11_0_arm64.whl", hash = "sha256:61645818edd40cc6f455b851277a21bf420ce347baa0b86eaa41d51ef58ba23d", size = 389098 },
    { url = "https://files.pythonhosted.org/packages/f1/5a/fe3742efdce551667b2ddf1158b27c5b8eb1edc13d5e14e996e52e301025/aiohttp-3.10.5-cp312-cp312-manylinux_2_17_aarch64.manylinux2014_aarch64.whl", hash = "sha256:6c225286f2b13bab5987425558baa5cbdb2bc925b2998038fa028245ef421e75", size = 1332742 },
    { url = "https://files.pythonhosted.org/packages/1a/52/a25c0334a1845eb4967dff279151b67ca32a948145a5812ed660ed900868/aiohttp-3.10.5-cp312-cp312-manylinux_2_17_ppc64le.manylinux2014_ppc64le.whl", hash = "sha256:8ba01ebc6175e1e6b7275c907a3a36be48a2d487549b656aa90c8a910d9f3178", size = 1372134 },
    { url = "https://files.pythonhosted.org/packages/96/3d/33c1d8efc2d8ec36bff9a8eca2df9fdf8a45269c6e24a88e74f2aa4f16bd/aiohttp-3.10.5-cp312-cp312-manylinux_2_17_s390x.manylinux2014_s390x.whl", hash = "sha256:8eaf44ccbc4e35762683078b72bf293f476561d8b68ec8a64f98cf32811c323e", size = 1414413 },
    { url = "https://files.pythonhosted.org/packages/64/74/0f1ddaa5f0caba1d946f0dd0c31f5744116e4a029beec454ec3726d3311f/aiohttp-3.10.5-cp312-cp312-manylinux_2_17_x86_64.manylinux2014_x86_64.whl", hash = "sha256:b1c43eb1ab7cbf411b8e387dc169acb31f0ca0d8c09ba63f9eac67829585b44f", size = 1328107 },
    { url = "https://files.pythonhosted.org/packages/0a/32/c10118f0ad50e4093227234f71fd0abec6982c29367f65f32ee74ed652c4/aiohttp-3.10.5-cp312-cp312-manylinux_2_5_i686.manylinux1_i686.manylinux_2_17_i686.manylinux2014_i686.whl", hash = "sha256:de7a5299827253023c55ea549444e058c0eb496931fa05d693b95140a947cb73", size = 1280126 },
    { url = "https://files.pythonhosted.org/packages/c6/c9/77e3d648d97c03a42acfe843d03e97be3c5ef1b4d9de52e5bd2d28eed8e7/aiohttp-3.10.5-cp312-cp312-musllinux_1_2_aarch64.whl", hash = "sha256:4790f0e15f00058f7599dab2b206d3049d7ac464dc2e5eae0e93fa18aee9e7bf", size = 1292660 },
    { url = "https://files.pythonhosted.org/packages/7e/5d/99c71f8e5c8b64295be421b4c42d472766b263a1fe32e91b64bf77005bf2/aiohttp-3.10.5-cp312-cp312-musllinux_1_2_i686.whl", hash = "sha256:44b324a6b8376a23e6ba25d368726ee3bc281e6ab306db80b5819999c737d820", size = 1300988 },
    { url = "https://files.pythonhosted.org/packages/8f/2c/76d2377dd947f52fbe8afb19b18a3b816d66c7966755c04030f93b1f7b2d/aiohttp-3.10.5-cp312-cp312-musllinux_1_2_ppc64le.whl", hash = "sha256:0d277cfb304118079e7044aad0b76685d30ecb86f83a0711fc5fb257ffe832ca", size = 1339268 },
    { url = "https://files.pythonhosted.org/packages/fd/e6/3d9d935cc705d57ed524d82ec5d6b678a53ac1552720ae41282caa273584/aiohttp-3.10.5-cp312-cp312-musllinux_1_2_s390x.whl", hash = "sha256:54d9ddea424cd19d3ff6128601a4a4d23d54a421f9b4c0fff740505813739a91", size = 1366993 },
    { url = "https://files.pythonhosted.org/packages/fe/c2/f7eed4d602f3f224600d03ab2e1a7734999b0901b1c49b94dc5891340433/aiohttp-3.10.5-cp312-cp312-musllinux_1_2_x86_64.whl", hash = "sha256:4f1c9866ccf48a6df2b06823e6ae80573529f2af3a0992ec4fe75b1a510df8a6", size = 1329459 },
    { url = "https://files.pythonhosted.org/packages/ce/8f/27f205b76531fc592abe29e1ad265a16bf934a9f609509c02d765e6a8055/aiohttp-3.10.5-cp312-cp312-win32.whl", hash = "sha256:dc4826823121783dccc0871e3f405417ac116055bf184ac04c36f98b75aacd12", size = 356968 },
    { url = "https://files.pythonhosted.org/packages/39/8c/4f6c0b2b3629f6be6c81ab84d9d577590f74f01d4412bfc4067958eaa1e1/aiohttp-3.10.5-cp312-cp312-win_amd64.whl", hash = "sha256:22c0a23a3b3138a6bf76fc553789cb1a703836da86b0f306b6f0dc1617398abc", size = 377650 },
    { url = "https://files.pythonhosted.org/packages/7b/b9/03b4327897a5b5d29338fa9b514f1c2f66a3e4fc88a4e40fad478739314d/aiohttp-3.10.5-cp313-cp313-macosx_10_13_universal2.whl", hash = "sha256:7f6b639c36734eaa80a6c152a238242bedcee9b953f23bb887e9102976343092", size = 576994 },
    { url = "https://files.pythonhosted.org/packages/67/1b/20c2e159cd07b8ed6dde71c2258233902fdf415b2fe6174bd2364ba63107/aiohttp-3.10.5-cp313-cp313-macosx_10_13_x86_64.whl", hash = "sha256:f29930bc2921cef955ba39a3ff87d2c4398a0394ae217f41cb02d5c26c8b1b77", size = 390684 },
    { url = "https://files.pythonhosted.org/packages/4d/6b/ff83b34f157e370431d8081c5d1741963f4fb12f9aaddb2cacbf50305225/aiohttp-3.10.5-cp313-cp313-macosx_11_0_arm64.whl", hash = "sha256:f489a2c9e6455d87eabf907ac0b7d230a9786be43fbe884ad184ddf9e9c1e385", size = 386176 },
    { url = "https://files.pythonhosted.org/packages/4d/a1/6e92817eb657de287560962df4959b7ddd22859c4b23a0309e2d3de12538/aiohttp-3.10.5-cp313-cp313-manylinux_2_17_aarch64.manylinux2014_aarch64.whl", hash = "sha256:123dd5b16b75b2962d0fff566effb7a065e33cd4538c1692fb31c3bda2bfb972", size = 1303310 },
    { url = "https://files.pythonhosted.org/packages/04/29/200518dc7a39c30ae6d5bc232d7207446536e93d3d9299b8e95db6e79c54/aiohttp-3.10.5-cp313-cp313-manylinux_2_17_ppc64le.manylinux2014_ppc64le.whl", hash = "sha256:b98e698dc34966e5976e10bbca6d26d6724e6bdea853c7c10162a3235aba6e16", size = 1340445 },
    { url = "https://files.pythonhosted.org/packages/8e/20/53f7bba841ba7b5bb5dea580fea01c65524879ba39cb917d08c845524717/aiohttp-3.10.5-cp313-cp313-manylinux_2_17_s390x.manylinux2014_s390x.whl", hash = "sha256:c3b9162bab7e42f21243effc822652dc5bb5e8ff42a4eb62fe7782bcbcdfacf6", size = 1385121 },
    { url = "https://files.pythonhosted.org/packages/f1/b4/d99354ad614c48dd38fb1ee880a1a54bd9ab2c3bcad3013048d4a1797d3a/aiohttp-3.10.5-cp313-cp313-manylinux_2_17_x86_64.manylinux2014_x86_64.whl", hash = "sha256:1923a5c44061bffd5eebeef58cecf68096e35003907d8201a4d0d6f6e387ccaa", size = 1299669 },
    { url = "https://files.pythonhosted.org/packages/51/39/ca1de675f2a5729c71c327e52ac6344e63f036bd37281686ae5c3fb13bfb/aiohttp-3.10.5-cp313-cp313-manylinux_2_5_i686.manylinux1_i686.manylinux_2_17_i686.manylinux2014_i686.whl", hash = "sha256:d55f011da0a843c3d3df2c2cf4e537b8070a419f891c930245f05d329c4b0689", size = 1252638 },
    { url = "https://files.pythonhosted.org/packages/54/cf/a3ae7ff43138422d477348e309ef8275779701bf305ff6054831ef98b782/aiohttp-3.10.5-cp313-cp313-musllinux_1_2_aarch64.whl", hash = "sha256:afe16a84498441d05e9189a15900640a2d2b5e76cf4efe8cbb088ab4f112ee57", size = 1266889 },
    { url = "https://files.pythonhosted.org/packages/6e/7a/c6027ad70d9fb23cf254a26144de2723821dade1a624446aa22cd0b6d012/aiohttp-3.10.5-cp313-cp313-musllinux_1_2_i686.whl", hash = "sha256:f8112fb501b1e0567a1251a2fd0747baae60a4ab325a871e975b7bb67e59221f", size = 1266249 },
    { url = "https://files.pythonhosted.org/packages/64/fd/ed136d46bc2c7e3342fed24662b4827771d55ceb5a7687847aae977bfc17/aiohttp-3.10.5-cp313-cp313-musllinux_1_2_ppc64le.whl", hash = "sha256:1e72589da4c90337837fdfe2026ae1952c0f4a6e793adbbfbdd40efed7c63599", size = 1311036 },
    { url = "https://files.pythonhosted.org/packages/76/9a/43eeb0166f1119256d6f43468f900db1aed7fbe32069d2a71c82f987db4d/aiohttp-3.10.5-cp313-cp313-musllinux_1_2_s390x.whl", hash = "sha256:4d46c7b4173415d8e583045fbc4daa48b40e31b19ce595b8d92cf639396c15d5", size = 1338756 },
    { url = "https://files.pythonhosted.org/packages/d5/bc/d01ff0810b3f5e26896f76d44225ed78b088ddd33079b85cd1a23514318b/aiohttp-3.10.5-cp313-cp313-musllinux_1_2_x86_64.whl", hash = "sha256:33e6bc4bab477c772a541f76cd91e11ccb6d2efa2b8d7d7883591dfb523e5987", size = 1299976 },
    { url = "https://files.pythonhosted.org/packages/3e/c9/50a297c4f7ab57a949f4add2d3eafe5f3e68bb42f739e933f8b32a092bda/aiohttp-3.10.5-cp313-cp313-win32.whl", hash = "sha256:c58c6837a2c2a7cf3133983e64173aec11f9c2cd8e87ec2fdc16ce727bcf1a04", size = 355609 },
    { url = "https://files.pythonhosted.org/packages/65/28/aee9d04fb0b3b1f90622c338a08e54af5198e704a910e20947c473298fd0/aiohttp-3.10.5-cp313-cp313-win_amd64.whl", hash = "sha256:38172a70005252b6893088c0f5e8a47d173df7cc2b2bd88650957eb84fcf5022", size = 375697 },
]

[[package]]
name = "aiosignal"
version = "1.3.1"
source = { registry = "https://pypi.org/simple" }
dependencies = [
    { name = "frozenlist" },
]
sdist = { url = "https://files.pythonhosted.org/packages/ae/67/0952ed97a9793b4958e5736f6d2b346b414a2cd63e82d05940032f45b32f/aiosignal-1.3.1.tar.gz", hash = "sha256:54cd96e15e1649b75d6c87526a6ff0b6c1b0dd3459f43d9ca11d48c339b68cfc", size = 19422 }
wheels = [
    { url = "https://files.pythonhosted.org/packages/76/ac/a7305707cb852b7e16ff80eaf5692309bde30e2b1100a1fcacdc8f731d97/aiosignal-1.3.1-py3-none-any.whl", hash = "sha256:f8376fb07dd1e86a584e4fcdec80b36b7f81aac666ebc724e2c090300dd83b17", size = 7617 },
]

[[package]]
name = "annotated-types"
version = "0.7.0"
source = { registry = "https://pypi.org/simple" }
sdist = { url = "https://files.pythonhosted.org/packages/ee/67/531ea369ba64dcff5ec9c3402f9f51bf748cec26dde048a2f973a4eea7f5/annotated_types-0.7.0.tar.gz", hash = "sha256:aff07c09a53a08bc8cfccb9c85b05f1aa9a2a6f23728d790723543408344ce89", size = 16081 }
wheels = [
    { url = "https://files.pythonhosted.org/packages/78/b6/6307fbef88d9b5ee7421e68d78a9f162e0da4900bc5f5793f6d3d0e34fb8/annotated_types-0.7.0-py3-none-any.whl", hash = "sha256:1f02e8b43a8fbbc3f3e0d4f0f4bfc8131bcb4eebe8849b8e5c773f3a1c582a53", size = 13643 },
]

[[package]]
name = "anyio"
version = "4.4.0"
source = { registry = "https://pypi.org/simple" }
dependencies = [
    { name = "idna" },
    { name = "sniffio" },
]
sdist = { url = "https://files.pythonhosted.org/packages/e6/e3/c4c8d473d6780ef1853d630d581f70d655b4f8d7553c6997958c283039a2/anyio-4.4.0.tar.gz", hash = "sha256:5aadc6a1bbb7cdb0bede386cac5e2940f5e2ff3aa20277e991cf028e0585ce94", size = 163930 }
wheels = [
    { url = "https://files.pythonhosted.org/packages/7b/a2/10639a79341f6c019dedc95bd48a4928eed9f1d1197f4c04f546fc7ae0ff/anyio-4.4.0-py3-none-any.whl", hash = "sha256:c1b2d8f46a8a812513012e1107cb0e68c17159a7a594208005a57dc776e1bdc7", size = 86780 },
]

[[package]]
name = "astroid"
version = "3.2.4"
source = { registry = "https://pypi.org/simple" }
sdist = { url = "https://files.pythonhosted.org/packages/9e/53/1067e1113ecaf58312357f2cd93063674924119d80d173adc3f6f2387aa2/astroid-3.2.4.tar.gz", hash = "sha256:0e14202810b30da1b735827f78f5157be2bbd4a7a59b7707ca0bfc2fb4c0063a", size = 397576 }
wheels = [
    { url = "https://files.pythonhosted.org/packages/80/96/b32bbbb46170a1c8b8b1f28c794202e25cfe743565e9d3469b8eb1e0cc05/astroid-3.2.4-py3-none-any.whl", hash = "sha256:413658a61eeca6202a59231abb473f932038fbcbf1666587f66d482083413a25", size = 276348 },
]

[[package]]
name = "asttokens"
version = "2.4.1"
source = { registry = "https://pypi.org/simple" }
dependencies = [
    { name = "six" },
]
sdist = { url = "https://files.pythonhosted.org/packages/45/1d/f03bcb60c4a3212e15f99a56085d93093a497718adf828d050b9d675da81/asttokens-2.4.1.tar.gz", hash = "sha256:b03869718ba9a6eb027e134bfdf69f38a236d681c83c160d510768af11254ba0", size = 62284 }
wheels = [
    { url = "https://files.pythonhosted.org/packages/45/86/4736ac618d82a20d87d2f92ae19441ebc7ac9e7a581d7e58bbe79233b24a/asttokens-2.4.1-py2.py3-none-any.whl", hash = "sha256:051ed49c3dcae8913ea7cd08e46a606dba30b79993209636c4875bc1d637bc24", size = 27764 },
]

[[package]]
name = "attrs"
version = "24.2.0"
source = { registry = "https://pypi.org/simple" }
sdist = { url = "https://files.pythonhosted.org/packages/fc/0f/aafca9af9315aee06a89ffde799a10a582fe8de76c563ee80bbcdc08b3fb/attrs-24.2.0.tar.gz", hash = "sha256:5cfb1b9148b5b086569baec03f20d7b6bf3bcacc9a42bebf87ffaaca362f6346", size = 792678 }
wheels = [
    { url = "https://files.pythonhosted.org/packages/6a/21/5b6702a7f963e95456c0de2d495f67bf5fd62840ac655dc451586d23d39a/attrs-24.2.0-py3-none-any.whl", hash = "sha256:81921eb96de3191c8258c199618104dd27ac608d9366f5e35d011eae1867ede2", size = 63001 },
]

[[package]]
name = "bibtexparser"
version = "1.4.1"
source = { registry = "https://pypi.org/simple" }
dependencies = [
    { name = "pyparsing" },
]
sdist = { url = "https://files.pythonhosted.org/packages/25/06/f710a276e4e018b02fe17b39313629213a43c365401179bc437e0ab24425/bibtexparser-1.4.1.tar.gz", hash = "sha256:e00e29e24676c4808e0b4333b37bb55cca9cbb7871a56f63058509281588d789", size = 55102 }

[[package]]
name = "build"
version = "1.2.2"
source = { registry = "https://pypi.org/simple" }
dependencies = [
    { name = "colorama", marker = "os_name == 'nt'" },
    { name = "packaging" },
    { name = "pyproject-hooks" },
]
sdist = { url = "https://files.pythonhosted.org/packages/dd/bb/4a1b7e3a7520e310cf7bfece43788071604e1ccf693a7f0c4638c59068d6/build-1.2.2.tar.gz", hash = "sha256:119b2fb462adef986483438377a13b2f42064a2a3a4161f24a0cca698a07ac8c", size = 46516 }
wheels = [
    { url = "https://files.pythonhosted.org/packages/91/fd/e4bda6228637ecae5732162b5ac2a5a822e2ba8e546eb4997cde51b231a3/build-1.2.2-py3-none-any.whl", hash = "sha256:277ccc71619d98afdd841a0e96ac9fe1593b823af481d3b0cea748e8894e0613", size = 22823 },
]

[[package]]
name = "certifi"
version = "2024.8.30"
source = { registry = "https://pypi.org/simple" }
sdist = { url = "https://files.pythonhosted.org/packages/b0/ee/9b19140fe824b367c04c5e1b369942dd754c4c5462d5674002f75c4dedc1/certifi-2024.8.30.tar.gz", hash = "sha256:bec941d2aa8195e248a60b31ff9f0558284cf01a52591ceda73ea9afffd69fd9", size = 168507 }
wheels = [
    { url = "https://files.pythonhosted.org/packages/12/90/3c9ff0512038035f59d279fddeb79f5f1eccd8859f06d6163c58798b9487/certifi-2024.8.30-py3-none-any.whl", hash = "sha256:922820b53db7a7257ffbda3f597266d435245903d80737e34f8a45ff3e3230d8", size = 167321 },
]

[[package]]
name = "cfgv"
version = "3.4.0"
source = { registry = "https://pypi.org/simple" }
sdist = { url = "https://files.pythonhosted.org/packages/11/74/539e56497d9bd1d484fd863dd69cbbfa653cd2aa27abfe35653494d85e94/cfgv-3.4.0.tar.gz", hash = "sha256:e52591d4c5f5dead8e0f673fb16db7949d2cfb3f7da4582893288f0ded8fe560", size = 7114 }
wheels = [
    { url = "https://files.pythonhosted.org/packages/c5/55/51844dd50c4fc7a33b653bfaba4c2456f06955289ca770a5dbd5fd267374/cfgv-3.4.0-py2.py3-none-any.whl", hash = "sha256:b7265b1f29fd3316bfcd2b330d63d024f2bfd8bcb8b0272f8e19a504856c48f9", size = 7249 },
]

[[package]]
name = "charset-normalizer"
version = "3.3.2"
source = { registry = "https://pypi.org/simple" }
sdist = { url = "https://files.pythonhosted.org/packages/63/09/c1bc53dab74b1816a00d8d030de5bf98f724c52c1635e07681d312f20be8/charset-normalizer-3.3.2.tar.gz", hash = "sha256:f30c3cb33b24454a82faecaf01b19c18562b1e89558fb6c56de4d9118a032fd5", size = 104809 }
wheels = [
    { url = "https://files.pythonhosted.org/packages/68/77/02839016f6fbbf808e8b38601df6e0e66c17bbab76dff4613f7511413597/charset_normalizer-3.3.2-cp311-cp311-macosx_10_9_universal2.whl", hash = "sha256:802fe99cca7457642125a8a88a084cef28ff0cf9407060f7b93dca5aa25480db", size = 191647 },
    { url = "https://files.pythonhosted.org/packages/3e/33/21a875a61057165e92227466e54ee076b73af1e21fe1b31f1e292251aa1e/charset_normalizer-3.3.2-cp311-cp311-macosx_10_9_x86_64.whl", hash = "sha256:573f6eac48f4769d667c4442081b1794f52919e7edada77495aaed9236d13a96", size = 121434 },
    { url = "https://files.pythonhosted.org/packages/dd/51/68b61b90b24ca35495956b718f35a9756ef7d3dd4b3c1508056fa98d1a1b/charset_normalizer-3.3.2-cp311-cp311-macosx_11_0_arm64.whl", hash = "sha256:549a3a73da901d5bc3ce8d24e0600d1fa85524c10287f6004fbab87672bf3e1e", size = 118979 },
    { url = "https://files.pythonhosted.org/packages/e4/a6/7ee57823d46331ddc37dd00749c95b0edec2c79b15fc0d6e6efb532e89ac/charset_normalizer-3.3.2-cp311-cp311-manylinux_2_17_aarch64.manylinux2014_aarch64.whl", hash = "sha256:f27273b60488abe721a075bcca6d7f3964f9f6f067c8c4c605743023d7d3944f", size = 136582 },
    { url = "https://files.pythonhosted.org/packages/74/f1/0d9fe69ac441467b737ba7f48c68241487df2f4522dd7246d9426e7c690e/charset_normalizer-3.3.2-cp311-cp311-manylinux_2_17_ppc64le.manylinux2014_ppc64le.whl", hash = "sha256:1ceae2f17a9c33cb48e3263960dc5fc8005351ee19db217e9b1bb15d28c02574", size = 146645 },
    { url = "https://files.pythonhosted.org/packages/05/31/e1f51c76db7be1d4aef220d29fbfa5dbb4a99165d9833dcbf166753b6dc0/charset_normalizer-3.3.2-cp311-cp311-manylinux_2_17_s390x.manylinux2014_s390x.whl", hash = "sha256:65f6f63034100ead094b8744b3b97965785388f308a64cf8d7c34f2f2e5be0c4", size = 139398 },
    { url = "https://files.pythonhosted.org/packages/40/26/f35951c45070edc957ba40a5b1db3cf60a9dbb1b350c2d5bef03e01e61de/charset_normalizer-3.3.2-cp311-cp311-manylinux_2_17_x86_64.manylinux2014_x86_64.whl", hash = "sha256:753f10e867343b4511128c6ed8c82f7bec3bd026875576dfd88483c5c73b2fd8", size = 140273 },
    { url = "https://files.pythonhosted.org/packages/07/07/7e554f2bbce3295e191f7e653ff15d55309a9ca40d0362fcdab36f01063c/charset_normalizer-3.3.2-cp311-cp311-manylinux_2_5_i686.manylinux1_i686.manylinux_2_17_i686.manylinux2014_i686.whl", hash = "sha256:4a78b2b446bd7c934f5dcedc588903fb2f5eec172f3d29e52a9096a43722adfc", size = 142577 },
    { url = "https://files.pythonhosted.org/packages/d8/b5/eb705c313100defa57da79277d9207dc8d8e45931035862fa64b625bfead/charset_normalizer-3.3.2-cp311-cp311-musllinux_1_1_aarch64.whl", hash = "sha256:e537484df0d8f426ce2afb2d0f8e1c3d0b114b83f8850e5f2fbea0e797bd82ae", size = 137747 },
    { url = "https://files.pythonhosted.org/packages/19/28/573147271fd041d351b438a5665be8223f1dd92f273713cb882ddafe214c/charset_normalizer-3.3.2-cp311-cp311-musllinux_1_1_i686.whl", hash = "sha256:eb6904c354526e758fda7167b33005998fb68c46fbc10e013ca97f21ca5c8887", size = 143375 },
    { url = "https://files.pythonhosted.org/packages/cf/7c/f3b682fa053cc21373c9a839e6beba7705857075686a05c72e0f8c4980ca/charset_normalizer-3.3.2-cp311-cp311-musllinux_1_1_ppc64le.whl", hash = "sha256:deb6be0ac38ece9ba87dea880e438f25ca3eddfac8b002a2ec3d9183a454e8ae", size = 148474 },
    { url = "https://files.pythonhosted.org/packages/1e/49/7ab74d4ac537ece3bc3334ee08645e231f39f7d6df6347b29a74b0537103/charset_normalizer-3.3.2-cp311-cp311-musllinux_1_1_s390x.whl", hash = "sha256:4ab2fe47fae9e0f9dee8c04187ce5d09f48eabe611be8259444906793ab7cbce", size = 140232 },
    { url = "https://files.pythonhosted.org/packages/2d/dc/9dacba68c9ac0ae781d40e1a0c0058e26302ea0660e574ddf6797a0347f7/charset_normalizer-3.3.2-cp311-cp311-musllinux_1_1_x86_64.whl", hash = "sha256:80402cd6ee291dcb72644d6eac93785fe2c8b9cb30893c1af5b8fdd753b9d40f", size = 140859 },
    { url = "https://files.pythonhosted.org/packages/6c/c2/4a583f800c0708dd22096298e49f887b49d9746d0e78bfc1d7e29816614c/charset_normalizer-3.3.2-cp311-cp311-win32.whl", hash = "sha256:7cd13a2e3ddeed6913a65e66e94b51d80a041145a026c27e6bb76c31a853c6ab", size = 92509 },
    { url = "https://files.pythonhosted.org/packages/57/ec/80c8d48ac8b1741d5b963797b7c0c869335619e13d4744ca2f67fc11c6fc/charset_normalizer-3.3.2-cp311-cp311-win_amd64.whl", hash = "sha256:663946639d296df6a2bb2aa51b60a2454ca1cb29835324c640dafb5ff2131a77", size = 99870 },
    { url = "https://files.pythonhosted.org/packages/d1/b2/fcedc8255ec42afee97f9e6f0145c734bbe104aac28300214593eb326f1d/charset_normalizer-3.3.2-cp312-cp312-macosx_10_9_universal2.whl", hash = "sha256:0b2b64d2bb6d3fb9112bafa732def486049e63de9618b5843bcdd081d8144cd8", size = 192892 },
    { url = "https://files.pythonhosted.org/packages/2e/7d/2259318c202f3d17f3fe6438149b3b9e706d1070fe3fcbb28049730bb25c/charset_normalizer-3.3.2-cp312-cp312-macosx_10_9_x86_64.whl", hash = "sha256:ddbb2551d7e0102e7252db79ba445cdab71b26640817ab1e3e3648dad515003b", size = 122213 },
    { url = "https://files.pythonhosted.org/packages/3a/52/9f9d17c3b54dc238de384c4cb5a2ef0e27985b42a0e5cc8e8a31d918d48d/charset_normalizer-3.3.2-cp312-cp312-macosx_11_0_arm64.whl", hash = "sha256:55086ee1064215781fff39a1af09518bc9255b50d6333f2e4c74ca09fac6a8f6", size = 119404 },
    { url = "https://files.pythonhosted.org/packages/99/b0/9c365f6d79a9f0f3c379ddb40a256a67aa69c59609608fe7feb6235896e1/charset_normalizer-3.3.2-cp312-cp312-manylinux_2_17_aarch64.manylinux2014_aarch64.whl", hash = "sha256:8f4a014bc36d3c57402e2977dada34f9c12300af536839dc38c0beab8878f38a", size = 137275 },
    { url = "https://files.pythonhosted.org/packages/91/33/749df346e93d7a30cdcb90cbfdd41a06026317bfbfb62cd68307c1a3c543/charset_normalizer-3.3.2-cp312-cp312-manylinux_2_17_ppc64le.manylinux2014_ppc64le.whl", hash = "sha256:a10af20b82360ab00827f916a6058451b723b4e65030c5a18577c8b2de5b3389", size = 147518 },
    { url = "https://files.pythonhosted.org/packages/72/1a/641d5c9f59e6af4c7b53da463d07600a695b9824e20849cb6eea8a627761/charset_normalizer-3.3.2-cp312-cp312-manylinux_2_17_s390x.manylinux2014_s390x.whl", hash = "sha256:8d756e44e94489e49571086ef83b2bb8ce311e730092d2c34ca8f7d925cb20aa", size = 140182 },
    { url = "https://files.pythonhosted.org/packages/ee/fb/14d30eb4956408ee3ae09ad34299131fb383c47df355ddb428a7331cfa1e/charset_normalizer-3.3.2-cp312-cp312-manylinux_2_17_x86_64.manylinux2014_x86_64.whl", hash = "sha256:90d558489962fd4918143277a773316e56c72da56ec7aa3dc3dbbe20fdfed15b", size = 141869 },
    { url = "https://files.pythonhosted.org/packages/df/3e/a06b18788ca2eb6695c9b22325b6fde7dde0f1d1838b1792a0076f58fe9d/charset_normalizer-3.3.2-cp312-cp312-manylinux_2_5_i686.manylinux1_i686.manylinux_2_17_i686.manylinux2014_i686.whl", hash = "sha256:6ac7ffc7ad6d040517be39eb591cac5ff87416c2537df6ba3cba3bae290c0fed", size = 144042 },
    { url = "https://files.pythonhosted.org/packages/45/59/3d27019d3b447a88fe7e7d004a1e04be220227760264cc41b405e863891b/charset_normalizer-3.3.2-cp312-cp312-musllinux_1_1_aarch64.whl", hash = "sha256:7ed9e526742851e8d5cc9e6cf41427dfc6068d4f5a3bb03659444b4cabf6bc26", size = 138275 },
    { url = "https://files.pythonhosted.org/packages/7b/ef/5eb105530b4da8ae37d506ccfa25057961b7b63d581def6f99165ea89c7e/charset_normalizer-3.3.2-cp312-cp312-musllinux_1_1_i686.whl", hash = "sha256:8bdb58ff7ba23002a4c5808d608e4e6c687175724f54a5dade5fa8c67b604e4d", size = 144819 },
    { url = "https://files.pythonhosted.org/packages/a2/51/e5023f937d7f307c948ed3e5c29c4b7a3e42ed2ee0b8cdf8f3a706089bf0/charset_normalizer-3.3.2-cp312-cp312-musllinux_1_1_ppc64le.whl", hash = "sha256:6b3251890fff30ee142c44144871185dbe13b11bab478a88887a639655be1068", size = 149415 },
    { url = "https://files.pythonhosted.org/packages/24/9d/2e3ef673dfd5be0154b20363c5cdcc5606f35666544381bee15af3778239/charset_normalizer-3.3.2-cp312-cp312-musllinux_1_1_s390x.whl", hash = "sha256:b4a23f61ce87adf89be746c8a8974fe1c823c891d8f86eb218bb957c924bb143", size = 141212 },
    { url = "https://files.pythonhosted.org/packages/5b/ae/ce2c12fcac59cb3860b2e2d76dc405253a4475436b1861d95fe75bdea520/charset_normalizer-3.3.2-cp312-cp312-musllinux_1_1_x86_64.whl", hash = "sha256:efcb3f6676480691518c177e3b465bcddf57cea040302f9f4e6e191af91174d4", size = 142167 },
    { url = "https://files.pythonhosted.org/packages/ed/3a/a448bf035dce5da359daf9ae8a16b8a39623cc395a2ffb1620aa1bce62b0/charset_normalizer-3.3.2-cp312-cp312-win32.whl", hash = "sha256:d965bba47ddeec8cd560687584e88cf699fd28f192ceb452d1d7ee807c5597b7", size = 93041 },
    { url = "https://files.pythonhosted.org/packages/b6/7c/8debebb4f90174074b827c63242c23851bdf00a532489fba57fef3416e40/charset_normalizer-3.3.2-cp312-cp312-win_amd64.whl", hash = "sha256:96b02a3dc4381e5494fad39be677abcb5e6634bf7b4fa83a6dd3112607547001", size = 100397 },
    { url = "https://files.pythonhosted.org/packages/28/76/e6222113b83e3622caa4bb41032d0b1bf785250607392e1b778aca0b8a7d/charset_normalizer-3.3.2-py3-none-any.whl", hash = "sha256:3e4d1f6587322d2788836a99c69062fbb091331ec940e02d12d179c1d53e25fc", size = 48543 },
]

[[package]]
name = "click"
version = "8.1.7"
source = { registry = "https://pypi.org/simple" }
dependencies = [
    { name = "colorama", marker = "platform_system == 'Windows'" },
]
sdist = { url = "https://files.pythonhosted.org/packages/96/d3/f04c7bfcf5c1862a2a5b845c6b2b360488cf47af55dfa79c98f6a6bf98b5/click-8.1.7.tar.gz", hash = "sha256:ca9853ad459e787e2192211578cc907e7594e294c7ccc834310722b41b9ca6de", size = 336121 }
wheels = [
    { url = "https://files.pythonhosted.org/packages/00/2e/d53fa4befbf2cfa713304affc7ca780ce4fc1fd8710527771b58311a3229/click-8.1.7-py3-none-any.whl", hash = "sha256:ae74fb96c20a0277a1d615f1e4d73c8414f5a98db8b799a7931d1582f3390c28", size = 97941 },
]

[[package]]
name = "colorama"
version = "0.4.6"
source = { registry = "https://pypi.org/simple" }
sdist = { url = "https://files.pythonhosted.org/packages/d8/53/6f443c9a4a8358a93a6792e2acffb9d9d5cb0a5cfd8802644b7b1c9a02e4/colorama-0.4.6.tar.gz", hash = "sha256:08695f5cb7ed6e0531a20572697297273c47b8cae5a63ffc6d6ed5c201be6e44", size = 27697 }
wheels = [
    { url = "https://files.pythonhosted.org/packages/d1/d6/3965ed04c63042e047cb6a3e6ed1a63a35087b6a609aa3a15ed8ac56c221/colorama-0.4.6-py2.py3-none-any.whl", hash = "sha256:4f1d9991f5acc0ca119f9d443620b77f9d6b33703e51011c16baf57afb285fc6", size = 25335 },
]

[[package]]
name = "contourpy"
version = "1.3.0"
source = { registry = "https://pypi.org/simple" }
dependencies = [
    { name = "numpy" },
]
sdist = { url = "https://files.pythonhosted.org/packages/f5/f6/31a8f28b4a2a4fa0e01085e542f3081ab0588eff8e589d39d775172c9792/contourpy-1.3.0.tar.gz", hash = "sha256:7ffa0db17717a8ffb127efd0c95a4362d996b892c2904db72428d5b52e1938a4", size = 13464370 }
wheels = [
    { url = "https://files.pythonhosted.org/packages/b3/1f/9375917786cb39270b0ee6634536c0e22abf225825602688990d8f5c6c19/contourpy-1.3.0-cp311-cp311-macosx_10_9_x86_64.whl", hash = "sha256:0fa4c02abe6c446ba70d96ece336e621efa4aecae43eaa9b030ae5fb92b309ad", size = 266356 },
    { url = "https://files.pythonhosted.org/packages/05/46/9256dd162ea52790c127cb58cfc3b9e3413a6e3478917d1f811d420772ec/contourpy-1.3.0-cp311-cp311-macosx_11_0_arm64.whl", hash = "sha256:834e0cfe17ba12f79963861e0f908556b2cedd52e1f75e6578801febcc6a9f49", size = 250915 },
    { url = "https://files.pythonhosted.org/packages/e1/5d/3056c167fa4486900dfbd7e26a2fdc2338dc58eee36d490a0ed3ddda5ded/contourpy-1.3.0-cp311-cp311-manylinux_2_17_aarch64.manylinux2014_aarch64.whl", hash = "sha256:dbc4c3217eee163fa3984fd1567632b48d6dfd29216da3ded3d7b844a8014a66", size = 310443 },
    { url = "https://files.pythonhosted.org/packages/ca/c2/1a612e475492e07f11c8e267ea5ec1ce0d89971be496c195e27afa97e14a/contourpy-1.3.0-cp311-cp311-manylinux_2_17_ppc64le.manylinux2014_ppc64le.whl", hash = "sha256:4865cd1d419e0c7a7bf6de1777b185eebdc51470800a9f42b9e9decf17762081", size = 348548 },
    { url = "https://files.pythonhosted.org/packages/45/cf/2c2fc6bb5874158277b4faf136847f0689e1b1a1f640a36d76d52e78907c/contourpy-1.3.0-cp311-cp311-manylinux_2_17_s390x.manylinux2014_s390x.whl", hash = "sha256:303c252947ab4b14c08afeb52375b26781ccd6a5ccd81abcdfc1fafd14cf93c1", size = 319118 },
    { url = "https://files.pythonhosted.org/packages/03/33/003065374f38894cdf1040cef474ad0546368eea7e3a51d48b8a423961f8/contourpy-1.3.0-cp311-cp311-manylinux_2_17_x86_64.manylinux2014_x86_64.whl", hash = "sha256:637f674226be46f6ba372fd29d9523dd977a291f66ab2a74fbeb5530bb3f445d", size = 323162 },
    { url = "https://files.pythonhosted.org/packages/42/80/e637326e85e4105a802e42959f56cff2cd39a6b5ef68d5d9aee3ea5f0e4c/contourpy-1.3.0-cp311-cp311-musllinux_1_2_aarch64.whl", hash = "sha256:76a896b2f195b57db25d6b44e7e03f221d32fe318d03ede41f8b4d9ba1bff53c", size = 1265396 },
    { url = "https://files.pythonhosted.org/packages/7c/3b/8cbd6416ca1bbc0202b50f9c13b2e0b922b64be888f9d9ee88e6cfabfb51/contourpy-1.3.0-cp311-cp311-musllinux_1_2_x86_64.whl", hash = "sha256:e1fd23e9d01591bab45546c089ae89d926917a66dceb3abcf01f6105d927e2cb", size = 1324297 },
    { url = "https://files.pythonhosted.org/packages/4d/2c/021a7afaa52fe891f25535506cc861c30c3c4e5a1c1ce94215e04b293e72/contourpy-1.3.0-cp311-cp311-win32.whl", hash = "sha256:d402880b84df3bec6eab53cd0cf802cae6a2ef9537e70cf75e91618a3801c20c", size = 171808 },
    { url = "https://files.pythonhosted.org/packages/8d/2f/804f02ff30a7fae21f98198828d0857439ec4c91a96e20cf2d6c49372966/contourpy-1.3.0-cp311-cp311-win_amd64.whl", hash = "sha256:6cb6cc968059db9c62cb35fbf70248f40994dfcd7aa10444bbf8b3faeb7c2d67", size = 217181 },
    { url = "https://files.pythonhosted.org/packages/c9/92/8e0bbfe6b70c0e2d3d81272b58c98ac69ff1a4329f18c73bd64824d8b12e/contourpy-1.3.0-cp312-cp312-macosx_10_9_x86_64.whl", hash = "sha256:570ef7cf892f0afbe5b2ee410c507ce12e15a5fa91017a0009f79f7d93a1268f", size = 267838 },
    { url = "https://files.pythonhosted.org/packages/e3/04/33351c5d5108460a8ce6d512307690b023f0cfcad5899499f5c83b9d63b1/contourpy-1.3.0-cp312-cp312-macosx_11_0_arm64.whl", hash = "sha256:da84c537cb8b97d153e9fb208c221c45605f73147bd4cadd23bdae915042aad6", size = 251549 },
    { url = "https://files.pythonhosted.org/packages/51/3d/aa0fe6ae67e3ef9f178389e4caaaa68daf2f9024092aa3c6032e3d174670/contourpy-1.3.0-cp312-cp312-manylinux_2_17_aarch64.manylinux2014_aarch64.whl", hash = "sha256:0be4d8425bfa755e0fd76ee1e019636ccc7c29f77a7c86b4328a9eb6a26d0639", size = 303177 },
    { url = "https://files.pythonhosted.org/packages/56/c3/c85a7e3e0cab635575d3b657f9535443a6f5d20fac1a1911eaa4bbe1aceb/contourpy-1.3.0-cp312-cp312-manylinux_2_17_ppc64le.manylinux2014_ppc64le.whl", hash = "sha256:9c0da700bf58f6e0b65312d0a5e695179a71d0163957fa381bb3c1f72972537c", size = 341735 },
    { url = "https://files.pythonhosted.org/packages/dd/8d/20f7a211a7be966a53f474bc90b1a8202e9844b3f1ef85f3ae45a77151ee/contourpy-1.3.0-cp312-cp312-manylinux_2_17_s390x.manylinux2014_s390x.whl", hash = "sha256:eb8b141bb00fa977d9122636b16aa67d37fd40a3d8b52dd837e536d64b9a4d06", size = 314679 },
    { url = "https://files.pythonhosted.org/packages/6e/be/524e377567defac0e21a46e2a529652d165fed130a0d8a863219303cee18/contourpy-1.3.0-cp312-cp312-manylinux_2_17_x86_64.manylinux2014_x86_64.whl", hash = "sha256:3634b5385c6716c258d0419c46d05c8aa7dc8cb70326c9a4fb66b69ad2b52e09", size = 320549 },
    { url = "https://files.pythonhosted.org/packages/0f/96/fdb2552a172942d888915f3a6663812e9bc3d359d53dafd4289a0fb462f0/contourpy-1.3.0-cp312-cp312-musllinux_1_2_aarch64.whl", hash = "sha256:0dce35502151b6bd35027ac39ba6e5a44be13a68f55735c3612c568cac3805fd", size = 1263068 },
    { url = "https://files.pythonhosted.org/packages/2a/25/632eab595e3140adfa92f1322bf8915f68c932bac468e89eae9974cf1c00/contourpy-1.3.0-cp312-cp312-musllinux_1_2_x86_64.whl", hash = "sha256:aea348f053c645100612b333adc5983d87be69acdc6d77d3169c090d3b01dc35", size = 1322833 },
    { url = "https://files.pythonhosted.org/packages/73/e3/69738782e315a1d26d29d71a550dbbe3eb6c653b028b150f70c1a5f4f229/contourpy-1.3.0-cp312-cp312-win32.whl", hash = "sha256:90f73a5116ad1ba7174341ef3ea5c3150ddf20b024b98fb0c3b29034752c8aeb", size = 172681 },
    { url = "https://files.pythonhosted.org/packages/0c/89/9830ba00d88e43d15e53d64931e66b8792b46eb25e2050a88fec4a0df3d5/contourpy-1.3.0-cp312-cp312-win_amd64.whl", hash = "sha256:b11b39aea6be6764f84360fce6c82211a9db32a7c7de8fa6dd5397cf1d079c3b", size = 218283 },
    { url = "https://files.pythonhosted.org/packages/53/a1/d20415febfb2267af2d7f06338e82171824d08614084714fb2c1dac9901f/contourpy-1.3.0-cp313-cp313-macosx_10_13_x86_64.whl", hash = "sha256:3e1c7fa44aaae40a2247e2e8e0627f4bea3dd257014764aa644f319a5f8600e3", size = 267879 },
    { url = "https://files.pythonhosted.org/packages/aa/45/5a28a3570ff6218d8bdfc291a272a20d2648104815f01f0177d103d985e1/contourpy-1.3.0-cp313-cp313-macosx_11_0_arm64.whl", hash = "sha256:364174c2a76057feef647c802652f00953b575723062560498dc7930fc9b1cb7", size = 251573 },
    { url = "https://files.pythonhosted.org/packages/39/1c/d3f51540108e3affa84f095c8b04f0aa833bb797bc8baa218a952a98117d/contourpy-1.3.0-cp313-cp313-manylinux_2_17_aarch64.manylinux2014_aarch64.whl", hash = "sha256:32b238b3b3b649e09ce9aaf51f0c261d38644bdfa35cbaf7b263457850957a84", size = 303184 },
    { url = "https://files.pythonhosted.org/packages/00/56/1348a44fb6c3a558c1a3a0cd23d329d604c99d81bf5a4b58c6b71aab328f/contourpy-1.3.0-cp313-cp313-manylinux_2_17_ppc64le.manylinux2014_ppc64le.whl", hash = "sha256:d51fca85f9f7ad0b65b4b9fe800406d0d77017d7270d31ec3fb1cc07358fdea0", size = 340262 },
    { url = "https://files.pythonhosted.org/packages/2b/23/00d665ba67e1bb666152131da07e0f24c95c3632d7722caa97fb61470eca/contourpy-1.3.0-cp313-cp313-manylinux_2_17_s390x.manylinux2014_s390x.whl", hash = "sha256:732896af21716b29ab3e988d4ce14bc5133733b85956316fb0c56355f398099b", size = 313806 },
    { url = "https://files.pythonhosted.org/packages/5a/42/3cf40f7040bb8362aea19af9a5fb7b32ce420f645dd1590edcee2c657cd5/contourpy-1.3.0-cp313-cp313-manylinux_2_17_x86_64.manylinux2014_x86_64.whl", hash = "sha256:d73f659398a0904e125280836ae6f88ba9b178b2fed6884f3b1f95b989d2c8da", size = 319710 },
    { url = "https://files.pythonhosted.org/packages/05/32/f3bfa3fc083b25e1a7ae09197f897476ee68e7386e10404bdf9aac7391f0/contourpy-1.3.0-cp313-cp313-musllinux_1_2_aarch64.whl", hash = "sha256:c6c7c2408b7048082932cf4e641fa3b8ca848259212f51c8c59c45aa7ac18f14", size = 1264107 },
    { url = "https://files.pythonhosted.org/packages/1c/1e/1019d34473a736664f2439542b890b2dc4c6245f5c0d8cdfc0ccc2cab80c/contourpy-1.3.0-cp313-cp313-musllinux_1_2_x86_64.whl", hash = "sha256:f317576606de89da6b7e0861cf6061f6146ead3528acabff9236458a6ba467f8", size = 1322458 },
    { url = "https://files.pythonhosted.org/packages/22/85/4f8bfd83972cf8909a4d36d16b177f7b8bdd942178ea4bf877d4a380a91c/contourpy-1.3.0-cp313-cp313-win32.whl", hash = "sha256:31cd3a85dbdf1fc002280c65caa7e2b5f65e4a973fcdf70dd2fdcb9868069294", size = 172643 },
    { url = "https://files.pythonhosted.org/packages/cc/4a/fb3c83c1baba64ba90443626c228ca14f19a87c51975d3b1de308dd2cf08/contourpy-1.3.0-cp313-cp313-win_amd64.whl", hash = "sha256:4553c421929ec95fb07b3aaca0fae668b2eb5a5203d1217ca7c34c063c53d087", size = 218301 },
    { url = "https://files.pythonhosted.org/packages/76/65/702f4064f397821fea0cb493f7d3bc95a5d703e20954dce7d6d39bacf378/contourpy-1.3.0-cp313-cp313t-macosx_10_13_x86_64.whl", hash = "sha256:345af746d7766821d05d72cb8f3845dfd08dd137101a2cb9b24de277d716def8", size = 278972 },
    { url = "https://files.pythonhosted.org/packages/80/85/21f5bba56dba75c10a45ec00ad3b8190dbac7fd9a8a8c46c6116c933e9cf/contourpy-1.3.0-cp313-cp313t-macosx_11_0_arm64.whl", hash = "sha256:3bb3808858a9dc68f6f03d319acd5f1b8a337e6cdda197f02f4b8ff67ad2057b", size = 263375 },
    { url = "https://files.pythonhosted.org/packages/0a/64/084c86ab71d43149f91ab3a4054ccf18565f0a8af36abfa92b1467813ed6/contourpy-1.3.0-cp313-cp313t-manylinux_2_17_aarch64.manylinux2014_aarch64.whl", hash = "sha256:420d39daa61aab1221567b42eecb01112908b2cab7f1b4106a52caaec8d36973", size = 307188 },
    { url = "https://files.pythonhosted.org/packages/3d/ff/d61a4c288dc42da0084b8d9dc2aa219a850767165d7d9a9c364ff530b509/contourpy-1.3.0-cp313-cp313t-manylinux_2_17_ppc64le.manylinux2014_ppc64le.whl", hash = "sha256:4d63ee447261e963af02642ffcb864e5a2ee4cbfd78080657a9880b8b1868e18", size = 345644 },
    { url = "https://files.pythonhosted.org/packages/ca/aa/00d2313d35ec03f188e8f0786c2fc61f589306e02fdc158233697546fd58/contourpy-1.3.0-cp313-cp313t-manylinux_2_17_s390x.manylinux2014_s390x.whl", hash = "sha256:167d6c890815e1dac9536dca00828b445d5d0df4d6a8c6adb4a7ec3166812fa8", size = 317141 },
    { url = "https://files.pythonhosted.org/packages/8d/6a/b5242c8cb32d87f6abf4f5e3044ca397cb1a76712e3fa2424772e3ff495f/contourpy-1.3.0-cp313-cp313t-manylinux_2_17_x86_64.manylinux2014_x86_64.whl", hash = "sha256:710a26b3dc80c0e4febf04555de66f5fd17e9cf7170a7b08000601a10570bda6", size = 323469 },
    { url = "https://files.pythonhosted.org/packages/6f/a6/73e929d43028a9079aca4bde107494864d54f0d72d9db508a51ff0878593/contourpy-1.3.0-cp313-cp313t-musllinux_1_2_aarch64.whl", hash = "sha256:75ee7cb1a14c617f34a51d11fa7524173e56551646828353c4af859c56b766e2", size = 1260894 },
    { url = "https://files.pythonhosted.org/packages/2b/1e/1e726ba66eddf21c940821df8cf1a7d15cb165f0682d62161eaa5e93dae1/contourpy-1.3.0-cp313-cp313t-musllinux_1_2_x86_64.whl", hash = "sha256:33c92cdae89ec5135d036e7218e69b0bb2851206077251f04a6c4e0e21f03927", size = 1314829 },
]

[[package]]
name = "cycler"
version = "0.12.1"
source = { registry = "https://pypi.org/simple" }
sdist = { url = "https://files.pythonhosted.org/packages/a9/95/a3dbbb5028f35eafb79008e7522a75244477d2838f38cbb722248dabc2a8/cycler-0.12.1.tar.gz", hash = "sha256:88bb128f02ba341da8ef447245a9e138fae777f6a23943da4540077d3601eb1c", size = 7615 }
wheels = [
    { url = "https://files.pythonhosted.org/packages/e7/05/c19819d5e3d95294a6f5947fb9b9629efb316b96de511b418c53d245aae6/cycler-0.12.1-py3-none-any.whl", hash = "sha256:85cef7cff222d8644161529808465972e51340599459b8ac3ccbac5a854e0d30", size = 8321 },
]

[[package]]
name = "datasets"
version = "3.0.0"
source = { registry = "https://pypi.org/simple" }
dependencies = [
    { name = "aiohttp" },
    { name = "dill" },
    { name = "filelock" },
    { name = "fsspec", extra = ["http"] },
    { name = "huggingface-hub" },
    { name = "multiprocess" },
    { name = "numpy" },
    { name = "packaging" },
    { name = "pandas" },
    { name = "pyarrow" },
    { name = "pyyaml" },
    { name = "requests" },
    { name = "tqdm" },
    { name = "xxhash" },
]
sdist = { url = "https://files.pythonhosted.org/packages/c8/93/38c0d3c74b5932c4bb7596888c3d3b20adfd563e56552f437f8f57e6377b/datasets-3.0.0.tar.gz", hash = "sha256:592317eb137f0fc5aac068ff283ba13c3c66d10c9c034d44bc8aa584126cf3e2", size = 1876827 }
wheels = [
    { url = "https://files.pythonhosted.org/packages/a5/52/45dab187f03d48c765b94db0464f5c10431756e47ae4cc6a8029a7d57a36/datasets-3.0.0-py3-none-any.whl", hash = "sha256:c23fefb6c953dcb1cd5f6deb6c502729c733ef98791e0c3f2d80c7ca2d9a01dd", size = 474265 },
]

[[package]]
name = "decorator"
version = "5.1.1"
source = { registry = "https://pypi.org/simple" }
sdist = { url = "https://files.pythonhosted.org/packages/66/0c/8d907af351aa16b42caae42f9d6aa37b900c67308052d10fdce809f8d952/decorator-5.1.1.tar.gz", hash = "sha256:637996211036b6385ef91435e4fae22989472f9d571faba8927ba8253acbc330", size = 35016 }
wheels = [
    { url = "https://files.pythonhosted.org/packages/d5/50/83c593b07763e1161326b3b8c6686f0f4b0f24d5526546bee538c89837d6/decorator-5.1.1-py3-none-any.whl", hash = "sha256:b8c3f85900b9dc423225913c5aace94729fe1fa9763b38939a95226f02d37186", size = 9073 },
]

[[package]]
name = "dill"
version = "0.3.8"
source = { registry = "https://pypi.org/simple" }
sdist = { url = "https://files.pythonhosted.org/packages/17/4d/ac7ffa80c69ea1df30a8aa11b3578692a5118e7cd1aa157e3ef73b092d15/dill-0.3.8.tar.gz", hash = "sha256:3ebe3c479ad625c4553aca177444d89b486b1d84982eeacded644afc0cf797ca", size = 184847 }
wheels = [
    { url = "https://files.pythonhosted.org/packages/c9/7a/cef76fd8438a42f96db64ddaa85280485a9c395e7df3db8158cfec1eee34/dill-0.3.8-py3-none-any.whl", hash = "sha256:c36ca9ffb54365bdd2f8eb3eff7d2a21237f8452b57ace88b1ac615b7e815bd7", size = 116252 },
]

[[package]]
name = "distlib"
version = "0.3.8"
source = { registry = "https://pypi.org/simple" }
sdist = { url = "https://files.pythonhosted.org/packages/c4/91/e2df406fb4efacdf46871c25cde65d3c6ee5e173b7e5a4547a47bae91920/distlib-0.3.8.tar.gz", hash = "sha256:1530ea13e350031b6312d8580ddb6b27a104275a31106523b8f123787f494f64", size = 609931 }
wheels = [
    { url = "https://files.pythonhosted.org/packages/8e/41/9307e4f5f9976bc8b7fea0b66367734e8faf3ec84bc0d412d8cfabbb66cd/distlib-0.3.8-py2.py3-none-any.whl", hash = "sha256:034db59a0b96f8ca18035f36290806a9a6e6bd9d1ff91e45a7f172eb17e51784", size = 468850 },
]

[[package]]
name = "distro"
version = "1.9.0"
source = { registry = "https://pypi.org/simple" }
sdist = { url = "https://files.pythonhosted.org/packages/fc/f8/98eea607f65de6527f8a2e8885fc8015d3e6f5775df186e443e0964a11c3/distro-1.9.0.tar.gz", hash = "sha256:2fa77c6fd8940f116ee1d6b94a2f90b13b5ea8d019b98bc8bafdcabcdd9bdbed", size = 60722 }
wheels = [
    { url = "https://files.pythonhosted.org/packages/12/b3/231ffd4ab1fc9d679809f356cebee130ac7daa00d6d6f3206dd4fd137e9e/distro-1.9.0-py3-none-any.whl", hash = "sha256:7bffd925d65168f85027d8da9af6bddab658135b840670a223589bc0c8ef02b2", size = 20277 },
]

[[package]]
name = "dm-tree"
version = "0.1.8"
source = { registry = "https://pypi.org/simple" }
sdist = { url = "https://files.pythonhosted.org/packages/f8/6d/f1997aac42e0f550c1e952a0b920eaa0bfc4d27d0421499881b934b969fc/dm-tree-0.1.8.tar.gz", hash = "sha256:0fcaabbb14e7980377439e7140bd05552739ca5e515ecb3119f234acee4b9430", size = 35384 }
wheels = [
    { url = "https://files.pythonhosted.org/packages/e2/64/901b324804793743f0fdc9e47db893bf0ded9e074850fab2440af330fe83/dm_tree-0.1.8-cp311-cp311-macosx_10_9_universal2.whl", hash = "sha256:ad16ceba90a56ec47cf45b21856d14962ac314787975ef786efb5e6e9ca75ec7", size = 167628 },
    { url = "https://files.pythonhosted.org/packages/b1/65/4f10a68dde5fa0c91043c9c899e9bc79b1657ba932d39a5f8525c0058e68/dm_tree-0.1.8-cp311-cp311-macosx_10_9_x86_64.whl", hash = "sha256:803bfc53b4659f447ac694dbd04235f94a73ef7c1fd1e0df7c84ac41e0bc963b", size = 115351 },
    { url = "https://files.pythonhosted.org/packages/08/e2/4c29cb9876456517f21979ddcbb6048f28a3b52c61aa9d14d42adafcdca4/dm_tree-0.1.8-cp311-cp311-macosx_11_0_arm64.whl", hash = "sha256:378cc8ad93c5fe3590f405a309980721f021c790ca1bdf9b15bb1d59daec57f5", size = 110661 },
    { url = "https://files.pythonhosted.org/packages/fe/89/386332bbd7567c4ccc13aa2e58f733237503fc75fb389955d3b06b9fb967/dm_tree-0.1.8-cp311-cp311-manylinux_2_17_aarch64.manylinux2014_aarch64.whl", hash = "sha256:1607ce49aa42f010d1e5e616d92ce899d66835d4d8bea49679582435285515de", size = 146727 },
    { url = "https://files.pythonhosted.org/packages/a3/e7/b0c04ea5af82c19fd5984bfe980f4012601c4708634c7c51a952b17c93b2/dm_tree-0.1.8-cp311-cp311-manylinux_2_17_i686.manylinux2014_i686.whl", hash = "sha256:343a4a4ebaa127451ff971254a4be4084eb4bdc0b2513c32b46f6f728fd03f9e", size = 174689 },
    { url = "https://files.pythonhosted.org/packages/13/0d/09a4ecb54c03db53d9eb5bbc81609d89de26e3762743f003282c1b48debb/dm_tree-0.1.8-cp311-cp311-manylinux_2_17_s390x.manylinux2014_s390x.whl", hash = "sha256:fa42a605d099ee7d41ba2b5fb75e21423951fd26e5d50583a00471238fb3021d", size = 150338 },
    { url = "https://files.pythonhosted.org/packages/4a/27/c5e3580a952a07e5a1428ae952874796870dc8db789f3d774e886160a9f4/dm_tree-0.1.8-cp311-cp311-manylinux_2_17_x86_64.manylinux2014_x86_64.whl", hash = "sha256:83b7764de0d855338abefc6e3ee9fe40d301668310aa3baea3f778ff051f4393", size = 152800 },
    { url = "https://files.pythonhosted.org/packages/e4/c1/522041457444b67125ac9527208bb3148f63d7dce0a86ffa589ec763a10e/dm_tree-0.1.8-cp311-cp311-win_amd64.whl", hash = "sha256:a5d819c38c03f0bb5b3b3703c60e4b170355a0fc6b5819325bf3d4ceb3ae7e80", size = 101336 },
    { url = "https://files.pythonhosted.org/packages/72/2c/e33dfc96f974ae3cba82c9836371c93fcb4d59d5a82ebb853861618a0b0b/dm_tree-0.1.8-cp312-cp312-macosx_10_9_universal2.whl", hash = "sha256:ea9e59e0451e7d29aece402d9f908f2e2a80922bcde2ebfd5dcb07750fcbfee8", size = 169495 },
    { url = "https://files.pythonhosted.org/packages/17/af/4030827253a5d50eb8da6f7189bc33d3c850c4109cf3414910e9af677cb7/dm_tree-0.1.8-cp312-cp312-macosx_10_9_x86_64.whl", hash = "sha256:94d3f0826311f45ee19b75f5b48c99466e4218a0489e81c0f0167bda50cacf22", size = 116525 },
    { url = "https://files.pythonhosted.org/packages/10/10/5f9eed00b1186921e447960443f03cda6374cba8cd5cf7aff2b42ecb8a0e/dm_tree-0.1.8-cp312-cp312-macosx_11_0_arm64.whl", hash = "sha256:435227cf3c5dc63f4de054cf3d00183790bd9ead4c3623138c74dde7f67f521b", size = 111436 },
    { url = "https://files.pythonhosted.org/packages/4a/da/3d3d04f7a572f7649f48edc9402ff5836e2f90e18445ffde110fd6142889/dm_tree-0.1.8-cp312-cp312-manylinux_2_17_aarch64.manylinux2014_aarch64.whl", hash = "sha256:09964470f76a5201aff2e8f9b26842976de7889300676f927930f6285e256760", size = 146828 },
    { url = "https://files.pythonhosted.org/packages/c4/12/0a8c2152655ca39c1059c762ea1dc12784166c735126eb0ab929c518ef4e/dm_tree-0.1.8-cp312-cp312-manylinux_2_17_i686.manylinux2014_i686.whl", hash = "sha256:75c5d528bb992981c20793b6b453e91560784215dffb8a5440ba999753c14ceb", size = 175054 },
    { url = "https://files.pythonhosted.org/packages/c9/d4/8cbb857612ca69763ee4f4f97c7b91659df1d373d62237cb9c772e55ae97/dm_tree-0.1.8-cp312-cp312-manylinux_2_17_x86_64.manylinux2014_x86_64.whl", hash = "sha256:c0a94aba18a35457a1b5cd716fd7b46c5dafdc4cf7869b4bae665b91c4682a8e", size = 152834 },
    { url = "https://files.pythonhosted.org/packages/ad/e3/96f5267fe5a47c882dce7f3d06b26ddd756681fc4fbedd55d51b78b08bca/dm_tree-0.1.8-cp312-cp312-win_amd64.whl", hash = "sha256:96a548a406a6fb15fe58f6a30a57ff2f2aafbf25f05afab00c8f5e5977b6c715", size = 101754 },
]

[[package]]
name = "docstring-parser"
version = "0.16"
source = { registry = "https://pypi.org/simple" }
sdist = { url = "https://files.pythonhosted.org/packages/08/12/9c22a58c0b1e29271051222d8906257616da84135af9ed167c9e28f85cb3/docstring_parser-0.16.tar.gz", hash = "sha256:538beabd0af1e2db0146b6bd3caa526c35a34d61af9fd2887f3a8a27a739aa6e", size = 26565 }
wheels = [
    { url = "https://files.pythonhosted.org/packages/d5/7c/e9fcff7623954d86bdc17782036cbf715ecab1bec4847c008557affe1ca8/docstring_parser-0.16-py3-none-any.whl", hash = "sha256:bf0a1387354d3691d102edef7ec124f219ef639982d096e26e3b60aeffa90637", size = 36533 },
]

[[package]]
name = "execnet"
version = "2.1.1"
source = { registry = "https://pypi.org/simple" }
sdist = { url = "https://files.pythonhosted.org/packages/bb/ff/b4c0dc78fbe20c3e59c0c7334de0c27eb4001a2b2017999af398bf730817/execnet-2.1.1.tar.gz", hash = "sha256:5189b52c6121c24feae288166ab41b32549c7e2348652736540b9e6e7d4e72e3", size = 166524 }
wheels = [
    { url = "https://files.pythonhosted.org/packages/43/09/2aea36ff60d16dd8879bdb2f5b3ee0ba8d08cbbdcdfe870e695ce3784385/execnet-2.1.1-py3-none-any.whl", hash = "sha256:26dee51f1b80cebd6d0ca8e74dd8745419761d3bef34163928cbebbdc4749fdc", size = 40612 },
]

[[package]]
name = "executing"
version = "2.1.0"
source = { registry = "https://pypi.org/simple" }
sdist = { url = "https://files.pythonhosted.org/packages/8c/e3/7d45f492c2c4a0e8e0fad57d081a7c8a0286cdd86372b070cca1ec0caa1e/executing-2.1.0.tar.gz", hash = "sha256:8ea27ddd260da8150fa5a708269c4a10e76161e2496ec3e587da9e3c0fe4b9ab", size = 977485 }
wheels = [
    { url = "https://files.pythonhosted.org/packages/b5/fd/afcd0496feca3276f509df3dbd5dae726fcc756f1a08d9e25abe1733f962/executing-2.1.0-py2.py3-none-any.whl", hash = "sha256:8d63781349375b5ebccc3142f4b30350c0cd9c79f921cde38be2be4637e98eaf", size = 25805 },
]

[[package]]
name = "feedparser"
version = "6.0.11"
source = { registry = "https://pypi.org/simple" }
dependencies = [
    { name = "sgmllib3k" },
]
sdist = { url = "https://files.pythonhosted.org/packages/ff/aa/7af346ebeb42a76bf108027fe7f3328bb4e57a3a96e53e21fd9ef9dd6dd0/feedparser-6.0.11.tar.gz", hash = "sha256:c9d0407b64c6f2a065d0ebb292c2b35c01050cc0dc33757461aaabdc4c4184d5", size = 286197 }
wheels = [
    { url = "https://files.pythonhosted.org/packages/7c/d4/8c31aad9cc18f451c49f7f9cfb5799dadffc88177f7917bc90a66459b1d7/feedparser-6.0.11-py3-none-any.whl", hash = "sha256:0be7ee7b395572b19ebeb1d6aafb0028dee11169f1c934e0ed67d54992f4ad45", size = 81343 },
]

[[package]]
name = "fhaviary"
version = "0.6.1"
source = { registry = "https://pypi.org/simple" }
dependencies = [
    { name = "docstring-parser" },
    { name = "httpx" },
    { name = "pydantic" },
]
sdist = { url = "https://files.pythonhosted.org/packages/c2/91/4afb1900ec22b015f19d924793e875e1c9083b489f4cdd8217a798b5ded1/fhaviary-0.6.1.tar.gz", hash = "sha256:3d777ae4b3ce4e84973810f9beaf0547e686364a398537c6a5d22d4a4acda3e2", size = 158946 }
wheels = [
    { url = "https://files.pythonhosted.org/packages/7a/d6/d87248b41f71df4654fb2f03223a6a067a879d454c03a9da868207011478/fhaviary-0.6.1-py3-none-any.whl", hash = "sha256:de90e93ec32c8177adde4c9551188c299936f251f1375a704bf2953b68921303", size = 31589 },
]

[package.optional-dependencies]
llm = [
    { name = "litellm" },
]

[[package]]
name = "filelock"
version = "3.16.0"
source = { registry = "https://pypi.org/simple" }
sdist = { url = "https://files.pythonhosted.org/packages/e6/76/3981447fd369539aba35797db99a8e2ff7ed01d9aa63e9344a31658b8d81/filelock-3.16.0.tar.gz", hash = "sha256:81de9eb8453c769b63369f87f11131a7ab04e367f8d97ad39dc230daa07e3bec", size = 18008 }
wheels = [
    { url = "https://files.pythonhosted.org/packages/2f/95/f9310f35376024e1086c59cbb438d319fc9a4ef853289ce7c661539edbd4/filelock-3.16.0-py3-none-any.whl", hash = "sha256:f6ed4c963184f4c84dd5557ce8fece759a3724b37b80c6c4f20a2f63a4dc6609", size = 16170 },
]

[[package]]
name = "fonttools"
version = "4.53.1"
source = { registry = "https://pypi.org/simple" }
sdist = { url = "https://files.pythonhosted.org/packages/c6/cb/cd80a0da995adde8ade6044a8744aee0da5efea01301cadf770f7fbe7dcc/fonttools-4.53.1.tar.gz", hash = "sha256:e128778a8e9bc11159ce5447f76766cefbd876f44bd79aff030287254e4752c4", size = 3452797 }
wheels = [
    { url = "https://files.pythonhosted.org/packages/8b/6a/206391c869ab22d1374e2575cad7cab36b93b9e3d37f48f4696eed2c6e9e/fonttools-4.53.1-cp311-cp311-macosx_10_9_universal2.whl", hash = "sha256:da33440b1413bad53a8674393c5d29ce64d8c1a15ef8a77c642ffd900d07bfe1", size = 2762654 },
    { url = "https://files.pythonhosted.org/packages/f5/7e/4060d88dbfaf446e1c9f0fe9cf13dba36ba47c4da85ce5c1df084ce47e7d/fonttools-4.53.1-cp311-cp311-macosx_11_0_arm64.whl", hash = "sha256:5ff7e5e9bad94e3a70c5cd2fa27f20b9bb9385e10cddab567b85ce5d306ea923", size = 2247865 },
    { url = "https://files.pythonhosted.org/packages/e1/67/fff766817e17d67208f8a1e72de15066149485acb5e4ff0816b11fd5fca3/fonttools-4.53.1-cp311-cp311-manylinux_2_17_aarch64.manylinux2014_aarch64.whl", hash = "sha256:c6e7170d675d12eac12ad1a981d90f118c06cf680b42a2d74c6c931e54b50719", size = 4873046 },
    { url = "https://files.pythonhosted.org/packages/a4/22/0a0ad59d9367997fd74a00ad2e88d10559122e09f105e94d34c155aecc0a/fonttools-4.53.1-cp311-cp311-manylinux_2_17_x86_64.manylinux2014_x86_64.whl", hash = "sha256:bee32ea8765e859670c4447b0817514ca79054463b6b79784b08a8df3a4d78e3", size = 4920859 },
    { url = "https://files.pythonhosted.org/packages/0b/c4/b4e2f1699a5e2244373a6e8175f862f49f377b444adc6c7b1fe1f5b3d04d/fonttools-4.53.1-cp311-cp311-musllinux_1_2_aarch64.whl", hash = "sha256:6e08f572625a1ee682115223eabebc4c6a2035a6917eac6f60350aba297ccadb", size = 4885904 },
    { url = "https://files.pythonhosted.org/packages/64/e7/b9a07c386adf8ad0348163fbcaab74daed6ef18ddb3f49b61b5c19900aeb/fonttools-4.53.1-cp311-cp311-musllinux_1_2_x86_64.whl", hash = "sha256:b21952c092ffd827504de7e66b62aba26fdb5f9d1e435c52477e6486e9d128b2", size = 5054708 },
    { url = "https://files.pythonhosted.org/packages/e9/53/2a79462ae38d7943e63290209c04fef89677c67b29cb329cdc549c18d4d5/fonttools-4.53.1-cp311-cp311-win32.whl", hash = "sha256:9dfdae43b7996af46ff9da520998a32b105c7f098aeea06b2226b30e74fbba88", size = 2158885 },
    { url = "https://files.pythonhosted.org/packages/c8/e1/059700c154bd7170d1c37061239836d2e51ff608f47075450f06dd3c292a/fonttools-4.53.1-cp311-cp311-win_amd64.whl", hash = "sha256:d4d0096cb1ac7a77b3b41cd78c9b6bc4a400550e21dc7a92f2b5ab53ed74eb02", size = 2205133 },
    { url = "https://files.pythonhosted.org/packages/87/63/8271f50f3e7bff8b78e03914c4c2893f2f21bd4db2975c60d11ecfbdd174/fonttools-4.53.1-cp312-cp312-macosx_10_9_universal2.whl", hash = "sha256:d92d3c2a1b39631a6131c2fa25b5406855f97969b068e7e08413325bc0afba58", size = 2756146 },
    { url = "https://files.pythonhosted.org/packages/dd/bd/cb8fd2dddd68089c112bf42a88afe188b8ace73f94406539857dcc9347a6/fonttools-4.53.1-cp312-cp312-macosx_11_0_arm64.whl", hash = "sha256:3b3c8ebafbee8d9002bd8f1195d09ed2bd9ff134ddec37ee8f6a6375e6a4f0e8", size = 2244990 },
    { url = "https://files.pythonhosted.org/packages/ae/71/2b9761e25697bdaf3dfe8269541bd4324f3eb0e4cc13f71d7f90cd272394/fonttools-4.53.1-cp312-cp312-manylinux_2_17_aarch64.manylinux2014_aarch64.whl", hash = "sha256:32f029c095ad66c425b0ee85553d0dc326d45d7059dbc227330fc29b43e8ba60", size = 4787604 },
    { url = "https://files.pythonhosted.org/packages/db/2b/5779cfd48625e013c2dfcf0c246474d5b1f5d061a5f1e476037bf9fff3a3/fonttools-4.53.1-cp312-cp312-manylinux_2_5_x86_64.manylinux1_x86_64.manylinux_2_17_x86_64.manylinux2014_x86_64.whl", hash = "sha256:10f5e6c3510b79ea27bb1ebfcc67048cde9ec67afa87c7dd7efa5c700491ac7f", size = 4871141 },
    { url = "https://files.pythonhosted.org/packages/b8/3d/ac3cec35a503bf789d03e9d155a220c9e574f4f1573f00a3bea55695d535/fonttools-4.53.1-cp312-cp312-musllinux_1_2_aarch64.whl", hash = "sha256:f677ce218976496a587ab17140da141557beb91d2a5c1a14212c994093f2eae2", size = 4764714 },
    { url = "https://files.pythonhosted.org/packages/ac/9f/27135ac0328e22cca1ba23ee6a1a1f971c13e9f0387adc5598d4635c501d/fonttools-4.53.1-cp312-cp312-musllinux_1_2_x86_64.whl", hash = "sha256:9e6ceba2a01b448e36754983d376064730690401da1dd104ddb543519470a15f", size = 5023568 },
    { url = "https://files.pythonhosted.org/packages/04/40/44d6a94e52e91fe104f9ca95944466af34828992cbc66b666f541de137f1/fonttools-4.53.1-cp312-cp312-win32.whl", hash = "sha256:791b31ebbc05197d7aa096bbc7bd76d591f05905d2fd908bf103af4488e60670", size = 2147572 },
    { url = "https://files.pythonhosted.org/packages/6d/9a/b695930e1b4e6929cc60e294489421632a05c105ac8c56ee63ef56a47872/fonttools-4.53.1-cp312-cp312-win_amd64.whl", hash = "sha256:6ed170b5e17da0264b9f6fae86073be3db15fa1bd74061c8331022bca6d09bab", size = 2193313 },
    { url = "https://files.pythonhosted.org/packages/e4/b9/0394d67056d4ad36a3807b439571934b318f1df925593a95e9ec0516b1a7/fonttools-4.53.1-py3-none-any.whl", hash = "sha256:f1f8758a2ad110bd6432203a344269f445a2907dc24ef6bccfd0ac4e14e0d71d", size = 1090472 },
]

[[package]]
name = "frozenlist"
version = "1.4.1"
source = { registry = "https://pypi.org/simple" }
sdist = { url = "https://files.pythonhosted.org/packages/cf/3d/2102257e7acad73efc4a0c306ad3953f68c504c16982bbdfee3ad75d8085/frozenlist-1.4.1.tar.gz", hash = "sha256:c037a86e8513059a2613aaba4d817bb90b9d9b6b69aace3ce9c877e8c8ed402b", size = 37820 }
wheels = [
    { url = "https://files.pythonhosted.org/packages/01/bc/8d33f2d84b9368da83e69e42720cff01c5e199b5a868ba4486189a4d8fa9/frozenlist-1.4.1-cp311-cp311-macosx_10_9_universal2.whl", hash = "sha256:a0cb6f11204443f27a1628b0e460f37fb30f624be6051d490fa7d7e26d4af3d0", size = 97060 },
    { url = "https://files.pythonhosted.org/packages/af/b2/904500d6a162b98a70e510e743e7ea992241b4f9add2c8063bf666ca21df/frozenlist-1.4.1-cp311-cp311-macosx_10_9_x86_64.whl", hash = "sha256:b46c8ae3a8f1f41a0d2ef350c0b6e65822d80772fe46b653ab6b6274f61d4a49", size = 55347 },
    { url = "https://files.pythonhosted.org/packages/5b/9c/f12b69997d3891ddc0d7895999a00b0c6a67f66f79498c0e30f27876435d/frozenlist-1.4.1-cp311-cp311-macosx_11_0_arm64.whl", hash = "sha256:fde5bd59ab5357e3853313127f4d3565fc7dad314a74d7b5d43c22c6a5ed2ced", size = 53374 },
    { url = "https://files.pythonhosted.org/packages/ac/6e/e0322317b7c600ba21dec224498c0c5959b2bce3865277a7c0badae340a9/frozenlist-1.4.1-cp311-cp311-manylinux_2_17_aarch64.manylinux2014_aarch64.whl", hash = "sha256:722e1124aec435320ae01ee3ac7bec11a5d47f25d0ed6328f2273d287bc3abb0", size = 273288 },
    { url = "https://files.pythonhosted.org/packages/a7/76/180ee1b021568dad5b35b7678616c24519af130ed3fa1e0f1ed4014e0f93/frozenlist-1.4.1-cp311-cp311-manylinux_2_17_ppc64le.manylinux2014_ppc64le.whl", hash = "sha256:2471c201b70d58a0f0c1f91261542a03d9a5e088ed3dc6c160d614c01649c106", size = 284737 },
    { url = "https://files.pythonhosted.org/packages/05/08/40159d706a6ed983c8aca51922a93fc69f3c27909e82c537dd4054032674/frozenlist-1.4.1-cp311-cp311-manylinux_2_17_s390x.manylinux2014_s390x.whl", hash = "sha256:c757a9dd70d72b076d6f68efdbb9bc943665ae954dad2801b874c8c69e185068", size = 280267 },
    { url = "https://files.pythonhosted.org/packages/e0/18/9f09f84934c2b2aa37d539a322267939770362d5495f37783440ca9c1b74/frozenlist-1.4.1-cp311-cp311-manylinux_2_5_i686.manylinux1_i686.manylinux_2_17_i686.manylinux2014_i686.whl", hash = "sha256:f146e0911cb2f1da549fc58fc7bcd2b836a44b79ef871980d605ec392ff6b0d2", size = 258778 },
    { url = "https://files.pythonhosted.org/packages/b3/c9/0bc5ee7e1f5cc7358ab67da0b7dfe60fbd05c254cea5c6108e7d1ae28c63/frozenlist-1.4.1-cp311-cp311-manylinux_2_5_x86_64.manylinux1_x86_64.manylinux_2_17_x86_64.manylinux2014_x86_64.whl", hash = "sha256:4f9c515e7914626b2a2e1e311794b4c35720a0be87af52b79ff8e1429fc25f19", size = 272276 },
    { url = "https://files.pythonhosted.org/packages/12/5d/147556b73a53ad4df6da8bbb50715a66ac75c491fdedac3eca8b0b915345/frozenlist-1.4.1-cp311-cp311-musllinux_1_1_aarch64.whl", hash = "sha256:c302220494f5c1ebeb0912ea782bcd5e2f8308037b3c7553fad0e48ebad6ad82", size = 272424 },
    { url = "https://files.pythonhosted.org/packages/83/61/2087bbf24070b66090c0af922685f1d0596c24bb3f3b5223625bdeaf03ca/frozenlist-1.4.1-cp311-cp311-musllinux_1_1_i686.whl", hash = "sha256:442acde1e068288a4ba7acfe05f5f343e19fac87bfc96d89eb886b0363e977ec", size = 260881 },
    { url = "https://files.pythonhosted.org/packages/a8/be/a235bc937dd803258a370fe21b5aa2dd3e7bfe0287a186a4bec30c6cccd6/frozenlist-1.4.1-cp311-cp311-musllinux_1_1_ppc64le.whl", hash = "sha256:1b280e6507ea8a4fa0c0a7150b4e526a8d113989e28eaaef946cc77ffd7efc0a", size = 282327 },
    { url = "https://files.pythonhosted.org/packages/5d/e7/b2469e71f082948066b9382c7b908c22552cc705b960363c390d2e23f587/frozenlist-1.4.1-cp311-cp311-musllinux_1_1_s390x.whl", hash = "sha256:fe1a06da377e3a1062ae5fe0926e12b84eceb8a50b350ddca72dc85015873f74", size = 281502 },
    { url = "https://files.pythonhosted.org/packages/db/1b/6a5b970e55dffc1a7d0bb54f57b184b2a2a2ad0b7bca16a97ca26d73c5b5/frozenlist-1.4.1-cp311-cp311-musllinux_1_1_x86_64.whl", hash = "sha256:db9e724bebd621d9beca794f2a4ff1d26eed5965b004a97f1f1685a173b869c2", size = 272292 },
    { url = "https://files.pythonhosted.org/packages/1a/05/ebad68130e6b6eb9b287dacad08ea357c33849c74550c015b355b75cc714/frozenlist-1.4.1-cp311-cp311-win32.whl", hash = "sha256:e774d53b1a477a67838a904131c4b0eef6b3d8a651f8b138b04f748fccfefe17", size = 44446 },
    { url = "https://files.pythonhosted.org/packages/b3/21/c5aaffac47fd305d69df46cfbf118768cdf049a92ee6b0b5cb029d449dcf/frozenlist-1.4.1-cp311-cp311-win_amd64.whl", hash = "sha256:fb3c2db03683b5767dedb5769b8a40ebb47d6f7f45b1b3e3b4b51ec8ad9d9825", size = 50459 },
    { url = "https://files.pythonhosted.org/packages/b4/db/4cf37556a735bcdb2582f2c3fa286aefde2322f92d3141e087b8aeb27177/frozenlist-1.4.1-cp312-cp312-macosx_10_9_universal2.whl", hash = "sha256:1979bc0aeb89b33b588c51c54ab0161791149f2461ea7c7c946d95d5f93b56ae", size = 93937 },
    { url = "https://files.pythonhosted.org/packages/46/03/69eb64642ca8c05f30aa5931d6c55e50b43d0cd13256fdd01510a1f85221/frozenlist-1.4.1-cp312-cp312-macosx_10_9_x86_64.whl", hash = "sha256:cc7b01b3754ea68a62bd77ce6020afaffb44a590c2289089289363472d13aedb", size = 53656 },
    { url = "https://files.pythonhosted.org/packages/3f/ab/c543c13824a615955f57e082c8a5ee122d2d5368e80084f2834e6f4feced/frozenlist-1.4.1-cp312-cp312-macosx_11_0_arm64.whl", hash = "sha256:c9c92be9fd329ac801cc420e08452b70e7aeab94ea4233a4804f0915c14eba9b", size = 51868 },
    { url = "https://files.pythonhosted.org/packages/a9/b8/438cfd92be2a124da8259b13409224d9b19ef8f5a5b2507174fc7e7ea18f/frozenlist-1.4.1-cp312-cp312-manylinux_2_17_aarch64.manylinux2014_aarch64.whl", hash = "sha256:5c3894db91f5a489fc8fa6a9991820f368f0b3cbdb9cd8849547ccfab3392d86", size = 280652 },
    { url = "https://files.pythonhosted.org/packages/54/72/716a955521b97a25d48315c6c3653f981041ce7a17ff79f701298195bca3/frozenlist-1.4.1-cp312-cp312-manylinux_2_17_ppc64le.manylinux2014_ppc64le.whl", hash = "sha256:ba60bb19387e13597fb059f32cd4d59445d7b18b69a745b8f8e5db0346f33480", size = 286739 },
    { url = "https://files.pythonhosted.org/packages/65/d8/934c08103637567084568e4d5b4219c1016c60b4d29353b1a5b3587827d6/frozenlist-1.4.1-cp312-cp312-manylinux_2_17_s390x.manylinux2014_s390x.whl", hash = "sha256:8aefbba5f69d42246543407ed2461db31006b0f76c4e32dfd6f42215a2c41d09", size = 289447 },
    { url = "https://files.pythonhosted.org/packages/70/bb/d3b98d83ec6ef88f9bd63d77104a305d68a146fd63a683569ea44c3085f6/frozenlist-1.4.1-cp312-cp312-manylinux_2_5_i686.manylinux1_i686.manylinux_2_17_i686.manylinux2014_i686.whl", hash = "sha256:780d3a35680ced9ce682fbcf4cb9c2bad3136eeff760ab33707b71db84664e3a", size = 265466 },
    { url = "https://files.pythonhosted.org/packages/0b/f2/b8158a0f06faefec33f4dff6345a575c18095a44e52d4f10c678c137d0e0/frozenlist-1.4.1-cp312-cp312-manylinux_2_5_x86_64.manylinux1_x86_64.manylinux_2_17_x86_64.manylinux2014_x86_64.whl", hash = "sha256:9acbb16f06fe7f52f441bb6f413ebae6c37baa6ef9edd49cdd567216da8600cd", size = 281530 },
    { url = "https://files.pythonhosted.org/packages/ea/a2/20882c251e61be653764038ece62029bfb34bd5b842724fff32a5b7a2894/frozenlist-1.4.1-cp312-cp312-musllinux_1_1_aarch64.whl", hash = "sha256:23b701e65c7b36e4bf15546a89279bd4d8675faabc287d06bbcfac7d3c33e1e6", size = 281295 },
    { url = "https://files.pythonhosted.org/packages/4c/f9/8894c05dc927af2a09663bdf31914d4fb5501653f240a5bbaf1e88cab1d3/frozenlist-1.4.1-cp312-cp312-musllinux_1_1_i686.whl", hash = "sha256:3e0153a805a98f5ada7e09826255ba99fb4f7524bb81bf6b47fb702666484ae1", size = 268054 },
    { url = "https://files.pythonhosted.org/packages/37/ff/a613e58452b60166507d731812f3be253eb1229808e59980f0405d1eafbf/frozenlist-1.4.1-cp312-cp312-musllinux_1_1_ppc64le.whl", hash = "sha256:dd9b1baec094d91bf36ec729445f7769d0d0cf6b64d04d86e45baf89e2b9059b", size = 286904 },
    { url = "https://files.pythonhosted.org/packages/cc/6e/0091d785187f4c2020d5245796d04213f2261ad097e0c1cf35c44317d517/frozenlist-1.4.1-cp312-cp312-musllinux_1_1_s390x.whl", hash = "sha256:1a4471094e146b6790f61b98616ab8e44f72661879cc63fa1049d13ef711e71e", size = 290754 },
    { url = "https://files.pythonhosted.org/packages/a5/c2/e42ad54bae8bcffee22d1e12a8ee6c7717f7d5b5019261a8c861854f4776/frozenlist-1.4.1-cp312-cp312-musllinux_1_1_x86_64.whl", hash = "sha256:5667ed53d68d91920defdf4035d1cdaa3c3121dc0b113255124bcfada1cfa1b8", size = 282602 },
    { url = "https://files.pythonhosted.org/packages/b6/61/56bad8cb94f0357c4bc134acc30822e90e203b5cb8ff82179947de90c17f/frozenlist-1.4.1-cp312-cp312-win32.whl", hash = "sha256:beee944ae828747fd7cb216a70f120767fc9f4f00bacae8543c14a6831673f89", size = 44063 },
    { url = "https://files.pythonhosted.org/packages/3e/dc/96647994a013bc72f3d453abab18340b7f5e222b7b7291e3697ca1fcfbd5/frozenlist-1.4.1-cp312-cp312-win_amd64.whl", hash = "sha256:64536573d0a2cb6e625cf309984e2d873979709f2cf22839bf2d61790b448ad5", size = 50452 },
    { url = "https://files.pythonhosted.org/packages/83/10/466fe96dae1bff622021ee687f68e5524d6392b0a2f80d05001cd3a451ba/frozenlist-1.4.1-py3-none-any.whl", hash = "sha256:04ced3e6a46b4cfffe20f9ae482818e34eba9b5fb0ce4056e4cc9b6e212d09b7", size = 11552 },
]

[[package]]
name = "fsspec"
version = "2024.6.1"
source = { registry = "https://pypi.org/simple" }
sdist = { url = "https://files.pythonhosted.org/packages/90/b6/eba5024a9889fcfff396db543a34bef0ab9d002278f163129f9f01005960/fsspec-2024.6.1.tar.gz", hash = "sha256:fad7d7e209dd4c1208e3bbfda706620e0da5142bebbd9c384afb95b07e798e49", size = 284584 }
wheels = [
    { url = "https://files.pythonhosted.org/packages/5e/44/73bea497ac69bafde2ee4269292fa3b41f1198f4bb7bbaaabde30ad29d4a/fsspec-2024.6.1-py3-none-any.whl", hash = "sha256:3cb443f8bcd2efb31295a5b9fdb02aee81d8452c80d28f97a6d0959e6cee101e", size = 177561 },
]

[package.optional-dependencies]
http = [
    { name = "aiohttp" },
]

[[package]]
name = "h11"
version = "0.14.0"
source = { registry = "https://pypi.org/simple" }
sdist = { url = "https://files.pythonhosted.org/packages/f5/38/3af3d3633a34a3316095b39c8e8fb4853a28a536e55d347bd8d8e9a14b03/h11-0.14.0.tar.gz", hash = "sha256:8f19fbbe99e72420ff35c00b27a34cb9937e902a8b810e2c88300c6f0a3b699d", size = 100418 }
wheels = [
    { url = "https://files.pythonhosted.org/packages/95/04/ff642e65ad6b90db43e668d70ffb6736436c7ce41fcc549f4e9472234127/h11-0.14.0-py3-none-any.whl", hash = "sha256:e3fe4ac4b851c468cc8363d500db52c2ead036020723024a109d37346efaa761", size = 58259 },
]

[[package]]
name = "html2text"
version = "2024.2.26"
source = { registry = "https://pypi.org/simple" }
sdist = { url = "https://files.pythonhosted.org/packages/1a/43/e1d53588561e533212117750ee79ad0ba02a41f52a08c1df3396bd466c05/html2text-2024.2.26.tar.gz", hash = "sha256:05f8e367d15aaabc96415376776cdd11afd5127a77fce6e36afc60c563ca2c32", size = 56527 }

[[package]]
name = "httpcore"
version = "1.0.5"
source = { registry = "https://pypi.org/simple" }
dependencies = [
    { name = "certifi" },
    { name = "h11" },
]
sdist = { url = "https://files.pythonhosted.org/packages/17/b0/5e8b8674f8d203335a62fdfcfa0d11ebe09e23613c3391033cbba35f7926/httpcore-1.0.5.tar.gz", hash = "sha256:34a38e2f9291467ee3b44e89dd52615370e152954ba21721378a87b2960f7a61", size = 83234 }
wheels = [
    { url = "https://files.pythonhosted.org/packages/78/d4/e5d7e4f2174f8a4d63c8897d79eb8fe2503f7ecc03282fee1fa2719c2704/httpcore-1.0.5-py3-none-any.whl", hash = "sha256:421f18bac248b25d310f3cacd198d55b8e6125c107797b609ff9b7a6ba7991b5", size = 77926 },
]

[[package]]
name = "httpx"
version = "0.27.2"
source = { registry = "https://pypi.org/simple" }
dependencies = [
    { name = "anyio" },
    { name = "certifi" },
    { name = "httpcore" },
    { name = "idna" },
    { name = "sniffio" },
]
sdist = { url = "https://files.pythonhosted.org/packages/78/82/08f8c936781f67d9e6b9eeb8a0c8b4e406136ea4c3d1f89a5db71d42e0e6/httpx-0.27.2.tar.gz", hash = "sha256:f7c2be1d2f3c3c3160d441802406b206c2b76f5947b11115e6df10c6c65e66c2", size = 144189 }
wheels = [
    { url = "https://files.pythonhosted.org/packages/56/95/9377bcb415797e44274b51d46e3249eba641711cf3348050f76ee7b15ffc/httpx-0.27.2-py3-none-any.whl", hash = "sha256:7bb2708e112d8fdd7829cd4243970f0c223274051cb35ee80c03301ee29a3df0", size = 76395 },
]

[[package]]
name = "huggingface-hub"
version = "0.24.7"
source = { registry = "https://pypi.org/simple" }
dependencies = [
    { name = "filelock" },
    { name = "fsspec" },
    { name = "packaging" },
    { name = "pyyaml" },
    { name = "requests" },
    { name = "tqdm" },
    { name = "typing-extensions" },
]
sdist = { url = "https://files.pythonhosted.org/packages/af/33/d252098a3b8d910065ad09cf318efb5dbe6c8bb586269bdfb47b7e021020/huggingface_hub-0.24.7.tar.gz", hash = "sha256:0ad8fb756e2831da0ac0491175b960f341fe06ebcf80ed6f8728313f95fc0207", size = 349211 }
wheels = [
    { url = "https://files.pythonhosted.org/packages/57/28/a0b0dd3cca63908045edc300360d6cd8758d4d86eee3fd2b08f00c5a41c4/huggingface_hub-0.24.7-py3-none-any.whl", hash = "sha256:a212c555324c8a7b1ffdd07266bb7e7d69ca71aa238d27b7842d65e9a26ac3e5", size = 417514 },
]

[[package]]
name = "identify"
version = "2.6.0"
source = { registry = "https://pypi.org/simple" }
sdist = { url = "https://files.pythonhosted.org/packages/32/f4/8e8f7db397a7ce20fbdeac5f25adaf567fc362472432938d25556008e03a/identify-2.6.0.tar.gz", hash = "sha256:cb171c685bdc31bcc4c1734698736a7d5b6c8bf2e0c15117f4d469c8640ae5cf", size = 99116 }
wheels = [
    { url = "https://files.pythonhosted.org/packages/24/6c/a4f39abe7f19600b74528d0c717b52fff0b300bb0161081510d39c53cb00/identify-2.6.0-py2.py3-none-any.whl", hash = "sha256:e79ae4406387a9d300332b5fd366d8994f1525e8414984e1a59e058b2eda2dd0", size = 98962 },
]

[[package]]
name = "idna"
version = "3.8"
source = { registry = "https://pypi.org/simple" }
sdist = { url = "https://files.pythonhosted.org/packages/e8/ac/e349c5e6d4543326c6883ee9491e3921e0d07b55fdf3cce184b40d63e72a/idna-3.8.tar.gz", hash = "sha256:d838c2c0ed6fced7693d5e8ab8e734d5f8fda53a039c0164afb0b82e771e3603", size = 189467 }
wheels = [
    { url = "https://files.pythonhosted.org/packages/22/7e/d71db821f177828df9dea8c42ac46473366f191be53080e552e628aad991/idna-3.8-py3-none-any.whl", hash = "sha256:050b4e5baadcd44d760cedbd2b8e639f2ff89bbc7a5730fcc662954303377aac", size = 66894 },
]

[[package]]
name = "importlib-metadata"
version = "8.5.0"
source = { registry = "https://pypi.org/simple" }
dependencies = [
    { name = "zipp" },
]
sdist = { url = "https://files.pythonhosted.org/packages/cd/12/33e59336dca5be0c398a7482335911a33aa0e20776128f038019f1a95f1b/importlib_metadata-8.5.0.tar.gz", hash = "sha256:71522656f0abace1d072b9e5481a48f07c138e00f079c38c8f883823f9c26bd7", size = 55304 }
wheels = [
    { url = "https://files.pythonhosted.org/packages/a0/d9/a1e041c5e7caa9a05c925f4bdbdfb7f006d1f74996af53467bc394c97be7/importlib_metadata-8.5.0-py3-none-any.whl", hash = "sha256:45e54197d28b7a7f1559e60b95e7c567032b602131fbd588f1497f47880aa68b", size = 26514 },
]

[[package]]
name = "iniconfig"
version = "2.0.0"
source = { registry = "https://pypi.org/simple" }
sdist = { url = "https://files.pythonhosted.org/packages/d7/4b/cbd8e699e64a6f16ca3a8220661b5f83792b3017d0f79807cb8708d33913/iniconfig-2.0.0.tar.gz", hash = "sha256:2d91e135bf72d31a410b17c16da610a82cb55f6b0477d1a902134b24a455b8b3", size = 4646 }
wheels = [
    { url = "https://files.pythonhosted.org/packages/ef/a6/62565a6e1cf69e10f5727360368e451d4b7f58beeac6173dc9db836a5b46/iniconfig-2.0.0-py3-none-any.whl", hash = "sha256:b6a85871a79d2e3b22d2d1b94ac2824226a63c6b741c88f7ae975f18b6778374", size = 5892 },
]

[[package]]
name = "ipython"
version = "8.27.0"
source = { registry = "https://pypi.org/simple" }
dependencies = [
    { name = "colorama", marker = "sys_platform == 'win32'" },
    { name = "decorator" },
    { name = "jedi" },
    { name = "matplotlib-inline" },
    { name = "pexpect", marker = "sys_platform != 'emscripten' and sys_platform != 'win32'" },
    { name = "prompt-toolkit" },
    { name = "pygments" },
    { name = "stack-data" },
    { name = "traitlets" },
    { name = "typing-extensions", marker = "python_full_version < '3.12'" },
]
sdist = { url = "https://files.pythonhosted.org/packages/57/24/d4fabaca03c8804bf0b8d994c8ae3a20e57e9330d277fb43d83e558dec5e/ipython-8.27.0.tar.gz", hash = "sha256:0b99a2dc9f15fd68692e898e5568725c6d49c527d36a9fb5960ffbdeaa82ff7e", size = 5494984 }
wheels = [
    { url = "https://files.pythonhosted.org/packages/a8/a2/6c725958e6f135d8e5de081e69841bb2c1d84b3fc259d02eb092b8fc203a/ipython-8.27.0-py3-none-any.whl", hash = "sha256:f68b3cb8bde357a5d7adc9598d57e22a45dfbea19eb6b98286fa3b288c9cd55c", size = 818986 },
]

[[package]]
name = "isort"
version = "5.13.2"
source = { registry = "https://pypi.org/simple" }
sdist = { url = "https://files.pythonhosted.org/packages/87/f9/c1eb8635a24e87ade2efce21e3ce8cd6b8630bb685ddc9cdaca1349b2eb5/isort-5.13.2.tar.gz", hash = "sha256:48fdfcb9face5d58a4f6dde2e72a1fb8dcaf8ab26f95ab49fab84c2ddefb0109", size = 175303 }
wheels = [
    { url = "https://files.pythonhosted.org/packages/d1/b3/8def84f539e7d2289a02f0524b944b15d7c75dab7628bedf1c4f0992029c/isort-5.13.2-py3-none-any.whl", hash = "sha256:8ca5e72a8d85860d5a3fa69b8745237f2939afe12dbf656afbcb47fe72d947a6", size = 92310 },
]

[[package]]
name = "jedi"
version = "0.19.1"
source = { registry = "https://pypi.org/simple" }
dependencies = [
    { name = "parso" },
]
sdist = { url = "https://files.pythonhosted.org/packages/d6/99/99b493cec4bf43176b678de30f81ed003fd6a647a301b9c927280c600f0a/jedi-0.19.1.tar.gz", hash = "sha256:cf0496f3651bc65d7174ac1b7d043eff454892c708a87d1b683e57b569927ffd", size = 1227821 }
wheels = [
    { url = "https://files.pythonhosted.org/packages/20/9f/bc63f0f0737ad7a60800bfd472a4836661adae21f9c2535f3957b1e54ceb/jedi-0.19.1-py2.py3-none-any.whl", hash = "sha256:e983c654fe5c02867aef4cdfce5a2fbb4a50adc0af145f70504238f18ef5e7e0", size = 1569361 },
]

[[package]]
name = "jinja2"
version = "3.1.4"
source = { registry = "https://pypi.org/simple" }
dependencies = [
    { name = "markupsafe" },
]
sdist = { url = "https://files.pythonhosted.org/packages/ed/55/39036716d19cab0747a5020fc7e907f362fbf48c984b14e62127f7e68e5d/jinja2-3.1.4.tar.gz", hash = "sha256:4a3aee7acbbe7303aede8e9648d13b8bf88a429282aa6122a993f0ac800cb369", size = 240245 }
wheels = [
    { url = "https://files.pythonhosted.org/packages/31/80/3a54838c3fb461f6fec263ebf3a3a41771bd05190238de3486aae8540c36/jinja2-3.1.4-py3-none-any.whl", hash = "sha256:bc5dd2abb727a5319567b7a813e6a2e7318c39f4f487cfe6c89c6f9c7d25197d", size = 133271 },
]

[[package]]
name = "jiter"
version = "0.5.0"
source = { registry = "https://pypi.org/simple" }
sdist = { url = "https://files.pythonhosted.org/packages/d7/1a/aa64be757afc614484b370a4d9fc1747dc9237b37ce464f7f9d9ca2a3d38/jiter-0.5.0.tar.gz", hash = "sha256:1d916ba875bcab5c5f7d927df998c4cb694d27dceddf3392e58beaf10563368a", size = 158300 }
wheels = [
    { url = "https://files.pythonhosted.org/packages/94/5f/3ac960ed598726aae46edea916e6df4df7ff6fe084bc60774b95cf3154e6/jiter-0.5.0-cp311-cp311-macosx_10_12_x86_64.whl", hash = "sha256:d4c8e1ed0ef31ad29cae5ea16b9e41529eb50a7fba70600008e9f8de6376d553", size = 284131 },
    { url = "https://files.pythonhosted.org/packages/03/eb/2308fa5f5c14c97c4c7720fef9465f1fa0771826cddb4eec9866bdd88846/jiter-0.5.0-cp311-cp311-macosx_11_0_arm64.whl", hash = "sha256:c6f16e21276074a12d8421692515b3fd6d2ea9c94fd0734c39a12960a20e85f3", size = 299310 },
    { url = "https://files.pythonhosted.org/packages/3c/f6/dba34ca10b44715fa5302b8e8d2113f72eb00a9297ddf3fa0ae4fd22d1d1/jiter-0.5.0-cp311-cp311-manylinux_2_17_aarch64.manylinux2014_aarch64.whl", hash = "sha256:5280e68e7740c8c128d3ae5ab63335ce6d1fb6603d3b809637b11713487af9e6", size = 332282 },
    { url = "https://files.pythonhosted.org/packages/69/f7/64e0a7439790ec47f7681adb3871c9d9c45fff771102490bbee5e92c00b7/jiter-0.5.0-cp311-cp311-manylinux_2_17_armv7l.manylinux2014_armv7l.whl", hash = "sha256:583c57fc30cc1fec360e66323aadd7fc3edeec01289bfafc35d3b9dcb29495e4", size = 342370 },
    { url = "https://files.pythonhosted.org/packages/55/31/1efbfff2ae8e4d919144c53db19b828049ad0622a670be3bbea94a86282c/jiter-0.5.0-cp311-cp311-manylinux_2_17_ppc64le.manylinux2014_ppc64le.whl", hash = "sha256:26351cc14507bdf466b5f99aba3df3143a59da75799bf64a53a3ad3155ecded9", size = 363591 },
    { url = "https://files.pythonhosted.org/packages/30/c3/7ab2ca2276426a7398c6dfb651e38dbc81954c79a3bfbc36c514d8599499/jiter-0.5.0-cp311-cp311-manylinux_2_17_s390x.manylinux2014_s390x.whl", hash = "sha256:4829df14d656b3fb87e50ae8b48253a8851c707da9f30d45aacab2aa2ba2d614", size = 378551 },
    { url = "https://files.pythonhosted.org/packages/47/e7/5d88031cd743c62199b125181a591b1671df3ff2f6e102df85c58d8f7d31/jiter-0.5.0-cp311-cp311-manylinux_2_17_x86_64.manylinux2014_x86_64.whl", hash = "sha256:a42a4bdcf7307b86cb863b2fb9bb55029b422d8f86276a50487982d99eed7c6e", size = 319152 },
    { url = "https://files.pythonhosted.org/packages/4c/2d/09ea58e1adca9f0359f3d41ef44a1a18e59518d7c43a21f4ece9e72e28c0/jiter-0.5.0-cp311-cp311-manylinux_2_5_i686.manylinux1_i686.whl", hash = "sha256:04d461ad0aebf696f8da13c99bc1b3e06f66ecf6cfd56254cc402f6385231c06", size = 357377 },
    { url = "https://files.pythonhosted.org/packages/7d/2f/83ff1058cb56fc3ff73e0d3c6440703ddc9cdb7f759b00cfbde8228fc435/jiter-0.5.0-cp311-cp311-musllinux_1_1_aarch64.whl", hash = "sha256:e6375923c5f19888c9226582a124b77b622f8fd0018b843c45eeb19d9701c403", size = 511091 },
    { url = "https://files.pythonhosted.org/packages/ae/c9/4f85f97c9894382ab457382337aea0012711baaa17f2ed55c0ff25f3668a/jiter-0.5.0-cp311-cp311-musllinux_1_1_x86_64.whl", hash = "sha256:2cec323a853c24fd0472517113768c92ae0be8f8c384ef4441d3632da8baa646", size = 492948 },
    { url = "https://files.pythonhosted.org/packages/4d/f2/2e987e0eb465e064c5f52c2f29c8d955452e3b316746e326269263bfb1b7/jiter-0.5.0-cp311-none-win32.whl", hash = "sha256:aa1db0967130b5cab63dfe4d6ff547c88b2a394c3410db64744d491df7f069bb", size = 195183 },
    { url = "https://files.pythonhosted.org/packages/ab/59/05d1c3203c349b37c4dd28b02b9b4e5915a7bcbd9319173b4548a67d2e93/jiter-0.5.0-cp311-none-win_amd64.whl", hash = "sha256:aa9d2b85b2ed7dc7697597dcfaac66e63c1b3028652f751c81c65a9f220899ae", size = 191032 },
    { url = "https://files.pythonhosted.org/packages/aa/bd/c3950e2c478161e131bed8cb67c36aed418190e2a961a1c981e69954e54b/jiter-0.5.0-cp312-cp312-macosx_10_12_x86_64.whl", hash = "sha256:9f664e7351604f91dcdd557603c57fc0d551bc65cc0a732fdacbf73ad335049a", size = 283511 },
    { url = "https://files.pythonhosted.org/packages/80/1c/8ce58d8c37a589eeaaa5d07d131fd31043886f5e77ab50c00a66d869a361/jiter-0.5.0-cp312-cp312-macosx_11_0_arm64.whl", hash = "sha256:044f2f1148b5248ad2c8c3afb43430dccf676c5a5834d2f5089a4e6c5bbd64df", size = 296974 },
    { url = "https://files.pythonhosted.org/packages/4d/b8/6faeff9eed8952bed93a77ea1cffae7b946795b88eafd1a60e87a67b09e0/jiter-0.5.0-cp312-cp312-manylinux_2_17_aarch64.manylinux2014_aarch64.whl", hash = "sha256:702e3520384c88b6e270c55c772d4bd6d7b150608dcc94dea87ceba1b6391248", size = 331897 },
    { url = "https://files.pythonhosted.org/packages/4f/54/1d9a2209b46d39ce6f0cef3ad87c462f9c50312ab84585e6bd5541292b35/jiter-0.5.0-cp312-cp312-manylinux_2_17_armv7l.manylinux2014_armv7l.whl", hash = "sha256:528d742dcde73fad9d63e8242c036ab4a84389a56e04efd854062b660f559544", size = 342962 },
    { url = "https://files.pythonhosted.org/packages/2a/de/90360be7fc54b2b4c2dfe79eb4ed1f659fce9c96682e6a0be4bbe71371f7/jiter-0.5.0-cp312-cp312-manylinux_2_17_ppc64le.manylinux2014_ppc64le.whl", hash = "sha256:8cf80e5fe6ab582c82f0c3331df27a7e1565e2dcf06265afd5173d809cdbf9ba", size = 363844 },
    { url = "https://files.pythonhosted.org/packages/ba/ad/ef32b173191b7a53ea8a6757b80723cba321f8469834825e8c71c96bde17/jiter-0.5.0-cp312-cp312-manylinux_2_17_s390x.manylinux2014_s390x.whl", hash = "sha256:44dfc9ddfb9b51a5626568ef4e55ada462b7328996294fe4d36de02fce42721f", size = 378709 },
    { url = "https://files.pythonhosted.org/packages/07/de/353ce53743c0defbbbd652e89c106a97dbbac4eb42c95920b74b5056b93a/jiter-0.5.0-cp312-cp312-manylinux_2_17_x86_64.manylinux2014_x86_64.whl", hash = "sha256:c451f7922992751a936b96c5f5b9bb9312243d9b754c34b33d0cb72c84669f4e", size = 319038 },
    { url = "https://files.pythonhosted.org/packages/3f/92/42d47310bf9530b9dece9e2d7c6d51cf419af5586ededaf5e66622d160e2/jiter-0.5.0-cp312-cp312-manylinux_2_5_i686.manylinux1_i686.whl", hash = "sha256:308fce789a2f093dca1ff91ac391f11a9f99c35369117ad5a5c6c4903e1b3e3a", size = 357763 },
    { url = "https://files.pythonhosted.org/packages/bd/8c/2bb76a9a84474d48fdd133d3445db8a4413da4e87c23879d917e000a9d87/jiter-0.5.0-cp312-cp312-musllinux_1_1_aarch64.whl", hash = "sha256:7f5ad4a7c6b0d90776fdefa294f662e8a86871e601309643de30bf94bb93a64e", size = 511031 },
    { url = "https://files.pythonhosted.org/packages/33/4f/9f23d79c0795e0a8e56e7988e8785c2dcda27e0ed37977256d50c77c6a19/jiter-0.5.0-cp312-cp312-musllinux_1_1_x86_64.whl", hash = "sha256:ea189db75f8eca08807d02ae27929e890c7d47599ce3d0a6a5d41f2419ecf338", size = 493042 },
    { url = "https://files.pythonhosted.org/packages/df/67/8a4f975aa834b8aecdb6b131422390173928fd47f42f269dcc32034ab432/jiter-0.5.0-cp312-none-win32.whl", hash = "sha256:e3bbe3910c724b877846186c25fe3c802e105a2c1fc2b57d6688b9f8772026e4", size = 195405 },
    { url = "https://files.pythonhosted.org/packages/15/81/296b1e25c43db67848728cdab34ac3eb5c5cbb4955ceb3f51ae60d4a5e3d/jiter-0.5.0-cp312-none-win_amd64.whl", hash = "sha256:a586832f70c3f1481732919215f36d41c59ca080fa27a65cf23d9490e75b2ef5", size = 189720 },
]

[[package]]
name = "jsonschema"
version = "4.23.0"
source = { registry = "https://pypi.org/simple" }
dependencies = [
    { name = "attrs" },
    { name = "jsonschema-specifications" },
    { name = "referencing" },
    { name = "rpds-py" },
]
sdist = { url = "https://files.pythonhosted.org/packages/38/2e/03362ee4034a4c917f697890ccd4aec0800ccf9ded7f511971c75451deec/jsonschema-4.23.0.tar.gz", hash = "sha256:d71497fef26351a33265337fa77ffeb82423f3ea21283cd9467bb03999266bc4", size = 325778 }
wheels = [
    { url = "https://files.pythonhosted.org/packages/69/4a/4f9dbeb84e8850557c02365a0eee0649abe5eb1d84af92a25731c6c0f922/jsonschema-4.23.0-py3-none-any.whl", hash = "sha256:fbadb6f8b144a8f8cf9f0b89ba94501d143e50411a1278633f56a7acf7fd5566", size = 88462 },
]

[[package]]
name = "jsonschema-specifications"
version = "2023.12.1"
source = { registry = "https://pypi.org/simple" }
dependencies = [
    { name = "referencing" },
]
sdist = { url = "https://files.pythonhosted.org/packages/f8/b9/cc0cc592e7c195fb8a650c1d5990b10175cf13b4c97465c72ec841de9e4b/jsonschema_specifications-2023.12.1.tar.gz", hash = "sha256:48a76787b3e70f5ed53f1160d2b81f586e4ca6d1548c5de7085d1682674764cc", size = 13983 }
wheels = [
    { url = "https://files.pythonhosted.org/packages/ee/07/44bd408781594c4d0a027666ef27fab1e441b109dc3b76b4f836f8fd04fe/jsonschema_specifications-2023.12.1-py3-none-any.whl", hash = "sha256:87e4fdf3a94858b8a2ba2778d9ba57d8a9cafca7c7489c46ba0d30a8bc6a9c3c", size = 18482 },
]

[[package]]
name = "kiwisolver"
version = "1.4.7"
source = { registry = "https://pypi.org/simple" }
sdist = { url = "https://files.pythonhosted.org/packages/85/4d/2255e1c76304cbd60b48cee302b66d1dde4468dc5b1160e4b7cb43778f2a/kiwisolver-1.4.7.tar.gz", hash = "sha256:9893ff81bd7107f7b685d3017cc6583daadb4fc26e4a888350df530e41980a60", size = 97286 }
wheels = [
    { url = "https://files.pythonhosted.org/packages/e9/44/77429fa0a58f941d6e1c58da9efe08597d2e86bf2b2cce6626834f49d07b/kiwisolver-1.4.7-cp311-cp311-macosx_10_9_universal2.whl", hash = "sha256:d2b0e12a42fb4e72d509fc994713d099cbb15ebf1103545e8a45f14da2dfca54", size = 122442 },
    { url = "https://files.pythonhosted.org/packages/e5/20/8c75caed8f2462d63c7fd65e16c832b8f76cda331ac9e615e914ee80bac9/kiwisolver-1.4.7-cp311-cp311-macosx_10_9_x86_64.whl", hash = "sha256:2a8781ac3edc42ea4b90bc23e7d37b665d89423818e26eb6df90698aa2287c95", size = 65762 },
    { url = "https://files.pythonhosted.org/packages/f4/98/fe010f15dc7230f45bc4cf367b012d651367fd203caaa992fd1f5963560e/kiwisolver-1.4.7-cp311-cp311-macosx_11_0_arm64.whl", hash = "sha256:46707a10836894b559e04b0fd143e343945c97fd170d69a2d26d640b4e297935", size = 64319 },
    { url = "https://files.pythonhosted.org/packages/8b/1b/b5d618f4e58c0675654c1e5051bcf42c776703edb21c02b8c74135541f60/kiwisolver-1.4.7-cp311-cp311-manylinux_2_12_i686.manylinux2010_i686.manylinux_2_17_i686.manylinux2014_i686.whl", hash = "sha256:ef97b8df011141c9b0f6caf23b29379f87dd13183c978a30a3c546d2c47314cb", size = 1334260 },
    { url = "https://files.pythonhosted.org/packages/b8/01/946852b13057a162a8c32c4c8d2e9ed79f0bb5d86569a40c0b5fb103e373/kiwisolver-1.4.7-cp311-cp311-manylinux_2_17_aarch64.manylinux2014_aarch64.whl", hash = "sha256:3ab58c12a2cd0fc769089e6d38466c46d7f76aced0a1f54c77652446733d2d02", size = 1426589 },
    { url = "https://files.pythonhosted.org/packages/70/d1/c9f96df26b459e15cf8a965304e6e6f4eb291e0f7a9460b4ad97b047561e/kiwisolver-1.4.7-cp311-cp311-manylinux_2_17_ppc64le.manylinux2014_ppc64le.whl", hash = "sha256:803b8e1459341c1bb56d1c5c010406d5edec8a0713a0945851290a7930679b51", size = 1541080 },
    { url = "https://files.pythonhosted.org/packages/d3/73/2686990eb8b02d05f3de759d6a23a4ee7d491e659007dd4c075fede4b5d0/kiwisolver-1.4.7-cp311-cp311-manylinux_2_17_s390x.manylinux2014_s390x.whl", hash = "sha256:f9a9e8a507420fe35992ee9ecb302dab68550dedc0da9e2880dd88071c5fb052", size = 1470049 },
    { url = "https://files.pythonhosted.org/packages/a7/4b/2db7af3ed3af7c35f388d5f53c28e155cd402a55432d800c543dc6deb731/kiwisolver-1.4.7-cp311-cp311-manylinux_2_17_x86_64.manylinux2014_x86_64.whl", hash = "sha256:18077b53dc3bb490e330669a99920c5e6a496889ae8c63b58fbc57c3d7f33a18", size = 1426376 },
    { url = "https://files.pythonhosted.org/packages/05/83/2857317d04ea46dc5d115f0df7e676997bbd968ced8e2bd6f7f19cfc8d7f/kiwisolver-1.4.7-cp311-cp311-musllinux_1_2_aarch64.whl", hash = "sha256:6af936f79086a89b3680a280c47ea90b4df7047b5bdf3aa5c524bbedddb9e545", size = 2222231 },
    { url = "https://files.pythonhosted.org/packages/0d/b5/866f86f5897cd4ab6d25d22e403404766a123f138bd6a02ecb2cdde52c18/kiwisolver-1.4.7-cp311-cp311-musllinux_1_2_i686.whl", hash = "sha256:3abc5b19d24af4b77d1598a585b8a719beb8569a71568b66f4ebe1fb0449460b", size = 2368634 },
    { url = "https://files.pythonhosted.org/packages/c1/ee/73de8385403faba55f782a41260210528fe3273d0cddcf6d51648202d6d0/kiwisolver-1.4.7-cp311-cp311-musllinux_1_2_ppc64le.whl", hash = "sha256:933d4de052939d90afbe6e9d5273ae05fb836cc86c15b686edd4b3560cc0ee36", size = 2329024 },
    { url = "https://files.pythonhosted.org/packages/a1/e7/cd101d8cd2cdfaa42dc06c433df17c8303d31129c9fdd16c0ea37672af91/kiwisolver-1.4.7-cp311-cp311-musllinux_1_2_s390x.whl", hash = "sha256:65e720d2ab2b53f1f72fb5da5fb477455905ce2c88aaa671ff0a447c2c80e8e3", size = 2468484 },
    { url = "https://files.pythonhosted.org/packages/e1/72/84f09d45a10bc57a40bb58b81b99d8f22b58b2040c912b7eb97ebf625bf2/kiwisolver-1.4.7-cp311-cp311-musllinux_1_2_x86_64.whl", hash = "sha256:3bf1ed55088f214ba6427484c59553123fdd9b218a42bbc8c6496d6754b1e523", size = 2284078 },
    { url = "https://files.pythonhosted.org/packages/d2/d4/71828f32b956612dc36efd7be1788980cb1e66bfb3706e6dec9acad9b4f9/kiwisolver-1.4.7-cp311-cp311-win32.whl", hash = "sha256:4c00336b9dd5ad96d0a558fd18a8b6f711b7449acce4c157e7343ba92dd0cf3d", size = 46645 },
    { url = "https://files.pythonhosted.org/packages/a1/65/d43e9a20aabcf2e798ad1aff6c143ae3a42cf506754bcb6a7ed8259c8425/kiwisolver-1.4.7-cp311-cp311-win_amd64.whl", hash = "sha256:929e294c1ac1e9f615c62a4e4313ca1823ba37326c164ec720a803287c4c499b", size = 56022 },
    { url = "https://files.pythonhosted.org/packages/35/b3/9f75a2e06f1b4ca00b2b192bc2b739334127d27f1d0625627ff8479302ba/kiwisolver-1.4.7-cp311-cp311-win_arm64.whl", hash = "sha256:e33e8fbd440c917106b237ef1a2f1449dfbb9b6f6e1ce17c94cd6a1e0d438376", size = 48536 },
    { url = "https://files.pythonhosted.org/packages/97/9c/0a11c714cf8b6ef91001c8212c4ef207f772dd84540104952c45c1f0a249/kiwisolver-1.4.7-cp312-cp312-macosx_10_9_universal2.whl", hash = "sha256:5360cc32706dab3931f738d3079652d20982511f7c0ac5711483e6eab08efff2", size = 121808 },
    { url = "https://files.pythonhosted.org/packages/f2/d8/0fe8c5f5d35878ddd135f44f2af0e4e1d379e1c7b0716f97cdcb88d4fd27/kiwisolver-1.4.7-cp312-cp312-macosx_10_9_x86_64.whl", hash = "sha256:942216596dc64ddb25adb215c3c783215b23626f8d84e8eff8d6d45c3f29f75a", size = 65531 },
    { url = "https://files.pythonhosted.org/packages/80/c5/57fa58276dfdfa612241d640a64ca2f76adc6ffcebdbd135b4ef60095098/kiwisolver-1.4.7-cp312-cp312-macosx_11_0_arm64.whl", hash = "sha256:48b571ecd8bae15702e4f22d3ff6a0f13e54d3d00cd25216d5e7f658242065ee", size = 63894 },
    { url = "https://files.pythonhosted.org/packages/8b/e9/26d3edd4c4ad1c5b891d8747a4f81b1b0aba9fb9721de6600a4adc09773b/kiwisolver-1.4.7-cp312-cp312-manylinux_2_12_i686.manylinux2010_i686.manylinux_2_17_i686.manylinux2014_i686.whl", hash = "sha256:ad42ba922c67c5f219097b28fae965e10045ddf145d2928bfac2eb2e17673640", size = 1369296 },
    { url = "https://files.pythonhosted.org/packages/b6/67/3f4850b5e6cffb75ec40577ddf54f7b82b15269cc5097ff2e968ee32ea7d/kiwisolver-1.4.7-cp312-cp312-manylinux_2_17_aarch64.manylinux2014_aarch64.whl", hash = "sha256:612a10bdae23404a72941a0fc8fa2660c6ea1217c4ce0dbcab8a8f6543ea9e7f", size = 1461450 },
    { url = "https://files.pythonhosted.org/packages/52/be/86cbb9c9a315e98a8dc6b1d23c43cffd91d97d49318854f9c37b0e41cd68/kiwisolver-1.4.7-cp312-cp312-manylinux_2_17_ppc64le.manylinux2014_ppc64le.whl", hash = "sha256:9e838bba3a3bac0fe06d849d29772eb1afb9745a59710762e4ba3f4cb8424483", size = 1579168 },
    { url = "https://files.pythonhosted.org/packages/0f/00/65061acf64bd5fd34c1f4ae53f20b43b0a017a541f242a60b135b9d1e301/kiwisolver-1.4.7-cp312-cp312-manylinux_2_17_s390x.manylinux2014_s390x.whl", hash = "sha256:22f499f6157236c19f4bbbd472fa55b063db77a16cd74d49afe28992dff8c258", size = 1507308 },
    { url = "https://files.pythonhosted.org/packages/21/e4/c0b6746fd2eb62fe702118b3ca0cb384ce95e1261cfada58ff693aeec08a/kiwisolver-1.4.7-cp312-cp312-manylinux_2_17_x86_64.manylinux2014_x86_64.whl", hash = "sha256:693902d433cf585133699972b6d7c42a8b9f8f826ebcaf0132ff55200afc599e", size = 1464186 },
    { url = "https://files.pythonhosted.org/packages/0a/0f/529d0a9fffb4d514f2782c829b0b4b371f7f441d61aa55f1de1c614c4ef3/kiwisolver-1.4.7-cp312-cp312-musllinux_1_2_aarch64.whl", hash = "sha256:4e77f2126c3e0b0d055f44513ed349038ac180371ed9b52fe96a32aa071a5107", size = 2247877 },
    { url = "https://files.pythonhosted.org/packages/d1/e1/66603ad779258843036d45adcbe1af0d1a889a07af4635f8b4ec7dccda35/kiwisolver-1.4.7-cp312-cp312-musllinux_1_2_i686.whl", hash = "sha256:657a05857bda581c3656bfc3b20e353c232e9193eb167766ad2dc58b56504948", size = 2404204 },
    { url = "https://files.pythonhosted.org/packages/8d/61/de5fb1ca7ad1f9ab7970e340a5b833d735df24689047de6ae71ab9d8d0e7/kiwisolver-1.4.7-cp312-cp312-musllinux_1_2_ppc64le.whl", hash = "sha256:4bfa75a048c056a411f9705856abfc872558e33c055d80af6a380e3658766038", size = 2352461 },
    { url = "https://files.pythonhosted.org/packages/ba/d2/0edc00a852e369827f7e05fd008275f550353f1f9bcd55db9363d779fc63/kiwisolver-1.4.7-cp312-cp312-musllinux_1_2_s390x.whl", hash = "sha256:34ea1de54beef1c104422d210c47c7d2a4999bdecf42c7b5718fbe59a4cac383", size = 2501358 },
    { url = "https://files.pythonhosted.org/packages/84/15/adc15a483506aec6986c01fb7f237c3aec4d9ed4ac10b756e98a76835933/kiwisolver-1.4.7-cp312-cp312-musllinux_1_2_x86_64.whl", hash = "sha256:90da3b5f694b85231cf93586dad5e90e2d71b9428f9aad96952c99055582f520", size = 2314119 },
    { url = "https://files.pythonhosted.org/packages/36/08/3a5bb2c53c89660863a5aa1ee236912269f2af8762af04a2e11df851d7b2/kiwisolver-1.4.7-cp312-cp312-win32.whl", hash = "sha256:18e0cca3e008e17fe9b164b55735a325140a5a35faad8de92dd80265cd5eb80b", size = 46367 },
    { url = "https://files.pythonhosted.org/packages/19/93/c05f0a6d825c643779fc3c70876bff1ac221f0e31e6f701f0e9578690d70/kiwisolver-1.4.7-cp312-cp312-win_amd64.whl", hash = "sha256:58cb20602b18f86f83a5c87d3ee1c766a79c0d452f8def86d925e6c60fbf7bfb", size = 55884 },
    { url = "https://files.pythonhosted.org/packages/d2/f9/3828d8f21b6de4279f0667fb50a9f5215e6fe57d5ec0d61905914f5b6099/kiwisolver-1.4.7-cp312-cp312-win_arm64.whl", hash = "sha256:f5a8b53bdc0b3961f8b6125e198617c40aeed638b387913bf1ce78afb1b0be2a", size = 48528 },
    { url = "https://files.pythonhosted.org/packages/c4/06/7da99b04259b0f18b557a4effd1b9c901a747f7fdd84cf834ccf520cb0b2/kiwisolver-1.4.7-cp313-cp313-macosx_10_13_universal2.whl", hash = "sha256:2e6039dcbe79a8e0f044f1c39db1986a1b8071051efba3ee4d74f5b365f5226e", size = 121913 },
    { url = "https://files.pythonhosted.org/packages/97/f5/b8a370d1aa593c17882af0a6f6755aaecd643640c0ed72dcfd2eafc388b9/kiwisolver-1.4.7-cp313-cp313-macosx_10_13_x86_64.whl", hash = "sha256:a1ecf0ac1c518487d9d23b1cd7139a6a65bc460cd101ab01f1be82ecf09794b6", size = 65627 },
    { url = "https://files.pythonhosted.org/packages/2a/fc/6c0374f7503522539e2d4d1b497f5ebad3f8ed07ab51aed2af988dd0fb65/kiwisolver-1.4.7-cp313-cp313-macosx_11_0_arm64.whl", hash = "sha256:7ab9ccab2b5bd5702ab0803676a580fffa2aa178c2badc5557a84cc943fcf750", size = 63888 },
    { url = "https://files.pythonhosted.org/packages/bf/3e/0b7172793d0f41cae5c923492da89a2ffcd1adf764c16159ca047463ebd3/kiwisolver-1.4.7-cp313-cp313-manylinux_2_12_i686.manylinux2010_i686.manylinux_2_17_i686.manylinux2014_i686.whl", hash = "sha256:f816dd2277f8d63d79f9c8473a79fe54047bc0467754962840782c575522224d", size = 1369145 },
    { url = "https://files.pythonhosted.org/packages/77/92/47d050d6f6aced2d634258123f2688fbfef8ded3c5baf2c79d94d91f1f58/kiwisolver-1.4.7-cp313-cp313-manylinux_2_17_aarch64.manylinux2014_aarch64.whl", hash = "sha256:cf8bcc23ceb5a1b624572a1623b9f79d2c3b337c8c455405ef231933a10da379", size = 1461448 },
    { url = "https://files.pythonhosted.org/packages/9c/1b/8f80b18e20b3b294546a1adb41701e79ae21915f4175f311a90d042301cf/kiwisolver-1.4.7-cp313-cp313-manylinux_2_17_ppc64le.manylinux2014_ppc64le.whl", hash = "sha256:dea0bf229319828467d7fca8c7c189780aa9ff679c94539eed7532ebe33ed37c", size = 1578750 },
    { url = "https://files.pythonhosted.org/packages/a4/fe/fe8e72f3be0a844f257cadd72689c0848c6d5c51bc1d60429e2d14ad776e/kiwisolver-1.4.7-cp313-cp313-manylinux_2_17_s390x.manylinux2014_s390x.whl", hash = "sha256:7c06a4c7cf15ec739ce0e5971b26c93638730090add60e183530d70848ebdd34", size = 1507175 },
    { url = "https://files.pythonhosted.org/packages/39/fa/cdc0b6105d90eadc3bee525fecc9179e2b41e1ce0293caaf49cb631a6aaf/kiwisolver-1.4.7-cp313-cp313-manylinux_2_17_x86_64.manylinux2014_x86_64.whl", hash = "sha256:913983ad2deb14e66d83c28b632fd35ba2b825031f2fa4ca29675e665dfecbe1", size = 1463963 },
    { url = "https://files.pythonhosted.org/packages/6e/5c/0c03c4e542720c6177d4f408e56d1c8315899db72d46261a4e15b8b33a41/kiwisolver-1.4.7-cp313-cp313-musllinux_1_2_aarch64.whl", hash = "sha256:5337ec7809bcd0f424c6b705ecf97941c46279cf5ed92311782c7c9c2026f07f", size = 2248220 },
    { url = "https://files.pythonhosted.org/packages/3d/ee/55ef86d5a574f4e767df7da3a3a7ff4954c996e12d4fbe9c408170cd7dcc/kiwisolver-1.4.7-cp313-cp313-musllinux_1_2_i686.whl", hash = "sha256:4c26ed10c4f6fa6ddb329a5120ba3b6db349ca192ae211e882970bfc9d91420b", size = 2404463 },
    { url = "https://files.pythonhosted.org/packages/0f/6d/73ad36170b4bff4825dc588acf4f3e6319cb97cd1fb3eb04d9faa6b6f212/kiwisolver-1.4.7-cp313-cp313-musllinux_1_2_ppc64le.whl", hash = "sha256:c619b101e6de2222c1fcb0531e1b17bbffbe54294bfba43ea0d411d428618c27", size = 2352842 },
    { url = "https://files.pythonhosted.org/packages/0b/16/fa531ff9199d3b6473bb4d0f47416cdb08d556c03b8bc1cccf04e756b56d/kiwisolver-1.4.7-cp313-cp313-musllinux_1_2_s390x.whl", hash = "sha256:073a36c8273647592ea332e816e75ef8da5c303236ec0167196793eb1e34657a", size = 2501635 },
    { url = "https://files.pythonhosted.org/packages/78/7e/aa9422e78419db0cbe75fb86d8e72b433818f2e62e2e394992d23d23a583/kiwisolver-1.4.7-cp313-cp313-musllinux_1_2_x86_64.whl", hash = "sha256:3ce6b2b0231bda412463e152fc18335ba32faf4e8c23a754ad50ffa70e4091ee", size = 2314556 },
    { url = "https://files.pythonhosted.org/packages/a8/b2/15f7f556df0a6e5b3772a1e076a9d9f6c538ce5f05bd590eca8106508e06/kiwisolver-1.4.7-cp313-cp313-win32.whl", hash = "sha256:f4c9aee212bc89d4e13f58be11a56cc8036cabad119259d12ace14b34476fd07", size = 46364 },
    { url = "https://files.pythonhosted.org/packages/0b/db/32e897e43a330eee8e4770bfd2737a9584b23e33587a0812b8e20aac38f7/kiwisolver-1.4.7-cp313-cp313-win_amd64.whl", hash = "sha256:8a3ec5aa8e38fc4c8af308917ce12c536f1c88452ce554027e55b22cbbfbff76", size = 55887 },
    { url = "https://files.pythonhosted.org/packages/c8/a4/df2bdca5270ca85fd25253049eb6708d4127be2ed0e5c2650217450b59e9/kiwisolver-1.4.7-cp313-cp313-win_arm64.whl", hash = "sha256:76c8094ac20ec259471ac53e774623eb62e6e1f56cd8690c67ce6ce4fcb05650", size = 48530 },
]

[[package]]
name = "latexcodec"
version = "3.0.0"
source = { registry = "https://pypi.org/simple" }
sdist = { url = "https://files.pythonhosted.org/packages/98/e7/ed339caf3662976949e4fdbfdf4a6db818b8d2aa1cf2b5f73af89e936bba/latexcodec-3.0.0.tar.gz", hash = "sha256:917dc5fe242762cc19d963e6548b42d63a118028cdd3361d62397e3b638b6bc5", size = 31023 }
wheels = [
    { url = "https://files.pythonhosted.org/packages/b0/bf/ea8887e9f31a8f93ca306699d11909c6140151393a4216f0d9f85a004077/latexcodec-3.0.0-py3-none-any.whl", hash = "sha256:6f3477ad5e61a0a99bd31a6a370c34e88733a6bad9c921a3ffcfacada12f41a7", size = 18150 },
]

[[package]]
name = "ldp"
version = "0.6.0"
source = { registry = "https://pypi.org/simple" }
dependencies = [
    { name = "aiofiles" },
    { name = "dm-tree" },
    { name = "fhaviary" },
    { name = "httpx" },
    { name = "litellm" },
    { name = "networkx", extra = ["default"] },
    { name = "numpy" },
    { name = "openai" },
    { name = "pydantic" },
    { name = "tenacity" },
    { name = "tiktoken" },
    { name = "tqdm" },
    { name = "typing-extensions", marker = "python_full_version < '3.12'" },
    { name = "usearch" },
]
sdist = { url = "https://files.pythonhosted.org/packages/0c/5e/bade1f1248502c80b2a6b028c422f4ea15c2717de1ec0109f1e69e581f02/ldp-0.6.0.tar.gz", hash = "sha256:3ad1eeaaa36a87d6d8298bea73f533ee352d5461d3818afa8090c5634f865c0c", size = 243499 }
wheels = [
    { url = "https://files.pythonhosted.org/packages/a1/54/35901a2c4ad046da2f297c69b65c6135b6af02edaada11534e3aaf0a4ff5/ldp-0.6.0-py3-none-any.whl", hash = "sha256:217ede95ecc6e1ddc958d631eac86f4ebfe50374fe39cc2b0e44ca7ba9d807bc", size = 85312 },
]

[[package]]
name = "litellm"
version = "1.45.0"
source = { registry = "https://pypi.org/simple" }
dependencies = [
    { name = "aiohttp" },
    { name = "click" },
    { name = "importlib-metadata" },
    { name = "jinja2" },
    { name = "jsonschema" },
    { name = "openai" },
    { name = "pydantic" },
    { name = "python-dotenv" },
    { name = "requests" },
    { name = "tiktoken" },
    { name = "tokenizers" },
]
sdist = { url = "https://files.pythonhosted.org/packages/0d/8f/5c61d9e34f4ecad668e815271d0ce3300d88bda60fcdc6009f5433d7525d/litellm-1.45.0.tar.gz", hash = "sha256:21285496e72b9b16ff9d3d1332965c3d1a9b0ae8dbb26f27a7080af28a117174", size = 8363398 }
wheels = [
    { url = "https://files.pythonhosted.org/packages/c4/09/ad9a7e22e69ad822626127c0ca54c163f9346e56ff56d9ea8ff015077a84/litellm-1.45.0-py3-none-any.whl", hash = "sha256:87d712beabc6cbf24437557186c5b266729f3139bf7dd2e54573e1e9845b905a", size = 8675266 },
]

[[package]]
name = "lxml"
version = "5.3.0"
source = { registry = "https://pypi.org/simple" }
sdist = { url = "https://files.pythonhosted.org/packages/e7/6b/20c3a4b24751377aaa6307eb230b66701024012c29dd374999cc92983269/lxml-5.3.0.tar.gz", hash = "sha256:4e109ca30d1edec1ac60cdbe341905dc3b8f55b16855e03a54aaf59e51ec8c6f", size = 3679318 }
wheels = [
    { url = "https://files.pythonhosted.org/packages/5c/a8/449faa2a3cbe6a99f8d38dcd51a3ee8844c17862841a6f769ea7c2a9cd0f/lxml-5.3.0-cp311-cp311-macosx_10_9_universal2.whl", hash = "sha256:74bcb423462233bc5d6066e4e98b0264e7c1bed7541fff2f4e34fe6b21563c8b", size = 8141056 },
    { url = "https://files.pythonhosted.org/packages/ac/8a/ae6325e994e2052de92f894363b038351c50ee38749d30cc6b6d96aaf90f/lxml-5.3.0-cp311-cp311-macosx_10_9_x86_64.whl", hash = "sha256:a3d819eb6f9b8677f57f9664265d0a10dd6551d227afb4af2b9cd7bdc2ccbf18", size = 4425238 },
    { url = "https://files.pythonhosted.org/packages/f8/fb/128dddb7f9086236bce0eeae2bfb316d138b49b159f50bc681d56c1bdd19/lxml-5.3.0-cp311-cp311-manylinux_2_12_i686.manylinux2010_i686.manylinux_2_17_i686.manylinux2014_i686.whl", hash = "sha256:5b8f5db71b28b8c404956ddf79575ea77aa8b1538e8b2ef9ec877945b3f46442", size = 5095197 },
    { url = "https://files.pythonhosted.org/packages/b4/f9/a181a8ef106e41e3086629c8bdb2d21a942f14c84a0e77452c22d6b22091/lxml-5.3.0-cp311-cp311-manylinux_2_17_aarch64.manylinux2014_aarch64.whl", hash = "sha256:2c3406b63232fc7e9b8783ab0b765d7c59e7c59ff96759d8ef9632fca27c7ee4", size = 4809809 },
    { url = "https://files.pythonhosted.org/packages/25/2f/b20565e808f7f6868aacea48ddcdd7e9e9fb4c799287f21f1a6c7c2e8b71/lxml-5.3.0-cp311-cp311-manylinux_2_17_ppc64le.manylinux2014_ppc64le.whl", hash = "sha256:2ecdd78ab768f844c7a1d4a03595038c166b609f6395e25af9b0f3f26ae1230f", size = 5407593 },
    { url = "https://files.pythonhosted.org/packages/23/0e/caac672ec246d3189a16c4d364ed4f7d6bf856c080215382c06764058c08/lxml-5.3.0-cp311-cp311-manylinux_2_17_s390x.manylinux2014_s390x.whl", hash = "sha256:168f2dfcfdedf611eb285efac1516c8454c8c99caf271dccda8943576b67552e", size = 4866657 },
    { url = "https://files.pythonhosted.org/packages/67/a4/1f5fbd3f58d4069000522196b0b776a014f3feec1796da03e495cf23532d/lxml-5.3.0-cp311-cp311-manylinux_2_17_x86_64.manylinux2014_x86_64.whl", hash = "sha256:aa617107a410245b8660028a7483b68e7914304a6d4882b5ff3d2d3eb5948d8c", size = 4967017 },
    { url = "https://files.pythonhosted.org/packages/ee/73/623ecea6ca3c530dd0a4ed0d00d9702e0e85cd5624e2d5b93b005fe00abd/lxml-5.3.0-cp311-cp311-manylinux_2_28_aarch64.whl", hash = "sha256:69959bd3167b993e6e710b99051265654133a98f20cec1d9b493b931942e9c16", size = 4810730 },
    { url = "https://files.pythonhosted.org/packages/1d/ce/fb84fb8e3c298f3a245ae3ea6221c2426f1bbaa82d10a88787412a498145/lxml-5.3.0-cp311-cp311-manylinux_2_28_ppc64le.whl", hash = "sha256:bd96517ef76c8654446fc3db9242d019a1bb5fe8b751ba414765d59f99210b79", size = 5455154 },
    { url = "https://files.pythonhosted.org/packages/b1/72/4d1ad363748a72c7c0411c28be2b0dc7150d91e823eadad3b91a4514cbea/lxml-5.3.0-cp311-cp311-manylinux_2_28_s390x.whl", hash = "sha256:ab6dd83b970dc97c2d10bc71aa925b84788c7c05de30241b9e96f9b6d9ea3080", size = 4969416 },
    { url = "https://files.pythonhosted.org/packages/42/07/b29571a58a3a80681722ea8ed0ba569211d9bb8531ad49b5cacf6d409185/lxml-5.3.0-cp311-cp311-manylinux_2_28_x86_64.whl", hash = "sha256:eec1bb8cdbba2925bedc887bc0609a80e599c75b12d87ae42ac23fd199445654", size = 5013672 },
    { url = "https://files.pythonhosted.org/packages/b9/93/bde740d5a58cf04cbd38e3dd93ad1e36c2f95553bbf7d57807bc6815d926/lxml-5.3.0-cp311-cp311-musllinux_1_2_aarch64.whl", hash = "sha256:6a7095eeec6f89111d03dabfe5883a1fd54da319c94e0fb104ee8f23616b572d", size = 4878644 },
    { url = "https://files.pythonhosted.org/packages/56/b5/645c8c02721d49927c93181de4017164ec0e141413577687c3df8ff0800f/lxml-5.3.0-cp311-cp311-musllinux_1_2_ppc64le.whl", hash = "sha256:6f651ebd0b21ec65dfca93aa629610a0dbc13dbc13554f19b0113da2e61a4763", size = 5511531 },
    { url = "https://files.pythonhosted.org/packages/85/3f/6a99a12d9438316f4fc86ef88c5d4c8fb674247b17f3173ecadd8346b671/lxml-5.3.0-cp311-cp311-musllinux_1_2_s390x.whl", hash = "sha256:f422a209d2455c56849442ae42f25dbaaba1c6c3f501d58761c619c7836642ec", size = 5402065 },
    { url = "https://files.pythonhosted.org/packages/80/8a/df47bff6ad5ac57335bf552babfb2408f9eb680c074ec1ba412a1a6af2c5/lxml-5.3.0-cp311-cp311-musllinux_1_2_x86_64.whl", hash = "sha256:62f7fdb0d1ed2065451f086519865b4c90aa19aed51081979ecd05a21eb4d1be", size = 5069775 },
    { url = "https://files.pythonhosted.org/packages/08/ae/e7ad0f0fbe4b6368c5ee1e3ef0c3365098d806d42379c46c1ba2802a52f7/lxml-5.3.0-cp311-cp311-win32.whl", hash = "sha256:c6379f35350b655fd817cd0d6cbeef7f265f3ae5fedb1caae2eb442bbeae9ab9", size = 3474226 },
    { url = "https://files.pythonhosted.org/packages/c3/b5/91c2249bfac02ee514ab135e9304b89d55967be7e53e94a879b74eec7a5c/lxml-5.3.0-cp311-cp311-win_amd64.whl", hash = "sha256:9c52100e2c2dbb0649b90467935c4b0de5528833c76a35ea1a2691ec9f1ee7a1", size = 3814971 },
    { url = "https://files.pythonhosted.org/packages/eb/6d/d1f1c5e40c64bf62afd7a3f9b34ce18a586a1cccbf71e783cd0a6d8e8971/lxml-5.3.0-cp312-cp312-macosx_10_9_universal2.whl", hash = "sha256:e99f5507401436fdcc85036a2e7dc2e28d962550afe1cbfc07c40e454256a859", size = 8171753 },
    { url = "https://files.pythonhosted.org/packages/bd/83/26b1864921869784355459f374896dcf8b44d4af3b15d7697e9156cb2de9/lxml-5.3.0-cp312-cp312-macosx_10_9_x86_64.whl", hash = "sha256:384aacddf2e5813a36495233b64cb96b1949da72bef933918ba5c84e06af8f0e", size = 4441955 },
    { url = "https://files.pythonhosted.org/packages/e0/d2/e9bff9fb359226c25cda3538f664f54f2804f4b37b0d7c944639e1a51f69/lxml-5.3.0-cp312-cp312-manylinux_2_12_i686.manylinux2010_i686.manylinux_2_17_i686.manylinux2014_i686.whl", hash = "sha256:874a216bf6afaf97c263b56371434e47e2c652d215788396f60477540298218f", size = 5050778 },
    { url = "https://files.pythonhosted.org/packages/88/69/6972bfafa8cd3ddc8562b126dd607011e218e17be313a8b1b9cc5a0ee876/lxml-5.3.0-cp312-cp312-manylinux_2_17_aarch64.manylinux2014_aarch64.whl", hash = "sha256:65ab5685d56914b9a2a34d67dd5488b83213d680b0c5d10b47f81da5a16b0b0e", size = 4748628 },
    { url = "https://files.pythonhosted.org/packages/5d/ea/a6523c7c7f6dc755a6eed3d2f6d6646617cad4d3d6d8ce4ed71bfd2362c8/lxml-5.3.0-cp312-cp312-manylinux_2_17_ppc64le.manylinux2014_ppc64le.whl", hash = "sha256:aac0bbd3e8dd2d9c45ceb82249e8bdd3ac99131a32b4d35c8af3cc9db1657179", size = 5322215 },
    { url = "https://files.pythonhosted.org/packages/99/37/396fbd24a70f62b31d988e4500f2068c7f3fd399d2fd45257d13eab51a6f/lxml-5.3.0-cp312-cp312-manylinux_2_17_s390x.manylinux2014_s390x.whl", hash = "sha256:b369d3db3c22ed14c75ccd5af429086f166a19627e84a8fdade3f8f31426e52a", size = 4813963 },
    { url = "https://files.pythonhosted.org/packages/09/91/e6136f17459a11ce1757df864b213efbeab7adcb2efa63efb1b846ab6723/lxml-5.3.0-cp312-cp312-manylinux_2_17_x86_64.manylinux2014_x86_64.whl", hash = "sha256:c24037349665434f375645fa9d1f5304800cec574d0310f618490c871fd902b3", size = 4923353 },
    { url = "https://files.pythonhosted.org/packages/1d/7c/2eeecf87c9a1fca4f84f991067c693e67340f2b7127fc3eca8fa29d75ee3/lxml-5.3.0-cp312-cp312-manylinux_2_28_aarch64.whl", hash = "sha256:62d172f358f33a26d6b41b28c170c63886742f5b6772a42b59b4f0fa10526cb1", size = 4740541 },
    { url = "https://files.pythonhosted.org/packages/3b/ed/4c38ba58defca84f5f0d0ac2480fdcd99fc7ae4b28fc417c93640a6949ae/lxml-5.3.0-cp312-cp312-manylinux_2_28_ppc64le.whl", hash = "sha256:c1f794c02903c2824fccce5b20c339a1a14b114e83b306ff11b597c5f71a1c8d", size = 5346504 },
    { url = "https://files.pythonhosted.org/packages/a5/22/bbd3995437e5745cb4c2b5d89088d70ab19d4feabf8a27a24cecb9745464/lxml-5.3.0-cp312-cp312-manylinux_2_28_s390x.whl", hash = "sha256:5d6a6972b93c426ace71e0be9a6f4b2cfae9b1baed2eed2006076a746692288c", size = 4898077 },
    { url = "https://files.pythonhosted.org/packages/0a/6e/94537acfb5b8f18235d13186d247bca478fea5e87d224644e0fe907df976/lxml-5.3.0-cp312-cp312-manylinux_2_28_x86_64.whl", hash = "sha256:3879cc6ce938ff4eb4900d901ed63555c778731a96365e53fadb36437a131a99", size = 4946543 },
    { url = "https://files.pythonhosted.org/packages/8d/e8/4b15df533fe8e8d53363b23a41df9be907330e1fa28c7ca36893fad338ee/lxml-5.3.0-cp312-cp312-musllinux_1_2_aarch64.whl", hash = "sha256:74068c601baff6ff021c70f0935b0c7bc528baa8ea210c202e03757c68c5a4ff", size = 4816841 },
    { url = "https://files.pythonhosted.org/packages/1a/e7/03f390ea37d1acda50bc538feb5b2bda6745b25731e4e76ab48fae7106bf/lxml-5.3.0-cp312-cp312-musllinux_1_2_ppc64le.whl", hash = "sha256:ecd4ad8453ac17bc7ba3868371bffb46f628161ad0eefbd0a855d2c8c32dd81a", size = 5417341 },
    { url = "https://files.pythonhosted.org/packages/ea/99/d1133ab4c250da85a883c3b60249d3d3e7c64f24faff494cf0fd23f91e80/lxml-5.3.0-cp312-cp312-musllinux_1_2_s390x.whl", hash = "sha256:7e2f58095acc211eb9d8b5771bf04df9ff37d6b87618d1cbf85f92399c98dae8", size = 5327539 },
    { url = "https://files.pythonhosted.org/packages/7d/ed/e6276c8d9668028213df01f598f385b05b55a4e1b4662ee12ef05dab35aa/lxml-5.3.0-cp312-cp312-musllinux_1_2_x86_64.whl", hash = "sha256:e63601ad5cd8f860aa99d109889b5ac34de571c7ee902d6812d5d9ddcc77fa7d", size = 5012542 },
    { url = "https://files.pythonhosted.org/packages/36/88/684d4e800f5aa28df2a991a6a622783fb73cf0e46235cfa690f9776f032e/lxml-5.3.0-cp312-cp312-win32.whl", hash = "sha256:17e8d968d04a37c50ad9c456a286b525d78c4a1c15dd53aa46c1d8e06bf6fa30", size = 3486454 },
    { url = "https://files.pythonhosted.org/packages/fc/82/ace5a5676051e60355bd8fb945df7b1ba4f4fb8447f2010fb816bfd57724/lxml-5.3.0-cp312-cp312-win_amd64.whl", hash = "sha256:c1a69e58a6bb2de65902051d57fde951febad631a20a64572677a1052690482f", size = 3816857 },
    { url = "https://files.pythonhosted.org/packages/94/6a/42141e4d373903bfea6f8e94b2f554d05506dfda522ada5343c651410dc8/lxml-5.3.0-cp313-cp313-macosx_10_13_universal2.whl", hash = "sha256:8c72e9563347c7395910de6a3100a4840a75a6f60e05af5e58566868d5eb2d6a", size = 8156284 },
    { url = "https://files.pythonhosted.org/packages/91/5e/fa097f0f7d8b3d113fb7312c6308af702f2667f22644441715be961f2c7e/lxml-5.3.0-cp313-cp313-macosx_10_13_x86_64.whl", hash = "sha256:e92ce66cd919d18d14b3856906a61d3f6b6a8500e0794142338da644260595cd", size = 4432407 },
    { url = "https://files.pythonhosted.org/packages/2d/a1/b901988aa6d4ff937f2e5cfc114e4ec561901ff00660c3e56713642728da/lxml-5.3.0-cp313-cp313-manylinux_2_12_i686.manylinux2010_i686.manylinux_2_17_i686.manylinux2014_i686.whl", hash = "sha256:1d04f064bebdfef9240478f7a779e8c5dc32b8b7b0b2fc6a62e39b928d428e51", size = 5048331 },
    { url = "https://files.pythonhosted.org/packages/30/0f/b2a54f48e52de578b71bbe2a2f8160672a8a5e103df3a78da53907e8c7ed/lxml-5.3.0-cp313-cp313-manylinux_2_17_aarch64.manylinux2014_aarch64.whl", hash = "sha256:5c2fb570d7823c2bbaf8b419ba6e5662137f8166e364a8b2b91051a1fb40ab8b", size = 4744835 },
    { url = "https://files.pythonhosted.org/packages/82/9d/b000c15538b60934589e83826ecbc437a1586488d7c13f8ee5ff1f79a9b8/lxml-5.3.0-cp313-cp313-manylinux_2_17_ppc64le.manylinux2014_ppc64le.whl", hash = "sha256:0c120f43553ec759f8de1fee2f4794452b0946773299d44c36bfe18e83caf002", size = 5316649 },
    { url = "https://files.pythonhosted.org/packages/e3/ee/ffbb9eaff5e541922611d2c56b175c45893d1c0b8b11e5a497708a6a3b3b/lxml-5.3.0-cp313-cp313-manylinux_2_17_s390x.manylinux2014_s390x.whl", hash = "sha256:562e7494778a69086f0312ec9689f6b6ac1c6b65670ed7d0267e49f57ffa08c4", size = 4812046 },
    { url = "https://files.pythonhosted.org/packages/15/ff/7ff89d567485c7b943cdac316087f16b2399a8b997007ed352a1248397e5/lxml-5.3.0-cp313-cp313-manylinux_2_17_x86_64.manylinux2014_x86_64.whl", hash = "sha256:423b121f7e6fa514ba0c7918e56955a1d4470ed35faa03e3d9f0e3baa4c7e492", size = 4918597 },
    { url = "https://files.pythonhosted.org/packages/c6/a3/535b6ed8c048412ff51268bdf4bf1cf052a37aa7e31d2e6518038a883b29/lxml-5.3.0-cp313-cp313-manylinux_2_28_aarch64.whl", hash = "sha256:c00f323cc00576df6165cc9d21a4c21285fa6b9989c5c39830c3903dc4303ef3", size = 4738071 },
    { url = "https://files.pythonhosted.org/packages/7a/8f/cbbfa59cb4d4fd677fe183725a76d8c956495d7a3c7f111ab8f5e13d2e83/lxml-5.3.0-cp313-cp313-manylinux_2_28_ppc64le.whl", hash = "sha256:1fdc9fae8dd4c763e8a31e7630afef517eab9f5d5d31a278df087f307bf601f4", size = 5342213 },
    { url = "https://files.pythonhosted.org/packages/5c/fb/db4c10dd9958d4b52e34d1d1f7c1f434422aeaf6ae2bbaaff2264351d944/lxml-5.3.0-cp313-cp313-manylinux_2_28_s390x.whl", hash = "sha256:658f2aa69d31e09699705949b5fc4719cbecbd4a97f9656a232e7d6c7be1a367", size = 4893749 },
    { url = "https://files.pythonhosted.org/packages/f2/38/bb4581c143957c47740de18a3281a0cab7722390a77cc6e610e8ebf2d736/lxml-5.3.0-cp313-cp313-manylinux_2_28_x86_64.whl", hash = "sha256:1473427aff3d66a3fa2199004c3e601e6c4500ab86696edffdbc84954c72d832", size = 4945901 },
    { url = "https://files.pythonhosted.org/packages/fc/d5/18b7de4960c731e98037bd48fa9f8e6e8f2558e6fbca4303d9b14d21ef3b/lxml-5.3.0-cp313-cp313-musllinux_1_2_aarch64.whl", hash = "sha256:a87de7dd873bf9a792bf1e58b1c3887b9264036629a5bf2d2e6579fe8e73edff", size = 4815447 },
    { url = "https://files.pythonhosted.org/packages/97/a8/cd51ceaad6eb849246559a8ef60ae55065a3df550fc5fcd27014361c1bab/lxml-5.3.0-cp313-cp313-musllinux_1_2_ppc64le.whl", hash = "sha256:0d7b36afa46c97875303a94e8f3ad932bf78bace9e18e603f2085b652422edcd", size = 5411186 },
    { url = "https://files.pythonhosted.org/packages/89/c3/1e3dabab519481ed7b1fdcba21dcfb8832f57000733ef0e71cf6d09a5e03/lxml-5.3.0-cp313-cp313-musllinux_1_2_s390x.whl", hash = "sha256:cf120cce539453ae086eacc0130a324e7026113510efa83ab42ef3fcfccac7fb", size = 5324481 },
    { url = "https://files.pythonhosted.org/packages/b6/17/71e9984cf0570cd202ac0a1c9ed5c1b8889b0fc8dc736f5ef0ffb181c284/lxml-5.3.0-cp313-cp313-musllinux_1_2_x86_64.whl", hash = "sha256:df5c7333167b9674aa8ae1d4008fa4bc17a313cc490b2cca27838bbdcc6bb15b", size = 5011053 },
    { url = "https://files.pythonhosted.org/packages/69/68/9f7e6d3312a91e30829368c2b3217e750adef12a6f8eb10498249f4e8d72/lxml-5.3.0-cp313-cp313-win32.whl", hash = "sha256:c802e1c2ed9f0c06a65bc4ed0189d000ada8049312cfeab6ca635e39c9608957", size = 3485634 },
    { url = "https://files.pythonhosted.org/packages/7d/db/214290d58ad68c587bd5d6af3d34e56830438733d0d0856c0275fde43652/lxml-5.3.0-cp313-cp313-win_amd64.whl", hash = "sha256:406246b96d552e0503e17a1006fd27edac678b3fcc9f1be71a2f94b4ff61528d", size = 3814417 },
]

[[package]]
name = "markdown-it-py"
version = "3.0.0"
source = { registry = "https://pypi.org/simple" }
dependencies = [
    { name = "mdurl" },
]
sdist = { url = "https://files.pythonhosted.org/packages/38/71/3b932df36c1a044d397a1f92d1cf91ee0a503d91e470cbd670aa66b07ed0/markdown-it-py-3.0.0.tar.gz", hash = "sha256:e3f60a94fa066dc52ec76661e37c851cb232d92f9886b15cb560aaada2df8feb", size = 74596 }
wheels = [
    { url = "https://files.pythonhosted.org/packages/42/d7/1ec15b46af6af88f19b8e5ffea08fa375d433c998b8a7639e76935c14f1f/markdown_it_py-3.0.0-py3-none-any.whl", hash = "sha256:355216845c60bd96232cd8d8c40e8f9765cc86f46880e43a8fd22dc1a1a8cab1", size = 87528 },
]

[[package]]
name = "markupsafe"
version = "2.1.5"
source = { registry = "https://pypi.org/simple" }
sdist = { url = "https://files.pythonhosted.org/packages/87/5b/aae44c6655f3801e81aa3eef09dbbf012431987ba564d7231722f68df02d/MarkupSafe-2.1.5.tar.gz", hash = "sha256:d283d37a890ba4c1ae73ffadf8046435c76e7bc2247bbb63c00bd1a709c6544b", size = 19384 }
wheels = [
    { url = "https://files.pythonhosted.org/packages/11/e7/291e55127bb2ae67c64d66cef01432b5933859dfb7d6949daa721b89d0b3/MarkupSafe-2.1.5-cp311-cp311-macosx_10_9_universal2.whl", hash = "sha256:629ddd2ca402ae6dbedfceeba9c46d5f7b2a61d9749597d4307f943ef198fc1f", size = 18219 },
    { url = "https://files.pythonhosted.org/packages/6b/cb/aed7a284c00dfa7c0682d14df85ad4955a350a21d2e3b06d8240497359bf/MarkupSafe-2.1.5-cp311-cp311-macosx_10_9_x86_64.whl", hash = "sha256:5b7b716f97b52c5a14bffdf688f971b2d5ef4029127f1ad7a513973cfd818df2", size = 14098 },
    { url = "https://files.pythonhosted.org/packages/1c/cf/35fe557e53709e93feb65575c93927942087e9b97213eabc3fe9d5b25a55/MarkupSafe-2.1.5-cp311-cp311-manylinux_2_17_aarch64.manylinux2014_aarch64.whl", hash = "sha256:6ec585f69cec0aa07d945b20805be741395e28ac1627333b1c5b0105962ffced", size = 29014 },
    { url = "https://files.pythonhosted.org/packages/97/18/c30da5e7a0e7f4603abfc6780574131221d9148f323752c2755d48abad30/MarkupSafe-2.1.5-cp311-cp311-manylinux_2_17_x86_64.manylinux2014_x86_64.whl", hash = "sha256:b91c037585eba9095565a3556f611e3cbfaa42ca1e865f7b8015fe5c7336d5a5", size = 28220 },
    { url = "https://files.pythonhosted.org/packages/0c/40/2e73e7d532d030b1e41180807a80d564eda53babaf04d65e15c1cf897e40/MarkupSafe-2.1.5-cp311-cp311-manylinux_2_5_i686.manylinux1_i686.manylinux_2_17_i686.manylinux2014_i686.whl", hash = "sha256:7502934a33b54030eaf1194c21c692a534196063db72176b0c4028e140f8f32c", size = 27756 },
    { url = "https://files.pythonhosted.org/packages/18/46/5dca760547e8c59c5311b332f70605d24c99d1303dd9a6e1fc3ed0d73561/MarkupSafe-2.1.5-cp311-cp311-musllinux_1_1_aarch64.whl", hash = "sha256:0e397ac966fdf721b2c528cf028494e86172b4feba51d65f81ffd65c63798f3f", size = 33988 },
    { url = "https://files.pythonhosted.org/packages/6d/c5/27febe918ac36397919cd4a67d5579cbbfa8da027fa1238af6285bb368ea/MarkupSafe-2.1.5-cp311-cp311-musllinux_1_1_i686.whl", hash = "sha256:c061bb86a71b42465156a3ee7bd58c8c2ceacdbeb95d05a99893e08b8467359a", size = 32718 },
    { url = "https://files.pythonhosted.org/packages/f8/81/56e567126a2c2bc2684d6391332e357589a96a76cb9f8e5052d85cb0ead8/MarkupSafe-2.1.5-cp311-cp311-musllinux_1_1_x86_64.whl", hash = "sha256:3a57fdd7ce31c7ff06cdfbf31dafa96cc533c21e443d57f5b1ecc6cdc668ec7f", size = 33317 },
    { url = "https://files.pythonhosted.org/packages/00/0b/23f4b2470accb53285c613a3ab9ec19dc944eaf53592cb6d9e2af8aa24cc/MarkupSafe-2.1.5-cp311-cp311-win32.whl", hash = "sha256:397081c1a0bfb5124355710fe79478cdbeb39626492b15d399526ae53422b906", size = 16670 },
    { url = "https://files.pythonhosted.org/packages/b7/a2/c78a06a9ec6d04b3445a949615c4c7ed86a0b2eb68e44e7541b9d57067cc/MarkupSafe-2.1.5-cp311-cp311-win_amd64.whl", hash = "sha256:2b7c57a4dfc4f16f7142221afe5ba4e093e09e728ca65c51f5620c9aaeb9a617", size = 17224 },
    { url = "https://files.pythonhosted.org/packages/53/bd/583bf3e4c8d6a321938c13f49d44024dbe5ed63e0a7ba127e454a66da974/MarkupSafe-2.1.5-cp312-cp312-macosx_10_9_universal2.whl", hash = "sha256:8dec4936e9c3100156f8a2dc89c4b88d5c435175ff03413b443469c7c8c5f4d1", size = 18215 },
    { url = "https://files.pythonhosted.org/packages/48/d6/e7cd795fc710292c3af3a06d80868ce4b02bfbbf370b7cee11d282815a2a/MarkupSafe-2.1.5-cp312-cp312-macosx_10_9_x86_64.whl", hash = "sha256:3c6b973f22eb18a789b1460b4b91bf04ae3f0c4234a0a6aa6b0a92f6f7b951d4", size = 14069 },
    { url = "https://files.pythonhosted.org/packages/51/b5/5d8ec796e2a08fc814a2c7d2584b55f889a55cf17dd1a90f2beb70744e5c/MarkupSafe-2.1.5-cp312-cp312-manylinux_2_17_aarch64.manylinux2014_aarch64.whl", hash = "sha256:ac07bad82163452a6884fe8fa0963fb98c2346ba78d779ec06bd7a6262132aee", size = 29452 },
    { url = "https://files.pythonhosted.org/packages/0a/0d/2454f072fae3b5a137c119abf15465d1771319dfe9e4acbb31722a0fff91/MarkupSafe-2.1.5-cp312-cp312-manylinux_2_17_x86_64.manylinux2014_x86_64.whl", hash = "sha256:f5dfb42c4604dddc8e4305050aa6deb084540643ed5804d7455b5df8fe16f5e5", size = 28462 },
    { url = "https://files.pythonhosted.org/packages/2d/75/fd6cb2e68780f72d47e6671840ca517bda5ef663d30ada7616b0462ad1e3/MarkupSafe-2.1.5-cp312-cp312-manylinux_2_5_i686.manylinux1_i686.manylinux_2_17_i686.manylinux2014_i686.whl", hash = "sha256:ea3d8a3d18833cf4304cd2fc9cbb1efe188ca9b5efef2bdac7adc20594a0e46b", size = 27869 },
    { url = "https://files.pythonhosted.org/packages/b0/81/147c477391c2750e8fc7705829f7351cf1cd3be64406edcf900dc633feb2/MarkupSafe-2.1.5-cp312-cp312-musllinux_1_1_aarch64.whl", hash = "sha256:d050b3361367a06d752db6ead6e7edeb0009be66bc3bae0ee9d97fb326badc2a", size = 33906 },
    { url = "https://files.pythonhosted.org/packages/8b/ff/9a52b71839d7a256b563e85d11050e307121000dcebc97df120176b3ad93/MarkupSafe-2.1.5-cp312-cp312-musllinux_1_1_i686.whl", hash = "sha256:bec0a414d016ac1a18862a519e54b2fd0fc8bbfd6890376898a6c0891dd82e9f", size = 32296 },
    { url = "https://files.pythonhosted.org/packages/88/07/2dc76aa51b481eb96a4c3198894f38b480490e834479611a4053fbf08623/MarkupSafe-2.1.5-cp312-cp312-musllinux_1_1_x86_64.whl", hash = "sha256:58c98fee265677f63a4385256a6d7683ab1832f3ddd1e66fe948d5880c21a169", size = 33038 },
    { url = "https://files.pythonhosted.org/packages/96/0c/620c1fb3661858c0e37eb3cbffd8c6f732a67cd97296f725789679801b31/MarkupSafe-2.1.5-cp312-cp312-win32.whl", hash = "sha256:8590b4ae07a35970728874632fed7bd57b26b0102df2d2b233b6d9d82f6c62ad", size = 16572 },
    { url = "https://files.pythonhosted.org/packages/3f/14/c3554d512d5f9100a95e737502f4a2323a1959f6d0d01e0d0997b35f7b10/MarkupSafe-2.1.5-cp312-cp312-win_amd64.whl", hash = "sha256:823b65d8706e32ad2df51ed89496147a42a2a6e01c13cfb6ffb8b1e92bc910bb", size = 17127 },
]

[[package]]
name = "matplotlib"
version = "3.9.2"
source = { registry = "https://pypi.org/simple" }
dependencies = [
    { name = "contourpy" },
    { name = "cycler" },
    { name = "fonttools" },
    { name = "kiwisolver" },
    { name = "numpy" },
    { name = "packaging" },
    { name = "pillow" },
    { name = "pyparsing" },
    { name = "python-dateutil" },
]
sdist = { url = "https://files.pythonhosted.org/packages/9e/d8/3d7f706c69e024d4287c1110d74f7dabac91d9843b99eadc90de9efc8869/matplotlib-3.9.2.tar.gz", hash = "sha256:96ab43906269ca64a6366934106fa01534454a69e471b7bf3d79083981aaab92", size = 36088381 }
wheels = [
    { url = "https://files.pythonhosted.org/packages/77/c2/f9d7fe80a8fcce9bb128d1381c6fe41a8d286d7e18395e273002e8e0fa34/matplotlib-3.9.2-cp311-cp311-macosx_10_12_x86_64.whl", hash = "sha256:d8dd059447824eec055e829258ab092b56bb0579fc3164fa09c64f3acd478772", size = 7902925 },
    { url = "https://files.pythonhosted.org/packages/28/ba/8be09886eb56ac04a218a1dc3fa728a5c4cac60b019b4f1687885166da00/matplotlib-3.9.2-cp311-cp311-macosx_11_0_arm64.whl", hash = "sha256:c797dac8bb9c7a3fd3382b16fe8f215b4cf0f22adccea36f1545a6d7be310b41", size = 7773193 },
    { url = "https://files.pythonhosted.org/packages/e6/9a/5991972a560db3ab621312a7ca5efec339ae2122f25901c0846865c4b72f/matplotlib-3.9.2-cp311-cp311-manylinux_2_17_aarch64.manylinux2014_aarch64.whl", hash = "sha256:d719465db13267bcef19ea8954a971db03b9f48b4647e3860e4bc8e6ed86610f", size = 8202378 },
    { url = "https://files.pythonhosted.org/packages/01/75/6c7ce560e95714a10fcbb3367d1304975a1a3e620f72af28921b796403f3/matplotlib-3.9.2-cp311-cp311-manylinux_2_17_x86_64.manylinux2014_x86_64.whl", hash = "sha256:8912ef7c2362f7193b5819d17dae8629b34a95c58603d781329712ada83f9447", size = 8314361 },
    { url = "https://files.pythonhosted.org/packages/6e/49/dc7384c6c092958e0b75e754efbd9e52500154939c3d715789cee9fb8a53/matplotlib-3.9.2-cp311-cp311-musllinux_1_2_x86_64.whl", hash = "sha256:7741f26a58a240f43bee74965c4882b6c93df3e7eb3de160126d8c8f53a6ae6e", size = 9091428 },
    { url = "https://files.pythonhosted.org/packages/8b/ce/15b0bb2fb29b3d46211d8ca740b96b5232499fc49200b58b8d571292c9a6/matplotlib-3.9.2-cp311-cp311-win_amd64.whl", hash = "sha256:ae82a14dab96fbfad7965403c643cafe6515e386de723e498cf3eeb1e0b70cc7", size = 7829377 },
    { url = "https://files.pythonhosted.org/packages/82/de/54f7f38ce6de79cb77d513bb3eaa4e0b1031e9fd6022214f47943fa53a88/matplotlib-3.9.2-cp312-cp312-macosx_10_12_x86_64.whl", hash = "sha256:ac43031375a65c3196bee99f6001e7fa5bdfb00ddf43379d3c0609bdca042df9", size = 7892511 },
    { url = "https://files.pythonhosted.org/packages/35/3e/5713b84a02b24b2a4bd4d6673bfc03017e6654e1d8793ece783b7ed4d484/matplotlib-3.9.2-cp312-cp312-macosx_11_0_arm64.whl", hash = "sha256:be0fc24a5e4531ae4d8e858a1a548c1fe33b176bb13eff7f9d0d38ce5112a27d", size = 7769370 },
    { url = "https://files.pythonhosted.org/packages/5b/bd/c404502aa1824456d2862dd6b9b0c1917761a51a32f7f83ff8cf94b6d117/matplotlib-3.9.2-cp312-cp312-manylinux_2_17_aarch64.manylinux2014_aarch64.whl", hash = "sha256:bf81de2926c2db243c9b2cbc3917619a0fc85796c6ba4e58f541df814bbf83c7", size = 8193260 },
    { url = "https://files.pythonhosted.org/packages/27/75/de5b9cd67648051cae40039da0c8cbc497a0d99acb1a1f3d087cd66d27b7/matplotlib-3.9.2-cp312-cp312-manylinux_2_17_x86_64.manylinux2014_x86_64.whl", hash = "sha256:f6ee45bc4245533111ced13f1f2cace1e7f89d1c793390392a80c139d6cf0e6c", size = 8306310 },
    { url = "https://files.pythonhosted.org/packages/de/e3/2976e4e54d7ee76eaf54b7639fdc10a223d05c2bdded7045233e9871e469/matplotlib-3.9.2-cp312-cp312-musllinux_1_2_x86_64.whl", hash = "sha256:306c8dfc73239f0e72ac50e5a9cf19cc4e8e331dd0c54f5e69ca8758550f1e1e", size = 9086717 },
    { url = "https://files.pythonhosted.org/packages/d2/92/c2b9464a0562feb6ae780bdc152364810862e07ef5e6affa2b7686028db2/matplotlib-3.9.2-cp312-cp312-win_amd64.whl", hash = "sha256:5413401594cfaff0052f9d8b1aafc6d305b4bd7c4331dccd18f561ff7e1d3bd3", size = 7832805 },
    { url = "https://files.pythonhosted.org/packages/5c/7f/8932eac316b32f464b8f9069f151294dcd892c8fbde61fe8bcd7ba7f7f7e/matplotlib-3.9.2-cp313-cp313-macosx_10_13_x86_64.whl", hash = "sha256:18128cc08f0d3cfff10b76baa2f296fc28c4607368a8402de61bb3f2eb33c7d9", size = 7893012 },
    { url = "https://files.pythonhosted.org/packages/90/89/9db9db3dd0ff3e2c49e452236dfe29e60b5586a88f8928ca1d153d0da8b5/matplotlib-3.9.2-cp313-cp313-macosx_11_0_arm64.whl", hash = "sha256:4876d7d40219e8ae8bb70f9263bcbe5714415acfdf781086601211335e24f8aa", size = 7769810 },
    { url = "https://files.pythonhosted.org/packages/67/26/d2661cdc2e1410b8929c5f12dfd521e4528abfed1b3c3d5a28ac48258b43/matplotlib-3.9.2-cp313-cp313-manylinux_2_17_aarch64.manylinux2014_aarch64.whl", hash = "sha256:6d9f07a80deab4bb0b82858a9e9ad53d1382fd122be8cde11080f4e7dfedb38b", size = 8193779 },
    { url = "https://files.pythonhosted.org/packages/95/70/4839eaa672bf4eacc98ebc8d23633e02b6daf39e294e7433c4ab11a689be/matplotlib-3.9.2-cp313-cp313-manylinux_2_17_x86_64.manylinux2014_x86_64.whl", hash = "sha256:f7c0410f181a531ec4e93bbc27692f2c71a15c2da16766f5ba9761e7ae518413", size = 8306260 },
    { url = "https://files.pythonhosted.org/packages/88/62/7b263b2cb2724b45d3a4f9c8c6137696cc3ef037d44383fb01ac2a9555c2/matplotlib-3.9.2-cp313-cp313-musllinux_1_2_x86_64.whl", hash = "sha256:909645cce2dc28b735674ce0931a4ac94e12f5b13f6bb0b5a5e65e7cea2c192b", size = 9086073 },
    { url = "https://files.pythonhosted.org/packages/b0/6d/3572fe243c74112fef120f0bc86f5edd21f49b60e8322fc7f6a01fe945dd/matplotlib-3.9.2-cp313-cp313-win_amd64.whl", hash = "sha256:f32c7410c7f246838a77d6d1eff0c0f87f3cb0e7c4247aebea71a6d5a68cab49", size = 7833041 },
    { url = "https://files.pythonhosted.org/packages/03/8f/9d505be3eb2f40ec731674fb6b47d10cc3147bbd6a9ea7a08c8da55415c6/matplotlib-3.9.2-cp313-cp313t-macosx_10_13_x86_64.whl", hash = "sha256:37e51dd1c2db16ede9cfd7b5cabdfc818b2c6397c83f8b10e0e797501c963a03", size = 7933657 },
    { url = "https://files.pythonhosted.org/packages/5d/68/44b458b9794bcff2a66921f8c9a8110a50a0bb099bd5f7cabb428a1dc765/matplotlib-3.9.2-cp313-cp313t-macosx_11_0_arm64.whl", hash = "sha256:b82c5045cebcecd8496a4d694d43f9cc84aeeb49fe2133e036b207abe73f4d30", size = 7799276 },
    { url = "https://files.pythonhosted.org/packages/47/79/8486d4ddcaaf676314b5fb58e8fe19d1a6210a443a7c31fa72d4215fcb87/matplotlib-3.9.2-cp313-cp313t-manylinux_2_17_aarch64.manylinux2014_aarch64.whl", hash = "sha256:f053c40f94bc51bc03832a41b4f153d83f2062d88c72b5e79997072594e97e51", size = 8221027 },
    { url = "https://files.pythonhosted.org/packages/56/62/72a472181578c3d035dcda0d0fa2e259ba2c4cb91132588a348bb705b70d/matplotlib-3.9.2-cp313-cp313t-manylinux_2_17_x86_64.manylinux2014_x86_64.whl", hash = "sha256:dbe196377a8248972f5cede786d4c5508ed5f5ca4a1e09b44bda889958b33f8c", size = 8329097 },
    { url = "https://files.pythonhosted.org/packages/01/8a/760f7fce66b39f447ad160800619d0bd5d0936d2b4633587116534a4afe0/matplotlib-3.9.2-cp313-cp313t-musllinux_1_2_x86_64.whl", hash = "sha256:5816b1e1fe8c192cbc013f8f3e3368ac56fbecf02fb41b8f8559303f24c5015e", size = 9093770 },
]

[[package]]
name = "matplotlib-inline"
version = "0.1.7"
source = { registry = "https://pypi.org/simple" }
dependencies = [
    { name = "traitlets" },
]
sdist = { url = "https://files.pythonhosted.org/packages/99/5b/a36a337438a14116b16480db471ad061c36c3694df7c2084a0da7ba538b7/matplotlib_inline-0.1.7.tar.gz", hash = "sha256:8423b23ec666be3d16e16b60bdd8ac4e86e840ebd1dd11a30b9f117f2fa0ab90", size = 8159 }
wheels = [
    { url = "https://files.pythonhosted.org/packages/8f/8e/9ad090d3553c280a8060fbf6e24dc1c0c29704ee7d1c372f0c174aa59285/matplotlib_inline-0.1.7-py3-none-any.whl", hash = "sha256:df192d39a4ff8f21b1895d72e6a13f5fcc5099f00fa84384e0ea28c2cc0653ca", size = 9899 },
]

[[package]]
name = "mccabe"
version = "0.7.0"
source = { registry = "https://pypi.org/simple" }
sdist = { url = "https://files.pythonhosted.org/packages/e7/ff/0ffefdcac38932a54d2b5eed4e0ba8a408f215002cd178ad1df0f2806ff8/mccabe-0.7.0.tar.gz", hash = "sha256:348e0240c33b60bbdf4e523192ef919f28cb2c3d7d5c7794f74009290f236325", size = 9658 }
wheels = [
    { url = "https://files.pythonhosted.org/packages/27/1a/1f68f9ba0c207934b35b86a8ca3aad8395a3d6dd7921c0686e23853ff5a9/mccabe-0.7.0-py2.py3-none-any.whl", hash = "sha256:6c2d30ab6be0e4a46919781807b4f0d834ebdd6c6e3dca0bda5a15f863427b6e", size = 7350 },
]

[[package]]
name = "mdurl"
version = "0.1.2"
source = { registry = "https://pypi.org/simple" }
sdist = { url = "https://files.pythonhosted.org/packages/d6/54/cfe61301667036ec958cb99bd3efefba235e65cdeb9c84d24a8293ba1d90/mdurl-0.1.2.tar.gz", hash = "sha256:bb413d29f5eea38f31dd4754dd7377d4465116fb207585f97bf925588687c1ba", size = 8729 }
wheels = [
    { url = "https://files.pythonhosted.org/packages/b3/38/89ba8ad64ae25be8de66a6d463314cf1eb366222074cfda9ee839c56a4b4/mdurl-0.1.2-py3-none-any.whl", hash = "sha256:84008a41e51615a49fc9966191ff91509e3c40b939176e643fd50a5c2196b8f8", size = 9979 },
]

[[package]]
name = "multidict"
version = "6.1.0"
source = { registry = "https://pypi.org/simple" }
sdist = { url = "https://files.pythonhosted.org/packages/d6/be/504b89a5e9ca731cd47487e91c469064f8ae5af93b7259758dcfc2b9c848/multidict-6.1.0.tar.gz", hash = "sha256:22ae2ebf9b0c69d206c003e2f6a914ea33f0a932d4aa16f236afc049d9958f4a", size = 64002 }
wheels = [
    { url = "https://files.pythonhosted.org/packages/93/13/df3505a46d0cd08428e4c8169a196131d1b0c4b515c3649829258843dde6/multidict-6.1.0-cp311-cp311-macosx_10_9_universal2.whl", hash = "sha256:3efe2c2cb5763f2f1b275ad2bf7a287d3f7ebbef35648a9726e3b69284a4f3d6", size = 48570 },
    { url = "https://files.pythonhosted.org/packages/f0/e1/a215908bfae1343cdb72f805366592bdd60487b4232d039c437fe8f5013d/multidict-6.1.0-cp311-cp311-macosx_10_9_x86_64.whl", hash = "sha256:c7053d3b0353a8b9de430a4f4b4268ac9a4fb3481af37dfe49825bf45ca24156", size = 29316 },
    { url = "https://files.pythonhosted.org/packages/70/0f/6dc70ddf5d442702ed74f298d69977f904960b82368532c88e854b79f72b/multidict-6.1.0-cp311-cp311-macosx_11_0_arm64.whl", hash = "sha256:27e5fc84ccef8dfaabb09d82b7d179c7cf1a3fbc8a966f8274fcb4ab2eb4cadb", size = 29640 },
    { url = "https://files.pythonhosted.org/packages/d8/6d/9c87b73a13d1cdea30b321ef4b3824449866bd7f7127eceed066ccb9b9ff/multidict-6.1.0-cp311-cp311-manylinux_2_17_aarch64.manylinux2014_aarch64.whl", hash = "sha256:0e2b90b43e696f25c62656389d32236e049568b39320e2735d51f08fd362761b", size = 131067 },
    { url = "https://files.pythonhosted.org/packages/cc/1e/1b34154fef373371fd6c65125b3d42ff5f56c7ccc6bfff91b9b3c60ae9e0/multidict-6.1.0-cp311-cp311-manylinux_2_17_ppc64le.manylinux2014_ppc64le.whl", hash = "sha256:d83a047959d38a7ff552ff94be767b7fd79b831ad1cd9920662db05fec24fe72", size = 138507 },
    { url = "https://files.pythonhosted.org/packages/fb/e0/0bc6b2bac6e461822b5f575eae85da6aae76d0e2a79b6665d6206b8e2e48/multidict-6.1.0-cp311-cp311-manylinux_2_17_s390x.manylinux2014_s390x.whl", hash = "sha256:d1a9dd711d0877a1ece3d2e4fea11a8e75741ca21954c919406b44e7cf971304", size = 133905 },
    { url = "https://files.pythonhosted.org/packages/ba/af/73d13b918071ff9b2205fcf773d316e0f8fefb4ec65354bbcf0b10908cc6/multidict-6.1.0-cp311-cp311-manylinux_2_17_x86_64.manylinux2014_x86_64.whl", hash = "sha256:ec2abea24d98246b94913b76a125e855eb5c434f7c46546046372fe60f666351", size = 129004 },
    { url = "https://files.pythonhosted.org/packages/74/21/23960627b00ed39643302d81bcda44c9444ebcdc04ee5bedd0757513f259/multidict-6.1.0-cp311-cp311-manylinux_2_5_i686.manylinux1_i686.manylinux_2_17_i686.manylinux2014_i686.whl", hash = "sha256:4867cafcbc6585e4b678876c489b9273b13e9fff9f6d6d66add5e15d11d926cb", size = 121308 },
    { url = "https://files.pythonhosted.org/packages/8b/5c/cf282263ffce4a596ed0bb2aa1a1dddfe1996d6a62d08842a8d4b33dca13/multidict-6.1.0-cp311-cp311-musllinux_1_2_aarch64.whl", hash = "sha256:5b48204e8d955c47c55b72779802b219a39acc3ee3d0116d5080c388970b76e3", size = 132608 },
    { url = "https://files.pythonhosted.org/packages/d7/3e/97e778c041c72063f42b290888daff008d3ab1427f5b09b714f5a8eff294/multidict-6.1.0-cp311-cp311-musllinux_1_2_i686.whl", hash = "sha256:d8fff389528cad1618fb4b26b95550327495462cd745d879a8c7c2115248e399", size = 127029 },
    { url = "https://files.pythonhosted.org/packages/47/ac/3efb7bfe2f3aefcf8d103e9a7162572f01936155ab2f7ebcc7c255a23212/multidict-6.1.0-cp311-cp311-musllinux_1_2_ppc64le.whl", hash = "sha256:a7a9541cd308eed5e30318430a9c74d2132e9a8cb46b901326272d780bf2d423", size = 137594 },
    { url = "https://files.pythonhosted.org/packages/42/9b/6c6e9e8dc4f915fc90a9b7798c44a30773dea2995fdcb619870e705afe2b/multidict-6.1.0-cp311-cp311-musllinux_1_2_s390x.whl", hash = "sha256:da1758c76f50c39a2efd5e9859ce7d776317eb1dd34317c8152ac9251fc574a3", size = 134556 },
    { url = "https://files.pythonhosted.org/packages/1d/10/8e881743b26aaf718379a14ac58572a240e8293a1c9d68e1418fb11c0f90/multidict-6.1.0-cp311-cp311-musllinux_1_2_x86_64.whl", hash = "sha256:c943a53e9186688b45b323602298ab727d8865d8c9ee0b17f8d62d14b56f0753", size = 130993 },
    { url = "https://files.pythonhosted.org/packages/45/84/3eb91b4b557442802d058a7579e864b329968c8d0ea57d907e7023c677f2/multidict-6.1.0-cp311-cp311-win32.whl", hash = "sha256:90f8717cb649eea3504091e640a1b8568faad18bd4b9fcd692853a04475a4b80", size = 26405 },
    { url = "https://files.pythonhosted.org/packages/9f/0b/ad879847ecbf6d27e90a6eabb7eff6b62c129eefe617ea45eae7c1f0aead/multidict-6.1.0-cp311-cp311-win_amd64.whl", hash = "sha256:82176036e65644a6cc5bd619f65f6f19781e8ec2e5330f51aa9ada7504cc1926", size = 28795 },
    { url = "https://files.pythonhosted.org/packages/fd/16/92057c74ba3b96d5e211b553895cd6dc7cc4d1e43d9ab8fafc727681ef71/multidict-6.1.0-cp312-cp312-macosx_10_9_universal2.whl", hash = "sha256:b04772ed465fa3cc947db808fa306d79b43e896beb677a56fb2347ca1a49c1fa", size = 48713 },
    { url = "https://files.pythonhosted.org/packages/94/3d/37d1b8893ae79716179540b89fc6a0ee56b4a65fcc0d63535c6f5d96f217/multidict-6.1.0-cp312-cp312-macosx_10_9_x86_64.whl", hash = "sha256:6180c0ae073bddeb5a97a38c03f30c233e0a4d39cd86166251617d1bbd0af436", size = 29516 },
    { url = "https://files.pythonhosted.org/packages/a2/12/adb6b3200c363062f805275b4c1e656be2b3681aada66c80129932ff0bae/multidict-6.1.0-cp312-cp312-macosx_11_0_arm64.whl", hash = "sha256:071120490b47aa997cca00666923a83f02c7fbb44f71cf7f136df753f7fa8761", size = 29557 },
    { url = "https://files.pythonhosted.org/packages/47/e9/604bb05e6e5bce1e6a5cf80a474e0f072e80d8ac105f1b994a53e0b28c42/multidict-6.1.0-cp312-cp312-manylinux_2_17_aarch64.manylinux2014_aarch64.whl", hash = "sha256:50b3a2710631848991d0bf7de077502e8994c804bb805aeb2925a981de58ec2e", size = 130170 },
    { url = "https://files.pythonhosted.org/packages/7e/13/9efa50801785eccbf7086b3c83b71a4fb501a4d43549c2f2f80b8787d69f/multidict-6.1.0-cp312-cp312-manylinux_2_17_ppc64le.manylinux2014_ppc64le.whl", hash = "sha256:b58c621844d55e71c1b7f7c498ce5aa6985d743a1a59034c57a905b3f153c1ef", size = 134836 },
    { url = "https://files.pythonhosted.org/packages/bf/0f/93808b765192780d117814a6dfcc2e75de6dcc610009ad408b8814dca3ba/multidict-6.1.0-cp312-cp312-manylinux_2_17_s390x.manylinux2014_s390x.whl", hash = "sha256:55b6d90641869892caa9ca42ff913f7ff1c5ece06474fbd32fb2cf6834726c95", size = 133475 },
    { url = "https://files.pythonhosted.org/packages/d3/c8/529101d7176fe7dfe1d99604e48d69c5dfdcadb4f06561f465c8ef12b4df/multidict-6.1.0-cp312-cp312-manylinux_2_17_x86_64.manylinux2014_x86_64.whl", hash = "sha256:4b820514bfc0b98a30e3d85462084779900347e4d49267f747ff54060cc33925", size = 131049 },
    { url = "https://files.pythonhosted.org/packages/ca/0c/fc85b439014d5a58063e19c3a158a889deec399d47b5269a0f3b6a2e28bc/multidict-6.1.0-cp312-cp312-manylinux_2_5_i686.manylinux1_i686.manylinux_2_17_i686.manylinux2014_i686.whl", hash = "sha256:10a9b09aba0c5b48c53761b7c720aaaf7cf236d5fe394cd399c7ba662d5f9966", size = 120370 },
    { url = "https://files.pythonhosted.org/packages/db/46/d4416eb20176492d2258fbd47b4abe729ff3b6e9c829ea4236f93c865089/multidict-6.1.0-cp312-cp312-musllinux_1_2_aarch64.whl", hash = "sha256:1e16bf3e5fc9f44632affb159d30a437bfe286ce9e02754759be5536b169b305", size = 125178 },
    { url = "https://files.pythonhosted.org/packages/5b/46/73697ad7ec521df7de5531a32780bbfd908ded0643cbe457f981a701457c/multidict-6.1.0-cp312-cp312-musllinux_1_2_i686.whl", hash = "sha256:76f364861c3bfc98cbbcbd402d83454ed9e01a5224bb3a28bf70002a230f73e2", size = 119567 },
    { url = "https://files.pythonhosted.org/packages/cd/ed/51f060e2cb0e7635329fa6ff930aa5cffa17f4c7f5c6c3ddc3500708e2f2/multidict-6.1.0-cp312-cp312-musllinux_1_2_ppc64le.whl", hash = "sha256:820c661588bd01a0aa62a1283f20d2be4281b086f80dad9e955e690c75fb54a2", size = 129822 },
    { url = "https://files.pythonhosted.org/packages/df/9e/ee7d1954b1331da3eddea0c4e08d9142da5f14b1321c7301f5014f49d492/multidict-6.1.0-cp312-cp312-musllinux_1_2_s390x.whl", hash = "sha256:0e5f362e895bc5b9e67fe6e4ded2492d8124bdf817827f33c5b46c2fe3ffaca6", size = 128656 },
    { url = "https://files.pythonhosted.org/packages/77/00/8538f11e3356b5d95fa4b024aa566cde7a38aa7a5f08f4912b32a037c5dc/multidict-6.1.0-cp312-cp312-musllinux_1_2_x86_64.whl", hash = "sha256:3ec660d19bbc671e3a6443325f07263be452c453ac9e512f5eb935e7d4ac28b3", size = 125360 },
    { url = "https://files.pythonhosted.org/packages/be/05/5d334c1f2462d43fec2363cd00b1c44c93a78c3925d952e9a71caf662e96/multidict-6.1.0-cp312-cp312-win32.whl", hash = "sha256:58130ecf8f7b8112cdb841486404f1282b9c86ccb30d3519faf301b2e5659133", size = 26382 },
    { url = "https://files.pythonhosted.org/packages/a3/bf/f332a13486b1ed0496d624bcc7e8357bb8053823e8cd4b9a18edc1d97e73/multidict-6.1.0-cp312-cp312-win_amd64.whl", hash = "sha256:188215fc0aafb8e03341995e7c4797860181562380f81ed0a87ff455b70bf1f1", size = 28529 },
    { url = "https://files.pythonhosted.org/packages/22/67/1c7c0f39fe069aa4e5d794f323be24bf4d33d62d2a348acdb7991f8f30db/multidict-6.1.0-cp313-cp313-macosx_10_13_universal2.whl", hash = "sha256:d569388c381b24671589335a3be6e1d45546c2988c2ebe30fdcada8457a31008", size = 48771 },
    { url = "https://files.pythonhosted.org/packages/3c/25/c186ee7b212bdf0df2519eacfb1981a017bda34392c67542c274651daf23/multidict-6.1.0-cp313-cp313-macosx_10_13_x86_64.whl", hash = "sha256:052e10d2d37810b99cc170b785945421141bf7bb7d2f8799d431e7db229c385f", size = 29533 },
    { url = "https://files.pythonhosted.org/packages/67/5e/04575fd837e0958e324ca035b339cea174554f6f641d3fb2b4f2e7ff44a2/multidict-6.1.0-cp313-cp313-macosx_11_0_arm64.whl", hash = "sha256:f90c822a402cb865e396a504f9fc8173ef34212a342d92e362ca498cad308e28", size = 29595 },
    { url = "https://files.pythonhosted.org/packages/d3/b2/e56388f86663810c07cfe4a3c3d87227f3811eeb2d08450b9e5d19d78876/multidict-6.1.0-cp313-cp313-manylinux_2_17_aarch64.manylinux2014_aarch64.whl", hash = "sha256:b225d95519a5bf73860323e633a664b0d85ad3d5bede6d30d95b35d4dfe8805b", size = 130094 },
    { url = "https://files.pythonhosted.org/packages/6c/ee/30ae9b4186a644d284543d55d491fbd4239b015d36b23fea43b4c94f7052/multidict-6.1.0-cp313-cp313-manylinux_2_17_ppc64le.manylinux2014_ppc64le.whl", hash = "sha256:23bfd518810af7de1116313ebd9092cb9aa629beb12f6ed631ad53356ed6b86c", size = 134876 },
    { url = "https://files.pythonhosted.org/packages/84/c7/70461c13ba8ce3c779503c70ec9d0345ae84de04521c1f45a04d5f48943d/multidict-6.1.0-cp313-cp313-manylinux_2_17_s390x.manylinux2014_s390x.whl", hash = "sha256:5c09fcfdccdd0b57867577b719c69e347a436b86cd83747f179dbf0cc0d4c1f3", size = 133500 },
    { url = "https://files.pythonhosted.org/packages/4a/9f/002af221253f10f99959561123fae676148dd730e2daa2cd053846a58507/multidict-6.1.0-cp313-cp313-manylinux_2_17_x86_64.manylinux2014_x86_64.whl", hash = "sha256:bf6bea52ec97e95560af5ae576bdac3aa3aae0b6758c6efa115236d9e07dae44", size = 131099 },
    { url = "https://files.pythonhosted.org/packages/82/42/d1c7a7301d52af79d88548a97e297f9d99c961ad76bbe6f67442bb77f097/multidict-6.1.0-cp313-cp313-manylinux_2_5_i686.manylinux1_i686.manylinux_2_17_i686.manylinux2014_i686.whl", hash = "sha256:57feec87371dbb3520da6192213c7d6fc892d5589a93db548331954de8248fd2", size = 120403 },
    { url = "https://files.pythonhosted.org/packages/68/f3/471985c2c7ac707547553e8f37cff5158030d36bdec4414cb825fbaa5327/multidict-6.1.0-cp313-cp313-musllinux_1_2_aarch64.whl", hash = "sha256:0c3f390dc53279cbc8ba976e5f8035eab997829066756d811616b652b00a23a3", size = 125348 },
    { url = "https://files.pythonhosted.org/packages/67/2c/e6df05c77e0e433c214ec1d21ddd203d9a4770a1f2866a8ca40a545869a0/multidict-6.1.0-cp313-cp313-musllinux_1_2_i686.whl", hash = "sha256:59bfeae4b25ec05b34f1956eaa1cb38032282cd4dfabc5056d0a1ec4d696d3aa", size = 119673 },
    { url = "https://files.pythonhosted.org/packages/c5/cd/bc8608fff06239c9fb333f9db7743a1b2eafe98c2666c9a196e867a3a0a4/multidict-6.1.0-cp313-cp313-musllinux_1_2_ppc64le.whl", hash = "sha256:b2f59caeaf7632cc633b5cf6fc449372b83bbdf0da4ae04d5be36118e46cc0aa", size = 129927 },
    { url = "https://files.pythonhosted.org/packages/44/8e/281b69b7bc84fc963a44dc6e0bbcc7150e517b91df368a27834299a526ac/multidict-6.1.0-cp313-cp313-musllinux_1_2_s390x.whl", hash = "sha256:37bb93b2178e02b7b618893990941900fd25b6b9ac0fa49931a40aecdf083fe4", size = 128711 },
    { url = "https://files.pythonhosted.org/packages/12/a4/63e7cd38ed29dd9f1881d5119f272c898ca92536cdb53ffe0843197f6c85/multidict-6.1.0-cp313-cp313-musllinux_1_2_x86_64.whl", hash = "sha256:4e9f48f58c2c523d5a06faea47866cd35b32655c46b443f163d08c6d0ddb17d6", size = 125519 },
    { url = "https://files.pythonhosted.org/packages/38/e0/4f5855037a72cd8a7a2f60a3952d9aa45feedb37ae7831642102604e8a37/multidict-6.1.0-cp313-cp313-win32.whl", hash = "sha256:3a37ffb35399029b45c6cc33640a92bef403c9fd388acce75cdc88f58bd19a81", size = 26426 },
    { url = "https://files.pythonhosted.org/packages/7e/a5/17ee3a4db1e310b7405f5d25834460073a8ccd86198ce044dfaf69eac073/multidict-6.1.0-cp313-cp313-win_amd64.whl", hash = "sha256:e9aa71e15d9d9beaad2c6b9319edcdc0a49a43ef5c0a4c8265ca9ee7d6c67774", size = 28531 },
    { url = "https://files.pythonhosted.org/packages/99/b7/b9e70fde2c0f0c9af4cc5277782a89b66d35948ea3369ec9f598358c3ac5/multidict-6.1.0-py3-none-any.whl", hash = "sha256:48e171e52d1c4d33888e529b999e5900356b9ae588c2f09a52dcefb158b27506", size = 10051 },
]

[[package]]
name = "multiprocess"
version = "0.70.16"
source = { registry = "https://pypi.org/simple" }
dependencies = [
    { name = "dill" },
]
sdist = { url = "https://files.pythonhosted.org/packages/b5/ae/04f39c5d0d0def03247c2893d6f2b83c136bf3320a2154d7b8858f2ba72d/multiprocess-0.70.16.tar.gz", hash = "sha256:161af703d4652a0e1410be6abccecde4a7ddffd19341be0a7011b94aeb171ac1", size = 1772603 }
wheels = [
    { url = "https://files.pythonhosted.org/packages/50/15/b56e50e8debaf439f44befec5b2af11db85f6e0f344c3113ae0be0593a91/multiprocess-0.70.16-py311-none-any.whl", hash = "sha256:af4cabb0dac72abfb1e794fa7855c325fd2b55a10a44628a3c1ad3311c04127a", size = 143519 },
    { url = "https://files.pythonhosted.org/packages/0a/7d/a988f258104dcd2ccf1ed40fdc97e26c4ac351eeaf81d76e266c52d84e2f/multiprocess-0.70.16-py312-none-any.whl", hash = "sha256:fc0544c531920dde3b00c29863377f87e1632601092ea2daca74e4beb40faa2e", size = 146741 },
]

[[package]]
name = "mypy"
version = "1.11.2"
source = { registry = "https://pypi.org/simple" }
dependencies = [
    { name = "mypy-extensions" },
    { name = "typing-extensions" },
]
sdist = { url = "https://files.pythonhosted.org/packages/5c/86/5d7cbc4974fd564550b80fbb8103c05501ea11aa7835edf3351d90095896/mypy-1.11.2.tar.gz", hash = "sha256:7f9993ad3e0ffdc95c2a14b66dee63729f021968bff8ad911867579c65d13a79", size = 3078806 }
wheels = [
    { url = "https://files.pythonhosted.org/packages/e2/aa/cc56fb53ebe14c64f1fe91d32d838d6f4db948b9494e200d2f61b820b85d/mypy-1.11.2-cp311-cp311-macosx_10_9_x86_64.whl", hash = "sha256:75746e06d5fa1e91bfd5432448d00d34593b52e7e91a187d981d08d1f33d4385", size = 10859630 },
    { url = "https://files.pythonhosted.org/packages/04/c8/b19a760fab491c22c51975cf74e3d253b8c8ce2be7afaa2490fbf95a8c59/mypy-1.11.2-cp311-cp311-macosx_11_0_arm64.whl", hash = "sha256:a976775ab2256aadc6add633d44f100a2517d2388906ec4f13231fafbb0eccca", size = 10037973 },
    { url = "https://files.pythonhosted.org/packages/88/57/7e7e39f2619c8f74a22efb9a4c4eff32b09d3798335625a124436d121d89/mypy-1.11.2-cp311-cp311-manylinux_2_17_x86_64.manylinux2014_x86_64.manylinux_2_28_x86_64.whl", hash = "sha256:cd953f221ac1379050a8a646585a29574488974f79d8082cedef62744f0a0104", size = 12416659 },
    { url = "https://files.pythonhosted.org/packages/fc/a6/37f7544666b63a27e46c48f49caeee388bf3ce95f9c570eb5cfba5234405/mypy-1.11.2-cp311-cp311-musllinux_1_1_x86_64.whl", hash = "sha256:57555a7715c0a34421013144a33d280e73c08df70f3a18a552938587ce9274f4", size = 12897010 },
    { url = "https://files.pythonhosted.org/packages/84/8b/459a513badc4d34acb31c736a0101c22d2bd0697b969796ad93294165cfb/mypy-1.11.2-cp311-cp311-win_amd64.whl", hash = "sha256:36383a4fcbad95f2657642a07ba22ff797de26277158f1cc7bd234821468b1b6", size = 9562873 },
    { url = "https://files.pythonhosted.org/packages/35/3a/ed7b12ecc3f6db2f664ccf85cb2e004d3e90bec928e9d7be6aa2f16b7cdf/mypy-1.11.2-cp312-cp312-macosx_10_9_x86_64.whl", hash = "sha256:e8960dbbbf36906c5c0b7f4fbf2f0c7ffb20f4898e6a879fcf56a41a08b0d318", size = 10990335 },
    { url = "https://files.pythonhosted.org/packages/04/e4/1a9051e2ef10296d206519f1df13d2cc896aea39e8683302f89bf5792a59/mypy-1.11.2-cp312-cp312-macosx_11_0_arm64.whl", hash = "sha256:06d26c277962f3fb50e13044674aa10553981ae514288cb7d0a738f495550b36", size = 10007119 },
    { url = "https://files.pythonhosted.org/packages/f3/3c/350a9da895f8a7e87ade0028b962be0252d152e0c2fbaafa6f0658b4d0d4/mypy-1.11.2-cp312-cp312-manylinux_2_17_x86_64.manylinux2014_x86_64.manylinux_2_28_x86_64.whl", hash = "sha256:6e7184632d89d677973a14d00ae4d03214c8bc301ceefcdaf5c474866814c987", size = 12506856 },
    { url = "https://files.pythonhosted.org/packages/b6/49/ee5adf6a49ff13f4202d949544d3d08abb0ea1f3e7f2a6d5b4c10ba0360a/mypy-1.11.2-cp312-cp312-musllinux_1_1_x86_64.whl", hash = "sha256:3a66169b92452f72117e2da3a576087025449018afc2d8e9bfe5ffab865709ca", size = 12952066 },
    { url = "https://files.pythonhosted.org/packages/27/c0/b19d709a42b24004d720db37446a42abadf844d5c46a2c442e2a074d70d9/mypy-1.11.2-cp312-cp312-win_amd64.whl", hash = "sha256:969ea3ef09617aff826885a22ece0ddef69d95852cdad2f60c8bb06bf1f71f70", size = 9664000 },
    { url = "https://files.pythonhosted.org/packages/42/3a/bdf730640ac523229dd6578e8a581795720a9321399de494374afc437ec5/mypy-1.11.2-py3-none-any.whl", hash = "sha256:b499bc07dbdcd3de92b0a8b29fdf592c111276f6a12fe29c30f6c417dd546d12", size = 2619625 },
]

[[package]]
name = "mypy-extensions"
version = "1.0.0"
source = { registry = "https://pypi.org/simple" }
sdist = { url = "https://files.pythonhosted.org/packages/98/a4/1ab47638b92648243faf97a5aeb6ea83059cc3624972ab6b8d2316078d3f/mypy_extensions-1.0.0.tar.gz", hash = "sha256:75dbf8955dc00442a438fc4d0666508a9a97b6bd41aa2f0ffe9d2f2725af0782", size = 4433 }
wheels = [
    { url = "https://files.pythonhosted.org/packages/2a/e2/5d3f6ada4297caebe1a2add3b126fe800c96f56dbe5d1988a2cbe0b267aa/mypy_extensions-1.0.0-py3-none-any.whl", hash = "sha256:4392f6c0eb8a5668a69e23d168ffa70f0be9ccfd32b5cc2d26a34ae5b844552d", size = 4695 },
]

[[package]]
name = "networkx"
version = "3.3"
source = { registry = "https://pypi.org/simple" }
sdist = { url = "https://files.pythonhosted.org/packages/04/e6/b164f94c869d6b2c605b5128b7b0cfe912795a87fc90e78533920001f3ec/networkx-3.3.tar.gz", hash = "sha256:0c127d8b2f4865f59ae9cb8aafcd60b5c70f3241ebd66f7defad7c4ab90126c9", size = 2126579 }
wheels = [
    { url = "https://files.pythonhosted.org/packages/38/e9/5f72929373e1a0e8d142a130f3f97e6ff920070f87f91c4e13e40e0fba5a/networkx-3.3-py3-none-any.whl", hash = "sha256:28575580c6ebdaf4505b22c6256a2b9de86b316dc63ba9e93abde3d78dfdbcf2", size = 1702396 },
]

[package.optional-dependencies]
default = [
    { name = "matplotlib" },
    { name = "numpy" },
    { name = "pandas" },
    { name = "scipy" },
]

[[package]]
name = "nodeenv"
version = "1.9.1"
source = { registry = "https://pypi.org/simple" }
sdist = { url = "https://files.pythonhosted.org/packages/43/16/fc88b08840de0e0a72a2f9d8c6bae36be573e475a6326ae854bcc549fc45/nodeenv-1.9.1.tar.gz", hash = "sha256:6ec12890a2dab7946721edbfbcd91f3319c6ccc9aec47be7c7e6b7011ee6645f", size = 47437 }
wheels = [
    { url = "https://files.pythonhosted.org/packages/d2/1d/1b658dbd2b9fa9c4c9f32accbfc0205d532c8c6194dc0f2a4c0428e7128a/nodeenv-1.9.1-py2.py3-none-any.whl", hash = "sha256:ba11c9782d29c27c70ffbdda2d7415098754709be8a7056d79a737cd901155c9", size = 22314 },
]

[[package]]
name = "numpy"
version = "2.1.1"
source = { registry = "https://pypi.org/simple" }
sdist = { url = "https://files.pythonhosted.org/packages/59/5f/9003bb3e632f2b58f5e3a3378902dcc73c5518070736c6740fe52454e8e1/numpy-2.1.1.tar.gz", hash = "sha256:d0cf7d55b1051387807405b3898efafa862997b4cba8aa5dbe657be794afeafd", size = 18874860 }
wheels = [
    { url = "https://files.pythonhosted.org/packages/f7/86/2c01070424a42b286ea0271203682c3d3e81e10ce695545b35768307b383/numpy-2.1.1-cp311-cp311-macosx_10_9_x86_64.whl", hash = "sha256:0d07841fd284718feffe7dd17a63a2e6c78679b2d386d3e82f44f0108c905550", size = 21154850 },
    { url = "https://files.pythonhosted.org/packages/ef/4e/d3426d9e620a18bbb979f28e4dc7f9a2c35eb7cf726ffcb33545ebdd3e6a/numpy-2.1.1-cp311-cp311-macosx_11_0_arm64.whl", hash = "sha256:b5613cfeb1adfe791e8e681128f5f49f22f3fcaa942255a6124d58ca59d9528f", size = 13789477 },
    { url = "https://files.pythonhosted.org/packages/c6/6e/fb6b1b2da9f4c757f55b202f10b6af0fe4fee87ace6e830228a12ab8ae5d/numpy-2.1.1-cp311-cp311-macosx_14_0_arm64.whl", hash = "sha256:0b8cc2715a84b7c3b161f9ebbd942740aaed913584cae9cdc7f8ad5ad41943d0", size = 5351769 },
    { url = "https://files.pythonhosted.org/packages/58/9a/07c8a9dc7254f3265ae014e33768d1cfd8eb73ee6cf215f4ec3b497e4255/numpy-2.1.1-cp311-cp311-macosx_14_0_x86_64.whl", hash = "sha256:b49742cdb85f1f81e4dc1b39dcf328244f4d8d1ded95dea725b316bd2cf18c95", size = 6890872 },
    { url = "https://files.pythonhosted.org/packages/08/4e/3b50fa3b1e045793056ed5a1fc6f89dd897ff9cb00900ca6377fe552d442/numpy-2.1.1-cp311-cp311-manylinux_2_17_aarch64.manylinux2014_aarch64.whl", hash = "sha256:e8d5f8a8e3bc87334f025194c6193e408903d21ebaeb10952264943a985066ca", size = 13984256 },
    { url = "https://files.pythonhosted.org/packages/d9/37/108d692f7e2544b9ae972c7bfa06c26717871c273ccec86470bc3132b04d/numpy-2.1.1-cp311-cp311-manylinux_2_17_x86_64.manylinux2014_x86_64.whl", hash = "sha256:d51fc141ddbe3f919e91a096ec739f49d686df8af254b2053ba21a910ae518bf", size = 16337778 },
    { url = "https://files.pythonhosted.org/packages/95/2d/df81a1be3be6d3a92fd12dfd6c26a0dc026b276136ec1056562342a484a2/numpy-2.1.1-cp311-cp311-musllinux_1_1_x86_64.whl", hash = "sha256:98ce7fb5b8063cfdd86596b9c762bf2b5e35a2cdd7e967494ab78a1fa7f8b86e", size = 16710448 },
    { url = "https://files.pythonhosted.org/packages/8f/34/4b2e604c5c44bd64b6c85e89d88871b41e60233b3ddf97419b37ae5b0c72/numpy-2.1.1-cp311-cp311-musllinux_1_2_aarch64.whl", hash = "sha256:24c2ad697bd8593887b019817ddd9974a7f429c14a5469d7fad413f28340a6d2", size = 14489002 },
    { url = "https://files.pythonhosted.org/packages/9f/0d/67c04b6bfefd0abbe7f60f7e4f11e3aca15d688faec1d1df089966105a9a/numpy-2.1.1-cp311-cp311-win32.whl", hash = "sha256:397bc5ce62d3fb73f304bec332171535c187e0643e176a6e9421a6e3eacef06d", size = 6533215 },
    { url = "https://files.pythonhosted.org/packages/94/7a/4c00332a3ca79702bbc86228afd0e84e6f91b47222ec8cdf00677dd16481/numpy-2.1.1-cp311-cp311-win_amd64.whl", hash = "sha256:ae8ce252404cdd4de56dcfce8b11eac3c594a9c16c231d081fb705cf23bd4d9e", size = 12870550 },
    { url = "https://files.pythonhosted.org/packages/36/11/c573ef66c004f991989c2c6218229d9003164525549409aec5ec9afc0285/numpy-2.1.1-cp312-cp312-macosx_10_9_x86_64.whl", hash = "sha256:7c803b7934a7f59563db459292e6aa078bb38b7ab1446ca38dd138646a38203e", size = 20884403 },
    { url = "https://files.pythonhosted.org/packages/6b/6c/a9fbef5fd2f9685212af2a9e47485cde9357c3e303e079ccf85127516f2d/numpy-2.1.1-cp312-cp312-macosx_11_0_arm64.whl", hash = "sha256:6435c48250c12f001920f0751fe50c0348f5f240852cfddc5e2f97e007544cbe", size = 13493375 },
    { url = "https://files.pythonhosted.org/packages/34/f2/1316a6b08ad4c161d793abe81ff7181e9ae2e357a5b06352a383b9f8e800/numpy-2.1.1-cp312-cp312-macosx_14_0_arm64.whl", hash = "sha256:3269c9eb8745e8d975980b3a7411a98976824e1fdef11f0aacf76147f662b15f", size = 5088823 },
    { url = "https://files.pythonhosted.org/packages/be/15/fabf78a6d4a10c250e87daf1cd901af05e71501380532ac508879cc46a7e/numpy-2.1.1-cp312-cp312-macosx_14_0_x86_64.whl", hash = "sha256:fac6e277a41163d27dfab5f4ec1f7a83fac94e170665a4a50191b545721c6521", size = 6619825 },
    { url = "https://files.pythonhosted.org/packages/9f/8a/76ddef3e621541ddd6984bc24d256a4e3422d036790cbbe449e6cad439ee/numpy-2.1.1-cp312-cp312-manylinux_2_17_aarch64.manylinux2014_aarch64.whl", hash = "sha256:fcd8f556cdc8cfe35e70efb92463082b7f43dd7e547eb071ffc36abc0ca4699b", size = 13696705 },
    { url = "https://files.pythonhosted.org/packages/cb/22/2b840d297183916a95847c11f82ae11e248fa98113490b2357f774651e1d/numpy-2.1.1-cp312-cp312-manylinux_2_17_x86_64.manylinux2014_x86_64.whl", hash = "sha256:d2b9cd92c8f8e7b313b80e93cedc12c0112088541dcedd9197b5dee3738c1201", size = 16041649 },
    { url = "https://files.pythonhosted.org/packages/c7/e8/6f4825d8f576cfd5e4d6515b9eec22bd618868bdafc8a8c08b446dcb65f0/numpy-2.1.1-cp312-cp312-musllinux_1_1_x86_64.whl", hash = "sha256:afd9c680df4de71cd58582b51e88a61feed4abcc7530bcd3d48483f20fc76f2a", size = 16409358 },
    { url = "https://files.pythonhosted.org/packages/bf/f8/5edf1105b0dc24fd66fc3e9e7f3bca3d920cde571caaa4375ec1566073c3/numpy-2.1.1-cp312-cp312-musllinux_1_2_aarch64.whl", hash = "sha256:8661c94e3aad18e1ea17a11f60f843a4933ccaf1a25a7c6a9182af70610b2313", size = 14172488 },
    { url = "https://files.pythonhosted.org/packages/f4/c2/dddca3e69a024d2f249a5b68698328163cbdafb7e65fbf6d36373bbabf12/numpy-2.1.1-cp312-cp312-win32.whl", hash = "sha256:950802d17a33c07cba7fd7c3dcfa7d64705509206be1606f196d179e539111ed", size = 6237195 },
    { url = "https://files.pythonhosted.org/packages/b7/98/5640a09daa3abf0caeaefa6e7bf0d10c0aa28a77c84e507d6a716e0e23df/numpy-2.1.1-cp312-cp312-win_amd64.whl", hash = "sha256:3fc5eabfc720db95d68e6646e88f8b399bfedd235994016351b1d9e062c4b270", size = 12568082 },
    { url = "https://files.pythonhosted.org/packages/6b/9e/8bc6f133bc6d359ccc9ec051853aded45504d217685191f31f46d36b7065/numpy-2.1.1-cp313-cp313-macosx_10_13_x86_64.whl", hash = "sha256:046356b19d7ad1890c751b99acad5e82dc4a02232013bd9a9a712fddf8eb60f5", size = 20834810 },
    { url = "https://files.pythonhosted.org/packages/32/1b/429519a2fa28681814c511574017d35f3aab7136d554cc65f4c1526dfbf5/numpy-2.1.1-cp313-cp313-macosx_11_0_arm64.whl", hash = "sha256:6e5a9cb2be39350ae6c8f79410744e80154df658d5bea06e06e0ac5bb75480d5", size = 13507739 },
    { url = "https://files.pythonhosted.org/packages/25/18/c732d7dd9896d11e4afcd487ac65e62f9fa0495563b7614eb850765361fa/numpy-2.1.1-cp313-cp313-macosx_14_0_arm64.whl", hash = "sha256:d4c57b68c8ef5e1ebf47238e99bf27657511ec3f071c465f6b1bccbef12d4136", size = 5074465 },
    { url = "https://files.pythonhosted.org/packages/3e/37/838b7ae9262c370ab25312bab365492016f11810ffc03ebebbd54670b669/numpy-2.1.1-cp313-cp313-macosx_14_0_x86_64.whl", hash = "sha256:8ae0fd135e0b157365ac7cc31fff27f07a5572bdfc38f9c2d43b2aff416cc8b0", size = 6606418 },
    { url = "https://files.pythonhosted.org/packages/8b/b9/7ff3bfb71e316a5b43a124c4b7a5881ab12f3c32636014bef1f757f19dbd/numpy-2.1.1-cp313-cp313-manylinux_2_17_aarch64.manylinux2014_aarch64.whl", hash = "sha256:981707f6b31b59c0c24bcda52e5605f9701cb46da4b86c2e8023656ad3e833cb", size = 13692464 },
    { url = "https://files.pythonhosted.org/packages/42/78/75bcf16e6737cd196ff7ecf0e1fd3f953293a34dff4fd93fb488e8308536/numpy-2.1.1-cp313-cp313-manylinux_2_17_x86_64.manylinux2014_x86_64.whl", hash = "sha256:2ca4b53e1e0b279142113b8c5eb7d7a877e967c306edc34f3b58e9be12fda8df", size = 16037763 },
    { url = "https://files.pythonhosted.org/packages/23/99/36bf5ffe034d06df307bc783e25cf164775863166dcd878879559fe0379f/numpy-2.1.1-cp313-cp313-musllinux_1_1_x86_64.whl", hash = "sha256:e097507396c0be4e547ff15b13dc3866f45f3680f789c1a1301b07dadd3fbc78", size = 16410374 },
    { url = "https://files.pythonhosted.org/packages/7f/16/04c5dab564887d4cd31a9ed30e51467fa70d52a4425f5a9bd1eed5b3d34c/numpy-2.1.1-cp313-cp313-musllinux_1_2_aarch64.whl", hash = "sha256:f7506387e191fe8cdb267f912469a3cccc538ab108471291636a96a54e599556", size = 14169873 },
    { url = "https://files.pythonhosted.org/packages/09/e0/d1b5adbf1731886c4186c59a9fa208585df9452a43a2b60e79af7c649717/numpy-2.1.1-cp313-cp313-win32.whl", hash = "sha256:251105b7c42abe40e3a689881e1793370cc9724ad50d64b30b358bbb3a97553b", size = 6234118 },
    { url = "https://files.pythonhosted.org/packages/d0/9c/2391ee6e9ebe77232ddcab29d92662b545e99d78c3eb3b4e26d59b9ca1ca/numpy-2.1.1-cp313-cp313-win_amd64.whl", hash = "sha256:f212d4f46b67ff604d11fff7cc62d36b3e8714edf68e44e9760e19be38c03eb0", size = 12561742 },
    { url = "https://files.pythonhosted.org/packages/38/0e/c4f754f9e73f9bb520e8bf418c646f2c4f70c5d5f2bc561e90f884593193/numpy-2.1.1-cp313-cp313t-macosx_10_13_x86_64.whl", hash = "sha256:920b0911bb2e4414c50e55bd658baeb78281a47feeb064ab40c2b66ecba85553", size = 20858403 },
    { url = "https://files.pythonhosted.org/packages/32/fc/d69092b9171efa0cb8079577e71ce0cac0e08f917d33f6e99c916ed51d44/numpy-2.1.1-cp313-cp313t-macosx_11_0_arm64.whl", hash = "sha256:bab7c09454460a487e631ffc0c42057e3d8f2a9ddccd1e60c7bb8ed774992480", size = 13519851 },
    { url = "https://files.pythonhosted.org/packages/14/2a/d7cf2cd9f15b23f623075546ea64a2c367cab703338ca22aaaecf7e704df/numpy-2.1.1-cp313-cp313t-macosx_14_0_arm64.whl", hash = "sha256:cea427d1350f3fd0d2818ce7350095c1a2ee33e30961d2f0fef48576ddbbe90f", size = 5115444 },
    { url = "https://files.pythonhosted.org/packages/8e/00/e87b2cb4afcecca3b678deefb8fa53005d7054f3b5c39596e5554e5d98f8/numpy-2.1.1-cp313-cp313t-macosx_14_0_x86_64.whl", hash = "sha256:e30356d530528a42eeba51420ae8bf6c6c09559051887196599d96ee5f536468", size = 6628903 },
    { url = "https://files.pythonhosted.org/packages/ab/9d/337ae8721b3beec48c3413d71f2d44b2defbf3c6f7a85184fc18b7b61f4a/numpy-2.1.1-cp313-cp313t-manylinux_2_17_aarch64.manylinux2014_aarch64.whl", hash = "sha256:e8dfa9e94fc127c40979c3eacbae1e61fda4fe71d84869cc129e2721973231ef", size = 13665945 },
    { url = "https://files.pythonhosted.org/packages/c0/90/ee8668e84c5d5cc080ef3beb622c016adf19ca3aa51afe9dbdcc6a9baf59/numpy-2.1.1-cp313-cp313t-manylinux_2_17_x86_64.manylinux2014_x86_64.whl", hash = "sha256:910b47a6d0635ec1bd53b88f86120a52bf56dcc27b51f18c7b4a2e2224c29f0f", size = 16023473 },
    { url = "https://files.pythonhosted.org/packages/38/a0/57c24b2131879183051dc698fbb53fd43b77c3fa85b6e6311014f2bc2973/numpy-2.1.1-cp313-cp313t-musllinux_1_1_x86_64.whl", hash = "sha256:13cc11c00000848702322af4de0147ced365c81d66053a67c2e962a485b3717c", size = 16400624 },
    { url = "https://files.pythonhosted.org/packages/bb/4c/14a41eb5c9548c6cee6af0936eabfd985c69230ffa2f2598321431a9aa0a/numpy-2.1.1-cp313-cp313t-musllinux_1_2_aarch64.whl", hash = "sha256:53e27293b3a2b661c03f79aa51c3987492bd4641ef933e366e0f9f6c9bf257ec", size = 14155072 },
]

[[package]]
name = "openai"
version = "1.45.0"
source = { registry = "https://pypi.org/simple" }
dependencies = [
    { name = "anyio" },
    { name = "distro" },
    { name = "httpx" },
    { name = "jiter" },
    { name = "pydantic" },
    { name = "sniffio" },
    { name = "tqdm" },
    { name = "typing-extensions" },
]
sdist = { url = "https://files.pythonhosted.org/packages/70/cd/5ec65b9a56999370c032af7933433143f78239d44a8c03a5ba34159af945/openai-1.45.0.tar.gz", hash = "sha256:731207d10637335413aa3c0955f8f8df30d7636a4a0f9c381f2209d32cf8de97", size = 295638 }
wheels = [
    { url = "https://files.pythonhosted.org/packages/d4/2a/97e80a4551346efc9cd937e11adb640207acc5045fdf4e06786eac55bfb1/openai-1.45.0-py3-none-any.whl", hash = "sha256:2f1f7b7cf90f038a9f1c24f0d26c0f1790c102ec5acd07ffd70a9b7feac1ff4e", size = 374133 },
]

[[package]]
name = "packaging"
version = "24.1"
source = { registry = "https://pypi.org/simple" }
sdist = { url = "https://files.pythonhosted.org/packages/51/65/50db4dda066951078f0a96cf12f4b9ada6e4b811516bf0262c0f4f7064d4/packaging-24.1.tar.gz", hash = "sha256:026ed72c8ed3fcce5bf8950572258698927fd1dbda10a5e981cdf0ac37f4f002", size = 148788 }
wheels = [
    { url = "https://files.pythonhosted.org/packages/08/aa/cc0199a5f0ad350994d660967a8efb233fe0416e4639146c089643407ce6/packaging-24.1-py3-none-any.whl", hash = "sha256:5b8f2217dbdbd2f7f384c41c628544e6d52f2d0f53c6d0c3ea61aa5d1d7ff124", size = 53985 },
]

[[package]]
name = "pandas"
version = "2.2.2"
source = { registry = "https://pypi.org/simple" }
dependencies = [
    { name = "numpy" },
    { name = "python-dateutil" },
    { name = "pytz" },
    { name = "tzdata" },
]
sdist = { url = "https://files.pythonhosted.org/packages/88/d9/ecf715f34c73ccb1d8ceb82fc01cd1028a65a5f6dbc57bfa6ea155119058/pandas-2.2.2.tar.gz", hash = "sha256:9e79019aba43cb4fda9e4d983f8e88ca0373adbb697ae9c6c43093218de28b54", size = 4398391 }
wheels = [
    { url = "https://files.pythonhosted.org/packages/1b/70/61704497903d43043e288017cb2b82155c0d41e15f5c17807920877b45c2/pandas-2.2.2-cp311-cp311-macosx_10_9_x86_64.whl", hash = "sha256:696039430f7a562b74fa45f540aca068ea85fa34c244d0deee539cb6d70aa288", size = 12574808 },
    { url = "https://files.pythonhosted.org/packages/16/c6/75231fd47afd6b3f89011e7077f1a3958441264aca7ae9ff596e3276a5d0/pandas-2.2.2-cp311-cp311-macosx_11_0_arm64.whl", hash = "sha256:8e90497254aacacbc4ea6ae5e7a8cd75629d6ad2b30025a4a8b09aa4faf55151", size = 11304876 },
    { url = "https://files.pythonhosted.org/packages/97/2d/7b54f80b93379ff94afb3bd9b0cd1d17b48183a0d6f98045bc01ce1e06a7/pandas-2.2.2-cp311-cp311-manylinux_2_17_aarch64.manylinux2014_aarch64.whl", hash = "sha256:58b84b91b0b9f4bafac2a0ac55002280c094dfc6402402332c0913a59654ab2b", size = 15602548 },
    { url = "https://files.pythonhosted.org/packages/fc/a5/4d82be566f069d7a9a702dcdf6f9106df0e0b042e738043c0cc7ddd7e3f6/pandas-2.2.2-cp311-cp311-manylinux_2_17_x86_64.manylinux2014_x86_64.whl", hash = "sha256:6d2123dc9ad6a814bcdea0f099885276b31b24f7edf40f6cdbc0912672e22eee", size = 13031332 },
    { url = "https://files.pythonhosted.org/packages/92/a2/b79c48f530673567805e607712b29814b47dcaf0d167e87145eb4b0118c6/pandas-2.2.2-cp311-cp311-musllinux_1_1_aarch64.whl", hash = "sha256:2925720037f06e89af896c70bca73459d7e6a4be96f9de79e2d440bd499fe0db", size = 16286054 },
    { url = "https://files.pythonhosted.org/packages/40/c7/47e94907f1d8fdb4868d61bd6c93d57b3784a964d52691b77ebfdb062842/pandas-2.2.2-cp311-cp311-musllinux_1_1_x86_64.whl", hash = "sha256:0cace394b6ea70c01ca1595f839cf193df35d1575986e484ad35c4aeae7266c1", size = 13879507 },
    { url = "https://files.pythonhosted.org/packages/ab/63/966db1321a0ad55df1d1fe51505d2cdae191b84c907974873817b0a6e849/pandas-2.2.2-cp311-cp311-win_amd64.whl", hash = "sha256:873d13d177501a28b2756375d59816c365e42ed8417b41665f346289adc68d24", size = 11634249 },
    { url = "https://files.pythonhosted.org/packages/dd/49/de869130028fb8d90e25da3b7d8fb13e40f5afa4c4af1781583eb1ff3839/pandas-2.2.2-cp312-cp312-macosx_10_9_x86_64.whl", hash = "sha256:9dfde2a0ddef507a631dc9dc4af6a9489d5e2e740e226ad426a05cabfbd7c8ef", size = 12500886 },
    { url = "https://files.pythonhosted.org/packages/db/7c/9a60add21b96140e22465d9adf09832feade45235cd22f4cb1668a25e443/pandas-2.2.2-cp312-cp312-macosx_11_0_arm64.whl", hash = "sha256:e9b79011ff7a0f4b1d6da6a61aa1aa604fb312d6647de5bad20013682d1429ce", size = 11340320 },
    { url = "https://files.pythonhosted.org/packages/b0/85/f95b5f322e1ae13b7ed7e97bd999160fa003424711ab4dc8344b8772c270/pandas-2.2.2-cp312-cp312-manylinux_2_17_aarch64.manylinux2014_aarch64.whl", hash = "sha256:1cb51fe389360f3b5a4d57dbd2848a5f033350336ca3b340d1c53a1fad33bcad", size = 15204346 },
    { url = "https://files.pythonhosted.org/packages/40/10/79e52ef01dfeb1c1ca47a109a01a248754ebe990e159a844ece12914de83/pandas-2.2.2-cp312-cp312-manylinux_2_17_x86_64.manylinux2014_x86_64.whl", hash = "sha256:eee3a87076c0756de40b05c5e9a6069c035ba43e8dd71c379e68cab2c20f16ad", size = 12733396 },
    { url = "https://files.pythonhosted.org/packages/35/9d/208febf8c4eb5c1d9ea3314d52d8bd415fd0ef0dd66bb24cc5bdbc8fa71a/pandas-2.2.2-cp312-cp312-musllinux_1_1_aarch64.whl", hash = "sha256:3e374f59e440d4ab45ca2fffde54b81ac3834cf5ae2cdfa69c90bc03bde04d76", size = 15858913 },
    { url = "https://files.pythonhosted.org/packages/99/d1/2d9bd05def7a9e08a92ec929b5a4c8d5556ec76fae22b0fa486cbf33ea63/pandas-2.2.2-cp312-cp312-musllinux_1_1_x86_64.whl", hash = "sha256:43498c0bdb43d55cb162cdc8c06fac328ccb5d2eabe3cadeb3529ae6f0517c32", size = 13417786 },
    { url = "https://files.pythonhosted.org/packages/22/a5/a0b255295406ed54269814bc93723cfd1a0da63fb9aaf99e1364f07923e5/pandas-2.2.2-cp312-cp312-win_amd64.whl", hash = "sha256:d187d355ecec3629624fccb01d104da7d7f391db0311145817525281e2804d23", size = 11498828 },
]

[[package]]
name = "pandas-stubs"
version = "2.2.2.240909"
source = { registry = "https://pypi.org/simple" }
dependencies = [
    { name = "numpy" },
    { name = "types-pytz" },
]
sdist = { url = "https://files.pythonhosted.org/packages/39/d9/0682716a9ba539b78748f026c523ae5f280fc478381f7f1c6c037d0f0fc3/pandas_stubs-2.2.2.240909.tar.gz", hash = "sha256:3c0951a2c3e45e3475aed9d80b7147ae82f176b9e42e9fb321cfdebf3d411b3d", size = 103599 }
wheels = [
    { url = "https://files.pythonhosted.org/packages/06/2d/68d58d819798b466e16c01ca934deada2f9165fb3d062f83abbef2f8067e/pandas_stubs-2.2.2.240909-py3-none-any.whl", hash = "sha256:e230f5fa4065f9417804f4d65cd98f86c002efcc07933e8abcd48c3fad9c30a2", size = 157811 },
]

[[package]]
name = "paper-qa"
<<<<<<< HEAD
version = "5.0.2.dev1+g3597759.d20240913"
=======
version = "5.0.3.dev3+g5363d94"
>>>>>>> bc720d52
source = { editable = "." }
dependencies = [
    { name = "aiohttp" },
    { name = "anyio" },
    { name = "fhaviary", extra = ["llm"] },
    { name = "html2text" },
    { name = "httpx" },
    { name = "litellm" },
    { name = "numpy" },
    { name = "pybtex" },
    { name = "pycryptodome" },
    { name = "pydantic" },
    { name = "pydantic-settings" },
    { name = "pymupdf" },
    { name = "python-docx" },
    { name = "rich" },
    { name = "setuptools" },
    { name = "tantivy" },
    { name = "tenacity" },
    { name = "tiktoken" },
]

[package.optional-dependencies]
datasets = [
    { name = "datasets" },
]
ldp = [
    { name = "ldp" },
]
typing = [
    { name = "pandas-stubs" },
    { name = "types-pyyaml" },
    { name = "types-setuptools" },
]
zotero = [
    { name = "pyzotero" },
]

[package.dev-dependencies]
dev = [
    { name = "build" },
    { name = "datasets" },
    { name = "ipython" },
    { name = "ldp" },
    { name = "mypy" },
    { name = "pandas-stubs" },
    { name = "pre-commit" },
    { name = "pydantic" },
    { name = "pylint-pydantic" },
    { name = "pytest" },
    { name = "pytest-asyncio" },
    { name = "pytest-recording" },
    { name = "pytest-rerunfailures" },
    { name = "pytest-subtests" },
    { name = "pytest-sugar" },
    { name = "pytest-timer", extra = ["colorama"] },
    { name = "pytest-xdist" },
    { name = "python-dotenv" },
    { name = "pyzotero" },
    { name = "refurb" },
    { name = "requests" },
    { name = "types-pyyaml" },
    { name = "types-setuptools" },
]

[package.metadata]
requires-dist = [
    { name = "aiohttp" },
    { name = "anyio" },
    { name = "datasets", marker = "extra == 'datasets'" },
    { name = "fhaviary", extras = ["llm"], specifier = ">=0.6" },
    { name = "html2text" },
    { name = "httpx" },
    { name = "ldp", marker = "extra == 'ldp'", specifier = ">=0.6" },
    { name = "litellm", specifier = ">=1.44" },
    { name = "numpy" },
    { name = "pandas-stubs", marker = "extra == 'typing'" },
    { name = "pybtex" },
    { name = "pycryptodome" },
    { name = "pydantic", specifier = "~=2.0" },
    { name = "pydantic-settings" },
    { name = "pymupdf" },
    { name = "python-docx", specifier = ">=1.1.2" },
    { name = "pyzotero", marker = "extra == 'zotero'" },
    { name = "rich" },
    { name = "setuptools" },
    { name = "tantivy" },
    { name = "tenacity" },
    { name = "tiktoken", specifier = ">=0.4.0" },
    { name = "types-pyyaml", marker = "extra == 'typing'" },
    { name = "types-setuptools", marker = "extra == 'typing'" },
]

[package.metadata.requires-dev]
dev = [
    { name = "build" },
    { name = "ipython", specifier = ">=8" },
    { name = "mypy", specifier = ">=1.8" },
    { name = "paper-qa", extras = ["datasets", "ldp", "typing"] },
    { name = "pre-commit", specifier = "~=3.4" },
    { name = "pydantic", specifier = "~=2.0" },
    { name = "pylint-pydantic" },
    { name = "pytest", specifier = ">=8" },
    { name = "pytest-asyncio" },
    { name = "pytest-recording" },
    { name = "pytest-rerunfailures" },
    { name = "pytest-subtests" },
    { name = "pytest-sugar" },
    { name = "pytest-timer", extras = ["colorama"] },
    { name = "pytest-xdist" },
    { name = "python-dotenv" },
    { name = "pyzotero" },
    { name = "refurb", specifier = ">=2" },
    { name = "requests" },
]

[[package]]
name = "parso"
version = "0.8.4"
source = { registry = "https://pypi.org/simple" }
sdist = { url = "https://files.pythonhosted.org/packages/66/94/68e2e17afaa9169cf6412ab0f28623903be73d1b32e208d9e8e541bb086d/parso-0.8.4.tar.gz", hash = "sha256:eb3a7b58240fb99099a345571deecc0f9540ea5f4dd2fe14c2a99d6b281ab92d", size = 400609 }
wheels = [
    { url = "https://files.pythonhosted.org/packages/c6/ac/dac4a63f978e4dcb3c6d3a78c4d8e0192a113d288502a1216950c41b1027/parso-0.8.4-py2.py3-none-any.whl", hash = "sha256:a418670a20291dacd2dddc80c377c5c3791378ee1e8d12bffc35420643d43f18", size = 103650 },
]

[[package]]
name = "pexpect"
version = "4.9.0"
source = { registry = "https://pypi.org/simple" }
dependencies = [
    { name = "ptyprocess" },
]
sdist = { url = "https://files.pythonhosted.org/packages/42/92/cc564bf6381ff43ce1f4d06852fc19a2f11d180f23dc32d9588bee2f149d/pexpect-4.9.0.tar.gz", hash = "sha256:ee7d41123f3c9911050ea2c2dac107568dc43b2d3b0c7557a33212c398ead30f", size = 166450 }
wheels = [
    { url = "https://files.pythonhosted.org/packages/9e/c3/059298687310d527a58bb01f3b1965787ee3b40dce76752eda8b44e9a2c5/pexpect-4.9.0-py2.py3-none-any.whl", hash = "sha256:7236d1e080e4936be2dc3e326cec0af72acf9212a7e1d060210e70a47e253523", size = 63772 },
]

[[package]]
name = "pillow"
version = "10.4.0"
source = { registry = "https://pypi.org/simple" }
sdist = { url = "https://files.pythonhosted.org/packages/cd/74/ad3d526f3bf7b6d3f408b73fde271ec69dfac8b81341a318ce825f2b3812/pillow-10.4.0.tar.gz", hash = "sha256:166c1cd4d24309b30d61f79f4a9114b7b2313d7450912277855ff5dfd7cd4a06", size = 46555059 }
wheels = [
    { url = "https://files.pythonhosted.org/packages/a7/62/c9449f9c3043c37f73e7487ec4ef0c03eb9c9afc91a92b977a67b3c0bbc5/pillow-10.4.0-cp311-cp311-macosx_10_10_x86_64.whl", hash = "sha256:0a9ec697746f268507404647e531e92889890a087e03681a3606d9b920fbee3c", size = 3509265 },
    { url = "https://files.pythonhosted.org/packages/f4/5f/491dafc7bbf5a3cc1845dc0430872e8096eb9e2b6f8161509d124594ec2d/pillow-10.4.0-cp311-cp311-macosx_11_0_arm64.whl", hash = "sha256:dfe91cb65544a1321e631e696759491ae04a2ea11d36715eca01ce07284738be", size = 3375655 },
    { url = "https://files.pythonhosted.org/packages/73/d5/c4011a76f4207a3c151134cd22a1415741e42fa5ddecec7c0182887deb3d/pillow-10.4.0-cp311-cp311-manylinux_2_17_aarch64.manylinux2014_aarch64.whl", hash = "sha256:5dc6761a6efc781e6a1544206f22c80c3af4c8cf461206d46a1e6006e4429ff3", size = 4340304 },
    { url = "https://files.pythonhosted.org/packages/ac/10/c67e20445a707f7a610699bba4fe050583b688d8cd2d202572b257f46600/pillow-10.4.0-cp311-cp311-manylinux_2_17_x86_64.manylinux2014_x86_64.whl", hash = "sha256:5e84b6cc6a4a3d76c153a6b19270b3526a5a8ed6b09501d3af891daa2a9de7d6", size = 4452804 },
    { url = "https://files.pythonhosted.org/packages/a9/83/6523837906d1da2b269dee787e31df3b0acb12e3d08f024965a3e7f64665/pillow-10.4.0-cp311-cp311-manylinux_2_28_aarch64.whl", hash = "sha256:bbc527b519bd3aa9d7f429d152fea69f9ad37c95f0b02aebddff592688998abe", size = 4365126 },
    { url = "https://files.pythonhosted.org/packages/ba/e5/8c68ff608a4203085158cff5cc2a3c534ec384536d9438c405ed6370d080/pillow-10.4.0-cp311-cp311-manylinux_2_28_x86_64.whl", hash = "sha256:76a911dfe51a36041f2e756b00f96ed84677cdeb75d25c767f296c1c1eda1319", size = 4533541 },
    { url = "https://files.pythonhosted.org/packages/f4/7c/01b8dbdca5bc6785573f4cee96e2358b0918b7b2c7b60d8b6f3abf87a070/pillow-10.4.0-cp311-cp311-musllinux_1_2_aarch64.whl", hash = "sha256:59291fb29317122398786c2d44427bbd1a6d7ff54017075b22be9d21aa59bd8d", size = 4471616 },
    { url = "https://files.pythonhosted.org/packages/c8/57/2899b82394a35a0fbfd352e290945440e3b3785655a03365c0ca8279f351/pillow-10.4.0-cp311-cp311-musllinux_1_2_x86_64.whl", hash = "sha256:416d3a5d0e8cfe4f27f574362435bc9bae57f679a7158e0096ad2beb427b8696", size = 4600802 },
    { url = "https://files.pythonhosted.org/packages/4d/d7/a44f193d4c26e58ee5d2d9db3d4854b2cfb5b5e08d360a5e03fe987c0086/pillow-10.4.0-cp311-cp311-win32.whl", hash = "sha256:7086cc1d5eebb91ad24ded9f58bec6c688e9f0ed7eb3dbbf1e4800280a896496", size = 2235213 },
    { url = "https://files.pythonhosted.org/packages/c1/d0/5866318eec2b801cdb8c82abf190c8343d8a1cd8bf5a0c17444a6f268291/pillow-10.4.0-cp311-cp311-win_amd64.whl", hash = "sha256:cbed61494057c0f83b83eb3a310f0bf774b09513307c434d4366ed64f4128a91", size = 2554498 },
    { url = "https://files.pythonhosted.org/packages/d4/c8/310ac16ac2b97e902d9eb438688de0d961660a87703ad1561fd3dfbd2aa0/pillow-10.4.0-cp311-cp311-win_arm64.whl", hash = "sha256:f5f0c3e969c8f12dd2bb7e0b15d5c468b51e5017e01e2e867335c81903046a22", size = 2243219 },
    { url = "https://files.pythonhosted.org/packages/05/cb/0353013dc30c02a8be34eb91d25e4e4cf594b59e5a55ea1128fde1e5f8ea/pillow-10.4.0-cp312-cp312-macosx_10_10_x86_64.whl", hash = "sha256:673655af3eadf4df6b5457033f086e90299fdd7a47983a13827acf7459c15d94", size = 3509350 },
    { url = "https://files.pythonhosted.org/packages/e7/cf/5c558a0f247e0bf9cec92bff9b46ae6474dd736f6d906315e60e4075f737/pillow-10.4.0-cp312-cp312-macosx_11_0_arm64.whl", hash = "sha256:866b6942a92f56300012f5fbac71f2d610312ee65e22f1aa2609e491284e5597", size = 3374980 },
    { url = "https://files.pythonhosted.org/packages/84/48/6e394b86369a4eb68b8a1382c78dc092245af517385c086c5094e3b34428/pillow-10.4.0-cp312-cp312-manylinux_2_17_aarch64.manylinux2014_aarch64.whl", hash = "sha256:29dbdc4207642ea6aad70fbde1a9338753d33fb23ed6956e706936706f52dd80", size = 4343799 },
    { url = "https://files.pythonhosted.org/packages/3b/f3/a8c6c11fa84b59b9df0cd5694492da8c039a24cd159f0f6918690105c3be/pillow-10.4.0-cp312-cp312-manylinux_2_17_x86_64.manylinux2014_x86_64.whl", hash = "sha256:bf2342ac639c4cf38799a44950bbc2dfcb685f052b9e262f446482afaf4bffca", size = 4459973 },
    { url = "https://files.pythonhosted.org/packages/7d/1b/c14b4197b80150fb64453585247e6fb2e1d93761fa0fa9cf63b102fde822/pillow-10.4.0-cp312-cp312-manylinux_2_28_aarch64.whl", hash = "sha256:f5b92f4d70791b4a67157321c4e8225d60b119c5cc9aee8ecf153aace4aad4ef", size = 4370054 },
    { url = "https://files.pythonhosted.org/packages/55/77/40daddf677897a923d5d33329acd52a2144d54a9644f2a5422c028c6bf2d/pillow-10.4.0-cp312-cp312-manylinux_2_28_x86_64.whl", hash = "sha256:86dcb5a1eb778d8b25659d5e4341269e8590ad6b4e8b44d9f4b07f8d136c414a", size = 4539484 },
    { url = "https://files.pythonhosted.org/packages/40/54/90de3e4256b1207300fb2b1d7168dd912a2fb4b2401e439ba23c2b2cabde/pillow-10.4.0-cp312-cp312-musllinux_1_2_aarch64.whl", hash = "sha256:780c072c2e11c9b2c7ca37f9a2ee8ba66f44367ac3e5c7832afcfe5104fd6d1b", size = 4477375 },
    { url = "https://files.pythonhosted.org/packages/13/24/1bfba52f44193860918ff7c93d03d95e3f8748ca1de3ceaf11157a14cf16/pillow-10.4.0-cp312-cp312-musllinux_1_2_x86_64.whl", hash = "sha256:37fb69d905be665f68f28a8bba3c6d3223c8efe1edf14cc4cfa06c241f8c81d9", size = 4608773 },
    { url = "https://files.pythonhosted.org/packages/55/04/5e6de6e6120451ec0c24516c41dbaf80cce1b6451f96561235ef2429da2e/pillow-10.4.0-cp312-cp312-win32.whl", hash = "sha256:7dfecdbad5c301d7b5bde160150b4db4c659cee2b69589705b6f8a0c509d9f42", size = 2235690 },
    { url = "https://files.pythonhosted.org/packages/74/0a/d4ce3c44bca8635bd29a2eab5aa181b654a734a29b263ca8efe013beea98/pillow-10.4.0-cp312-cp312-win_amd64.whl", hash = "sha256:1d846aea995ad352d4bdcc847535bd56e0fd88d36829d2c90be880ef1ee4668a", size = 2554951 },
    { url = "https://files.pythonhosted.org/packages/b5/ca/184349ee40f2e92439be9b3502ae6cfc43ac4b50bc4fc6b3de7957563894/pillow-10.4.0-cp312-cp312-win_arm64.whl", hash = "sha256:e553cad5179a66ba15bb18b353a19020e73a7921296a7979c4a2b7f6a5cd57f9", size = 2243427 },
    { url = "https://files.pythonhosted.org/packages/c3/00/706cebe7c2c12a6318aabe5d354836f54adff7156fd9e1bd6c89f4ba0e98/pillow-10.4.0-cp313-cp313-macosx_10_13_x86_64.whl", hash = "sha256:8bc1a764ed8c957a2e9cacf97c8b2b053b70307cf2996aafd70e91a082e70df3", size = 3525685 },
    { url = "https://files.pythonhosted.org/packages/cf/76/f658cbfa49405e5ecbfb9ba42d07074ad9792031267e782d409fd8fe7c69/pillow-10.4.0-cp313-cp313-macosx_11_0_arm64.whl", hash = "sha256:6209bb41dc692ddfee4942517c19ee81b86c864b626dbfca272ec0f7cff5d9fb", size = 3374883 },
    { url = "https://files.pythonhosted.org/packages/46/2b/99c28c4379a85e65378211971c0b430d9c7234b1ec4d59b2668f6299e011/pillow-10.4.0-cp313-cp313-manylinux_2_17_aarch64.manylinux2014_aarch64.whl", hash = "sha256:bee197b30783295d2eb680b311af15a20a8b24024a19c3a26431ff83eb8d1f70", size = 4339837 },
    { url = "https://files.pythonhosted.org/packages/f1/74/b1ec314f624c0c43711fdf0d8076f82d9d802afd58f1d62c2a86878e8615/pillow-10.4.0-cp313-cp313-manylinux_2_17_x86_64.manylinux2014_x86_64.whl", hash = "sha256:1ef61f5dd14c300786318482456481463b9d6b91ebe5ef12f405afbba77ed0be", size = 4455562 },
    { url = "https://files.pythonhosted.org/packages/4a/2a/4b04157cb7b9c74372fa867096a1607e6fedad93a44deeff553ccd307868/pillow-10.4.0-cp313-cp313-manylinux_2_28_aarch64.whl", hash = "sha256:297e388da6e248c98bc4a02e018966af0c5f92dfacf5a5ca22fa01cb3179bca0", size = 4366761 },
    { url = "https://files.pythonhosted.org/packages/ac/7b/8f1d815c1a6a268fe90481232c98dd0e5fa8c75e341a75f060037bd5ceae/pillow-10.4.0-cp313-cp313-manylinux_2_28_x86_64.whl", hash = "sha256:e4db64794ccdf6cb83a59d73405f63adbe2a1887012e308828596100a0b2f6cc", size = 4536767 },
    { url = "https://files.pythonhosted.org/packages/e5/77/05fa64d1f45d12c22c314e7b97398ffb28ef2813a485465017b7978b3ce7/pillow-10.4.0-cp313-cp313-musllinux_1_2_aarch64.whl", hash = "sha256:bd2880a07482090a3bcb01f4265f1936a903d70bc740bfcb1fd4e8a2ffe5cf5a", size = 4477989 },
    { url = "https://files.pythonhosted.org/packages/12/63/b0397cfc2caae05c3fb2f4ed1b4fc4fc878f0243510a7a6034ca59726494/pillow-10.4.0-cp313-cp313-musllinux_1_2_x86_64.whl", hash = "sha256:4b35b21b819ac1dbd1233317adeecd63495f6babf21b7b2512d244ff6c6ce309", size = 4610255 },
    { url = "https://files.pythonhosted.org/packages/7b/f9/cfaa5082ca9bc4a6de66ffe1c12c2d90bf09c309a5f52b27759a596900e7/pillow-10.4.0-cp313-cp313-win32.whl", hash = "sha256:551d3fd6e9dc15e4c1eb6fc4ba2b39c0c7933fa113b220057a34f4bb3268a060", size = 2235603 },
    { url = "https://files.pythonhosted.org/packages/01/6a/30ff0eef6e0c0e71e55ded56a38d4859bf9d3634a94a88743897b5f96936/pillow-10.4.0-cp313-cp313-win_amd64.whl", hash = "sha256:030abdbe43ee02e0de642aee345efa443740aa4d828bfe8e2eb11922ea6a21ea", size = 2554972 },
    { url = "https://files.pythonhosted.org/packages/48/2c/2e0a52890f269435eee38b21c8218e102c621fe8d8df8b9dd06fabf879ba/pillow-10.4.0-cp313-cp313-win_arm64.whl", hash = "sha256:5b001114dd152cfd6b23befeb28d7aee43553e2402c9f159807bf55f33af8a8d", size = 2243375 },
]

[[package]]
name = "platformdirs"
version = "4.3.2"
source = { registry = "https://pypi.org/simple" }
sdist = { url = "https://files.pythonhosted.org/packages/75/a0/d7cab8409cdc7d39b037c85ac46d92434fb6595432e069251b38e5c8dd0e/platformdirs-4.3.2.tar.gz", hash = "sha256:9e5e27a08aa095dd127b9f2e764d74254f482fef22b0970773bfba79d091ab8c", size = 21276 }
wheels = [
    { url = "https://files.pythonhosted.org/packages/da/8b/d497999c4017b80678017ddce745cf675489c110681ad3c84a55eddfd3e7/platformdirs-4.3.2-py3-none-any.whl", hash = "sha256:eb1c8582560b34ed4ba105009a4badf7f6f85768b30126f351328507b2beb617", size = 18417 },
]

[[package]]
name = "pluggy"
version = "1.5.0"
source = { registry = "https://pypi.org/simple" }
sdist = { url = "https://files.pythonhosted.org/packages/96/2d/02d4312c973c6050a18b314a5ad0b3210edb65a906f868e31c111dede4a6/pluggy-1.5.0.tar.gz", hash = "sha256:2cffa88e94fdc978c4c574f15f9e59b7f4201d439195c3715ca9e2486f1d0cf1", size = 67955 }
wheels = [
    { url = "https://files.pythonhosted.org/packages/88/5f/e351af9a41f866ac3f1fac4ca0613908d9a41741cfcf2228f4ad853b697d/pluggy-1.5.0-py3-none-any.whl", hash = "sha256:44e1ad92c8ca002de6377e165f3e0f1be63266ab4d554740532335b9d75ea669", size = 20556 },
]

[[package]]
name = "pre-commit"
version = "3.8.0"
source = { registry = "https://pypi.org/simple" }
dependencies = [
    { name = "cfgv" },
    { name = "identify" },
    { name = "nodeenv" },
    { name = "pyyaml" },
    { name = "virtualenv" },
]
sdist = { url = "https://files.pythonhosted.org/packages/64/10/97ee2fa54dff1e9da9badbc5e35d0bbaef0776271ea5907eccf64140f72f/pre_commit-3.8.0.tar.gz", hash = "sha256:8bb6494d4a20423842e198980c9ecf9f96607a07ea29549e180eef9ae80fe7af", size = 177815 }
wheels = [
    { url = "https://files.pythonhosted.org/packages/07/92/caae8c86e94681b42c246f0bca35c059a2f0529e5b92619f6aba4cf7e7b6/pre_commit-3.8.0-py2.py3-none-any.whl", hash = "sha256:9a90a53bf82fdd8778d58085faf8d83df56e40dfe18f45b19446e26bf1b3a63f", size = 204643 },
]

[[package]]
name = "prompt-toolkit"
version = "3.0.47"
source = { registry = "https://pypi.org/simple" }
dependencies = [
    { name = "wcwidth" },
]
sdist = { url = "https://files.pythonhosted.org/packages/47/6d/0279b119dafc74c1220420028d490c4399b790fc1256998666e3a341879f/prompt_toolkit-3.0.47.tar.gz", hash = "sha256:1e1b29cb58080b1e69f207c893a1a7bf16d127a5c30c9d17a25a5d77792e5360", size = 425859 }
wheels = [
    { url = "https://files.pythonhosted.org/packages/e8/23/22750c4b768f09386d1c3cc4337953e8936f48a888fa6dddfb669b2c9088/prompt_toolkit-3.0.47-py3-none-any.whl", hash = "sha256:0d7bfa67001d5e39d02c224b663abc33687405033a8c422d0d675a5a13361d10", size = 386411 },
]

[[package]]
name = "ptyprocess"
version = "0.7.0"
source = { registry = "https://pypi.org/simple" }
sdist = { url = "https://files.pythonhosted.org/packages/20/e5/16ff212c1e452235a90aeb09066144d0c5a6a8c0834397e03f5224495c4e/ptyprocess-0.7.0.tar.gz", hash = "sha256:5c5d0a3b48ceee0b48485e0c26037c0acd7d29765ca3fbb5cb3831d347423220", size = 70762 }
wheels = [
    { url = "https://files.pythonhosted.org/packages/22/a6/858897256d0deac81a172289110f31629fc4cee19b6f01283303e18c8db3/ptyprocess-0.7.0-py2.py3-none-any.whl", hash = "sha256:4b41f3967fce3af57cc7e94b888626c18bf37a083e3651ca8feeb66d492fef35", size = 13993 },
]

[[package]]
name = "pure-eval"
version = "0.2.3"
source = { registry = "https://pypi.org/simple" }
sdist = { url = "https://files.pythonhosted.org/packages/cd/05/0a34433a064256a578f1783a10da6df098ceaa4a57bbeaa96a6c0352786b/pure_eval-0.2.3.tar.gz", hash = "sha256:5f4e983f40564c576c7c8635ae88db5956bb2229d7e9237d03b3c0b0190eaf42", size = 19752 }
wheels = [
    { url = "https://files.pythonhosted.org/packages/8e/37/efad0257dc6e593a18957422533ff0f87ede7c9c6ea010a2177d738fb82f/pure_eval-0.2.3-py3-none-any.whl", hash = "sha256:1db8e35b67b3d218d818ae653e27f06c3aa420901fa7b081ca98cbedc874e0d0", size = 11842 },
]

[[package]]
name = "pyarrow"
version = "17.0.0"
source = { registry = "https://pypi.org/simple" }
dependencies = [
    { name = "numpy" },
]
sdist = { url = "https://files.pythonhosted.org/packages/27/4e/ea6d43f324169f8aec0e57569443a38bab4b398d09769ca64f7b4d467de3/pyarrow-17.0.0.tar.gz", hash = "sha256:4beca9521ed2c0921c1023e68d097d0299b62c362639ea315572a58f3f50fd28", size = 1112479 }
wheels = [
    { url = "https://files.pythonhosted.org/packages/f9/46/ce89f87c2936f5bb9d879473b9663ce7a4b1f4359acc2f0eb39865eaa1af/pyarrow-17.0.0-cp311-cp311-macosx_10_15_x86_64.whl", hash = "sha256:1c8856e2ef09eb87ecf937104aacfa0708f22dfeb039c363ec99735190ffb977", size = 29028748 },
    { url = "https://files.pythonhosted.org/packages/8d/8e/ce2e9b2146de422f6638333c01903140e9ada244a2a477918a368306c64c/pyarrow-17.0.0-cp311-cp311-macosx_11_0_arm64.whl", hash = "sha256:2e19f569567efcbbd42084e87f948778eb371d308e137a0f97afe19bb860ccb3", size = 27190965 },
    { url = "https://files.pythonhosted.org/packages/3b/c8/5675719570eb1acd809481c6d64e2136ffb340bc387f4ca62dce79516cea/pyarrow-17.0.0-cp311-cp311-manylinux_2_17_aarch64.manylinux2014_aarch64.whl", hash = "sha256:6b244dc8e08a23b3e352899a006a26ae7b4d0da7bb636872fa8f5884e70acf15", size = 39269081 },
    { url = "https://files.pythonhosted.org/packages/5e/78/3931194f16ab681ebb87ad252e7b8d2c8b23dad49706cadc865dff4a1dd3/pyarrow-17.0.0-cp311-cp311-manylinux_2_17_x86_64.manylinux2014_x86_64.whl", hash = "sha256:0b72e87fe3e1db343995562f7fff8aee354b55ee83d13afba65400c178ab2597", size = 39864921 },
    { url = "https://files.pythonhosted.org/packages/d8/81/69b6606093363f55a2a574c018901c40952d4e902e670656d18213c71ad7/pyarrow-17.0.0-cp311-cp311-manylinux_2_28_aarch64.whl", hash = "sha256:dc5c31c37409dfbc5d014047817cb4ccd8c1ea25d19576acf1a001fe07f5b420", size = 38740798 },
    { url = "https://files.pythonhosted.org/packages/4c/21/9ca93b84b92ef927814cb7ba37f0774a484c849d58f0b692b16af8eebcfb/pyarrow-17.0.0-cp311-cp311-manylinux_2_28_x86_64.whl", hash = "sha256:e3343cb1e88bc2ea605986d4b94948716edc7a8d14afd4e2c097232f729758b4", size = 39871877 },
    { url = "https://files.pythonhosted.org/packages/30/d1/63a7c248432c71c7d3ee803e706590a0b81ce1a8d2b2ae49677774b813bb/pyarrow-17.0.0-cp311-cp311-win_amd64.whl", hash = "sha256:a27532c38f3de9eb3e90ecab63dfda948a8ca859a66e3a47f5f42d1e403c4d03", size = 25151089 },
    { url = "https://files.pythonhosted.org/packages/d4/62/ce6ac1275a432b4a27c55fe96c58147f111d8ba1ad800a112d31859fae2f/pyarrow-17.0.0-cp312-cp312-macosx_10_15_x86_64.whl", hash = "sha256:9b8a823cea605221e61f34859dcc03207e52e409ccf6354634143e23af7c8d22", size = 29019418 },
    { url = "https://files.pythonhosted.org/packages/8e/0a/dbd0c134e7a0c30bea439675cc120012337202e5fac7163ba839aa3691d2/pyarrow-17.0.0-cp312-cp312-macosx_11_0_arm64.whl", hash = "sha256:f1e70de6cb5790a50b01d2b686d54aaf73da01266850b05e3af2a1bc89e16053", size = 27152197 },
    { url = "https://files.pythonhosted.org/packages/cb/05/3f4a16498349db79090767620d6dc23c1ec0c658a668d61d76b87706c65d/pyarrow-17.0.0-cp312-cp312-manylinux_2_17_aarch64.manylinux2014_aarch64.whl", hash = "sha256:0071ce35788c6f9077ff9ecba4858108eebe2ea5a3f7cf2cf55ebc1dbc6ee24a", size = 39263026 },
    { url = "https://files.pythonhosted.org/packages/c2/0c/ea2107236740be8fa0e0d4a293a095c9f43546a2465bb7df34eee9126b09/pyarrow-17.0.0-cp312-cp312-manylinux_2_17_x86_64.manylinux2014_x86_64.whl", hash = "sha256:757074882f844411fcca735e39aae74248a1531367a7c80799b4266390ae51cc", size = 39880798 },
    { url = "https://files.pythonhosted.org/packages/f6/b0/b9164a8bc495083c10c281cc65064553ec87b7537d6f742a89d5953a2a3e/pyarrow-17.0.0-cp312-cp312-manylinux_2_28_aarch64.whl", hash = "sha256:9ba11c4f16976e89146781a83833df7f82077cdab7dc6232c897789343f7891a", size = 38715172 },
    { url = "https://files.pythonhosted.org/packages/f1/c4/9625418a1413005e486c006e56675334929fad864347c5ae7c1b2e7fe639/pyarrow-17.0.0-cp312-cp312-manylinux_2_28_x86_64.whl", hash = "sha256:b0c6ac301093b42d34410b187bba560b17c0330f64907bfa4f7f7f2444b0cf9b", size = 39874508 },
    { url = "https://files.pythonhosted.org/packages/ae/49/baafe2a964f663413be3bd1cf5c45ed98c5e42e804e2328e18f4570027c1/pyarrow-17.0.0-cp312-cp312-win_amd64.whl", hash = "sha256:392bc9feabc647338e6c89267635e111d71edad5fcffba204425a7c8d13610d7", size = 25099235 },
]

[[package]]
name = "pybtex"
version = "0.24.0"
source = { registry = "https://pypi.org/simple" }
dependencies = [
    { name = "latexcodec" },
    { name = "pyyaml" },
    { name = "six" },
]
sdist = { url = "https://files.pythonhosted.org/packages/46/9b/fd39836a6397fb363446d83075a7b9c2cc562f4c449292e039ed36084376/pybtex-0.24.0.tar.gz", hash = "sha256:818eae35b61733e5c007c3fcd2cfb75ed1bc8b4173c1f70b56cc4c0802d34755", size = 402879 }
wheels = [
    { url = "https://files.pythonhosted.org/packages/ad/5f/40d8e90f985a05133a8895fc454c6127ecec3de8b095dd35bba91382f803/pybtex-0.24.0-py2.py3-none-any.whl", hash = "sha256:e1e0c8c69998452fea90e9179aa2a98ab103f3eed894405b7264e517cc2fcc0f", size = 561354 },
]

[[package]]
name = "pycryptodome"
version = "3.20.0"
source = { registry = "https://pypi.org/simple" }
sdist = { url = "https://files.pythonhosted.org/packages/b9/ed/19223a0a0186b8a91ebbdd2852865839237a21c74f1fbc4b8d5b62965239/pycryptodome-3.20.0.tar.gz", hash = "sha256:09609209ed7de61c2b560cc5c8c4fbf892f8b15b1faf7e4cbffac97db1fffda7", size = 4794232 }
wheels = [
    { url = "https://files.pythonhosted.org/packages/ff/96/b0d494defb3346378086848a8ece5ddfd138a66c4a05e038fca873b2518c/pycryptodome-3.20.0-cp35-abi3-macosx_10_9_universal2.whl", hash = "sha256:ac1c7c0624a862f2e53438a15c9259d1655325fc2ec4392e66dc46cdae24d044", size = 2427142 },
    { url = "https://files.pythonhosted.org/packages/24/80/56a04e2ae622d7f38c1c01aef46a26c6b73a2ad15c9705a8e008b5befb03/pycryptodome-3.20.0-cp35-abi3-macosx_10_9_x86_64.whl", hash = "sha256:76658f0d942051d12a9bd08ca1b6b34fd762a8ee4240984f7c06ddfb55eaf15a", size = 1590045 },
    { url = "https://files.pythonhosted.org/packages/ea/94/82ebfa5c83d980907ceebf79b00909a569d258bdfd9b0264d621fa752cfd/pycryptodome-3.20.0-cp35-abi3-manylinux_2_17_aarch64.manylinux2014_aarch64.whl", hash = "sha256:f35d6cee81fa145333137009d9c8ba90951d7d77b67c79cbe5f03c7eb74d8fe2", size = 2061748 },
    { url = "https://files.pythonhosted.org/packages/af/20/5f29ec45462360e7f61e8688af9fe4a0afae057edfabdada662e11bf97e7/pycryptodome-3.20.0-cp35-abi3-manylinux_2_17_x86_64.manylinux2014_x86_64.whl", hash = "sha256:76cb39afede7055127e35a444c1c041d2e8d2f1f9c121ecef573757ba4cd2c3c", size = 2135687 },
    { url = "https://files.pythonhosted.org/packages/e5/1f/6bc4beb4adc07b847e5d3fddbec4522c2c3aa05df9e61b91dc4eff6a4946/pycryptodome-3.20.0-cp35-abi3-manylinux_2_5_i686.manylinux1_i686.manylinux_2_17_i686.manylinux2014_i686.whl", hash = "sha256:49a4c4dc60b78ec41d2afa392491d788c2e06edf48580fbfb0dd0f828af49d25", size = 2164262 },
    { url = "https://files.pythonhosted.org/packages/30/4b/cbc67cda0efd55d7ddcc98374c4b9c853022a595ed1d78dd15c961bc7f6e/pycryptodome-3.20.0-cp35-abi3-musllinux_1_1_aarch64.whl", hash = "sha256:fb3b87461fa35afa19c971b0a2b7456a7b1db7b4eba9a8424666104925b78128", size = 2054347 },
    { url = "https://files.pythonhosted.org/packages/0d/08/01987ab75ca789247a88c8b2f0ce374ef7d319e79589e0842e316a272662/pycryptodome-3.20.0-cp35-abi3-musllinux_1_1_i686.whl", hash = "sha256:acc2614e2e5346a4a4eab6e199203034924313626f9620b7b4b38e9ad74b7e0c", size = 2192762 },
    { url = "https://files.pythonhosted.org/packages/b5/bf/798630923b67f4201059c2d690105998f20a6a8fb9b5ab68d221985155b3/pycryptodome-3.20.0-cp35-abi3-musllinux_1_1_x86_64.whl", hash = "sha256:210ba1b647837bfc42dd5a813cdecb5b86193ae11a3f5d972b9a0ae2c7e9e4b4", size = 2155230 },
    { url = "https://files.pythonhosted.org/packages/39/12/5fe7f5b9212dda9f5a26f842a324d6541fe1ca8059602124ff30db1e874b/pycryptodome-3.20.0-cp35-abi3-win32.whl", hash = "sha256:8d6b98d0d83d21fb757a182d52940d028564efe8147baa9ce0f38d057104ae72", size = 1723464 },
    { url = "https://files.pythonhosted.org/packages/1f/90/d131c0eb643290230dfa4108b7c2d135122d88b714ad241d77beb4782a76/pycryptodome-3.20.0-cp35-abi3-win_amd64.whl", hash = "sha256:9b3ae153c89a480a0ec402e23db8d8d84a3833b65fa4b15b81b83be9d637aab9", size = 1759588 },
    { url = "https://files.pythonhosted.org/packages/17/87/c7153fcd400df0f4a67d7d92cdb6b5e43f309c22434374b8a61849dfb280/pycryptodome-3.20.0-pp27-pypy_73-manylinux2010_x86_64.whl", hash = "sha256:4401564ebf37dfde45d096974c7a159b52eeabd9969135f0426907db367a652a", size = 1639310 },
    { url = "https://files.pythonhosted.org/packages/68/9a/88d984405b087e8c8dd9a9d4c81a6fa675454e5fcf2ae01d9553b3128637/pycryptodome-3.20.0-pp27-pypy_73-win32.whl", hash = "sha256:ec1f93feb3bb93380ab0ebf8b859e8e5678c0f010d2d78367cf6bc30bfeb148e", size = 1708332 },
]

[[package]]
name = "pydantic"
version = "2.9.1"
source = { registry = "https://pypi.org/simple" }
dependencies = [
    { name = "annotated-types" },
    { name = "pydantic-core" },
    { name = "typing-extensions" },
]
sdist = { url = "https://files.pythonhosted.org/packages/14/15/3d989541b9c8128b96d532cfd2dd10131ddcc75a807330c00feb3d42a5bd/pydantic-2.9.1.tar.gz", hash = "sha256:1363c7d975c7036df0db2b4a61f2e062fbc0aa5ab5f2772e0ffc7191a4f4bce2", size = 768511 }
wheels = [
    { url = "https://files.pythonhosted.org/packages/e4/28/fff23284071bc1ba419635c7e86561c8b9b8cf62a5bcb459b92d7625fd38/pydantic-2.9.1-py3-none-any.whl", hash = "sha256:7aff4db5fdf3cf573d4b3c30926a510a10e19a0774d38fc4967f78beb6deb612", size = 434363 },
]

[[package]]
name = "pydantic-core"
version = "2.23.3"
source = { registry = "https://pypi.org/simple" }
dependencies = [
    { name = "typing-extensions" },
]
sdist = { url = "https://files.pythonhosted.org/packages/5c/cc/07bec3fb337ff80eacd6028745bd858b9642f61ee58cfdbfb64451c1def0/pydantic_core-2.23.3.tar.gz", hash = "sha256:3cb0f65d8b4121c1b015c60104a685feb929a29d7cf204387c7f2688c7974690", size = 402277 }
wheels = [
    { url = "https://files.pythonhosted.org/packages/4a/60/ef8eaad365c1d94962d158633f66313e051f7b90cead647e65a96993da22/pydantic_core-2.23.3-cp311-cp311-macosx_10_12_x86_64.whl", hash = "sha256:c889fd87e1f1bbeb877c2ee56b63bb297de4636661cc9bbfcf4b34e5e925bc27", size = 1843251 },
    { url = "https://files.pythonhosted.org/packages/57/f4/20aa352e03379a3b5d6c2fb951a979f70718138ea747e3f756d63dda69da/pydantic_core-2.23.3-cp311-cp311-macosx_11_0_arm64.whl", hash = "sha256:ea85bda3189fb27503af4c45273735bcde3dd31c1ab17d11f37b04877859ef45", size = 1776367 },
    { url = "https://files.pythonhosted.org/packages/f1/b9/e5482ac4ea2d128925759d905fb05a08ca98e67ed1d8ab7401861997c6c8/pydantic_core-2.23.3-cp311-cp311-manylinux_2_17_aarch64.manylinux2014_aarch64.whl", hash = "sha256:a7f7f72f721223f33d3dc98a791666ebc6a91fa023ce63733709f4894a7dc611", size = 1800135 },
    { url = "https://files.pythonhosted.org/packages/78/9f/387353f6b6b2ed023f973cffa4e2384bb2e52d15acf5680bc70c50f6c48f/pydantic_core-2.23.3-cp311-cp311-manylinux_2_17_armv7l.manylinux2014_armv7l.whl", hash = "sha256:2b2b55b0448e9da68f56b696f313949cda1039e8ec7b5d294285335b53104b61", size = 1805896 },
    { url = "https://files.pythonhosted.org/packages/4f/70/9a153f19394e2ef749f586273ebcdb3de97e2fa97e175b957a8e5a2a77f9/pydantic_core-2.23.3-cp311-cp311-manylinux_2_17_ppc64le.manylinux2014_ppc64le.whl", hash = "sha256:c24574c7e92e2c56379706b9a3f07c1e0c7f2f87a41b6ee86653100c4ce343e5", size = 2001492 },
    { url = "https://files.pythonhosted.org/packages/a5/1c/79d976846fcdcae0c657922d0f476ca287fa694e69ac1fc9d397b831e1cc/pydantic_core-2.23.3-cp311-cp311-manylinux_2_17_s390x.manylinux2014_s390x.whl", hash = "sha256:f2b05e6ccbee333a8f4b8f4d7c244fdb7a979e90977ad9c51ea31261e2085ce0", size = 2659827 },
    { url = "https://files.pythonhosted.org/packages/fd/89/cdd76ae363cabae23a4b70df50d603c81c517415ff9d5d65e72e35251cf6/pydantic_core-2.23.3-cp311-cp311-manylinux_2_17_x86_64.manylinux2014_x86_64.whl", hash = "sha256:e2c409ce1c219c091e47cb03feb3c4ed8c2b8e004efc940da0166aaee8f9d6c8", size = 2055160 },
    { url = "https://files.pythonhosted.org/packages/1a/82/7d62c3dd4e2e101a81ac3fa138d986bfbad9727a6275fc2b4a5efb98bdbd/pydantic_core-2.23.3-cp311-cp311-manylinux_2_5_i686.manylinux1_i686.whl", hash = "sha256:d965e8b325f443ed3196db890d85dfebbb09f7384486a77461347f4adb1fa7f8", size = 1922282 },
    { url = "https://files.pythonhosted.org/packages/85/e6/ef09f395c974d08674464dd3d49066612fe7cc0466ef8ce9427cadf13e5b/pydantic_core-2.23.3-cp311-cp311-musllinux_1_1_aarch64.whl", hash = "sha256:f56af3a420fb1ffaf43ece3ea09c2d27c444e7c40dcb7c6e7cf57aae764f2b48", size = 1965827 },
    { url = "https://files.pythonhosted.org/packages/a4/5e/e589474af850c77c3180b101b54bc98bf812ad09728ba2cff4989acc9734/pydantic_core-2.23.3-cp311-cp311-musllinux_1_1_x86_64.whl", hash = "sha256:5b01a078dd4f9a52494370af21aa52964e0a96d4862ac64ff7cea06e0f12d2c5", size = 2110810 },
    { url = "https://files.pythonhosted.org/packages/e0/ff/626007d5b7ac811f9bcac6d8af3a574ccee4505c1f015d25806101842f0c/pydantic_core-2.23.3-cp311-none-win32.whl", hash = "sha256:560e32f0df04ac69b3dd818f71339983f6d1f70eb99d4d1f8e9705fb6c34a5c1", size = 1715479 },
    { url = "https://files.pythonhosted.org/packages/4f/ff/6dc33f3b71e34ef633e35d6476d245bf303fc3eaf18a00f39bb54f78faf3/pydantic_core-2.23.3-cp311-none-win_amd64.whl", hash = "sha256:c744fa100fdea0d000d8bcddee95213d2de2e95b9c12be083370b2072333a0fa", size = 1918281 },
    { url = "https://files.pythonhosted.org/packages/8f/35/6d81bc4aa7d06e716f39e2bffb0eabcbcebaf7bab94c2f8278e277ded0ea/pydantic_core-2.23.3-cp312-cp312-macosx_10_12_x86_64.whl", hash = "sha256:e0ec50663feedf64d21bad0809f5857bac1ce91deded203efc4a84b31b2e4305", size = 1845250 },
    { url = "https://files.pythonhosted.org/packages/18/42/0821cd46f76406e0fe57df7a89d6af8fddb22cce755bcc2db077773c7d1a/pydantic_core-2.23.3-cp312-cp312-macosx_11_0_arm64.whl", hash = "sha256:db6e6afcb95edbe6b357786684b71008499836e91f2a4a1e55b840955b341dbb", size = 1769993 },
    { url = "https://files.pythonhosted.org/packages/e5/55/b969088e48bd8ea588548a7194d425de74370b17b385cee4d28f5a79013d/pydantic_core-2.23.3-cp312-cp312-manylinux_2_17_aarch64.manylinux2014_aarch64.whl", hash = "sha256:98ccd69edcf49f0875d86942f4418a4e83eb3047f20eb897bffa62a5d419c8fa", size = 1791250 },
    { url = "https://files.pythonhosted.org/packages/43/c1/1d460d09c012ac76b68b2a1fd426ad624724f93b40e24a9a993763f12c61/pydantic_core-2.23.3-cp312-cp312-manylinux_2_17_armv7l.manylinux2014_armv7l.whl", hash = "sha256:a678c1ac5c5ec5685af0133262103defb427114e62eafeda12f1357a12140162", size = 1802530 },
    { url = "https://files.pythonhosted.org/packages/70/8e/fd3c9eda00fbdadca726f17a0f863ecd871a65b3a381b77277ae386d3bcd/pydantic_core-2.23.3-cp312-cp312-manylinux_2_17_ppc64le.manylinux2014_ppc64le.whl", hash = "sha256:01491d8b4d8db9f3391d93b0df60701e644ff0894352947f31fff3e52bd5c801", size = 1997848 },
    { url = "https://files.pythonhosted.org/packages/f0/67/13fa22d7b09395e83721edc31bae2bd5c5e2c36a09d470c18f5d1de46958/pydantic_core-2.23.3-cp312-cp312-manylinux_2_17_s390x.manylinux2014_s390x.whl", hash = "sha256:fcf31facf2796a2d3b7fe338fe8640aa0166e4e55b4cb108dbfd1058049bf4cb", size = 2662790 },
    { url = "https://files.pythonhosted.org/packages/fa/1b/1d689c53d15ab67cb0df1c3a2b1df873b50409581e93e4848289dce57e2f/pydantic_core-2.23.3-cp312-cp312-manylinux_2_17_x86_64.manylinux2014_x86_64.whl", hash = "sha256:7200fd561fb3be06827340da066df4311d0b6b8eb0c2116a110be5245dceb326", size = 2074114 },
    { url = "https://files.pythonhosted.org/packages/3d/d9/b565048609db77760b9a0900f6e0a3b2f33be47cd3c4a433f49653a0d2b5/pydantic_core-2.23.3-cp312-cp312-manylinux_2_5_i686.manylinux1_i686.whl", hash = "sha256:dc1636770a809dee2bd44dd74b89cc80eb41172bcad8af75dd0bc182c2666d4c", size = 1918153 },
    { url = "https://files.pythonhosted.org/packages/41/94/8ee55c51333ed8df3a6f1e73c6530c724a9a37d326e114c9e3b24faacff9/pydantic_core-2.23.3-cp312-cp312-musllinux_1_1_aarch64.whl", hash = "sha256:67a5def279309f2e23014b608c4150b0c2d323bd7bccd27ff07b001c12c2415c", size = 1969019 },
    { url = "https://files.pythonhosted.org/packages/f7/49/0233bae5778a5526cef000447a93e8d462f4f13e2214c13c5b23d379cb25/pydantic_core-2.23.3-cp312-cp312-musllinux_1_1_x86_64.whl", hash = "sha256:748bdf985014c6dd3e1e4cc3db90f1c3ecc7246ff5a3cd4ddab20c768b2f1dab", size = 2121325 },
    { url = "https://files.pythonhosted.org/packages/42/a1/2f262db2fd6f9c2c9904075a067b1764cc6f71c014be5c6c91d9de52c434/pydantic_core-2.23.3-cp312-none-win32.whl", hash = "sha256:255ec6dcb899c115f1e2a64bc9ebc24cc0e3ab097775755244f77360d1f3c06c", size = 1725252 },
    { url = "https://files.pythonhosted.org/packages/9a/00/a57937080b49500df790c4853d3e7bc605bd0784e4fcaf1a159456f37ef1/pydantic_core-2.23.3-cp312-none-win_amd64.whl", hash = "sha256:40b8441be16c1e940abebed83cd006ddb9e3737a279e339dbd6d31578b802f7b", size = 1920660 },
    { url = "https://files.pythonhosted.org/packages/e1/3c/32958c0a5d1935591b58337037a1695782e61261582d93d5a7f55441f879/pydantic_core-2.23.3-cp313-cp313-macosx_10_12_x86_64.whl", hash = "sha256:6daaf5b1ba1369a22c8b050b643250e3e5efc6a78366d323294aee54953a4d5f", size = 1845068 },
    { url = "https://files.pythonhosted.org/packages/92/a1/7e628e19b78e6ffdb2c92cccbb7eca84bfd3276cee4cafcae8833452f458/pydantic_core-2.23.3-cp313-cp313-macosx_11_0_arm64.whl", hash = "sha256:d015e63b985a78a3d4ccffd3bdf22b7c20b3bbd4b8227809b3e8e75bc37f9cb2", size = 1770095 },
    { url = "https://files.pythonhosted.org/packages/bb/17/d15fd8ce143cd1abb27be924eeff3c5c0fe3b0582f703c5a5273c11e67ce/pydantic_core-2.23.3-cp313-cp313-manylinux_2_17_aarch64.manylinux2014_aarch64.whl", hash = "sha256:a3fc572d9b5b5cfe13f8e8a6e26271d5d13f80173724b738557a8c7f3a8a3791", size = 1790964 },
    { url = "https://files.pythonhosted.org/packages/24/cc/37feff1792f09dc33207fbad3897373229279d1973c211f9562abfdf137d/pydantic_core-2.23.3-cp313-cp313-manylinux_2_17_armv7l.manylinux2014_armv7l.whl", hash = "sha256:f6bd91345b5163ee7448bee201ed7dd601ca24f43f439109b0212e296eb5b423", size = 1802384 },
    { url = "https://files.pythonhosted.org/packages/44/d8/ca9acd7f5f044d9ff6e43d7f35aab4b1d5982b4773761eabe3317fc68e30/pydantic_core-2.23.3-cp313-cp313-manylinux_2_17_ppc64le.manylinux2014_ppc64le.whl", hash = "sha256:fc379c73fd66606628b866f661e8785088afe2adaba78e6bbe80796baf708a63", size = 1997824 },
    { url = "https://files.pythonhosted.org/packages/35/0f/146269dba21b10d5bf86f9a7a7bbeab4ce1db06f466a1ab5ec3dec68b409/pydantic_core-2.23.3-cp313-cp313-manylinux_2_17_s390x.manylinux2014_s390x.whl", hash = "sha256:fbdce4b47592f9e296e19ac31667daed8753c8367ebb34b9a9bd89dacaa299c9", size = 2662907 },
    { url = "https://files.pythonhosted.org/packages/5a/7d/9573f006e39cd1a7b7716d1a264e3f4f353cf0a6042c04c01c6e31666f62/pydantic_core-2.23.3-cp313-cp313-manylinux_2_17_x86_64.manylinux2014_x86_64.whl", hash = "sha256:fc3cf31edf405a161a0adad83246568647c54404739b614b1ff43dad2b02e6d5", size = 2073953 },
    { url = "https://files.pythonhosted.org/packages/7e/a5/25200aaafd1e97e2ec3c1eb4b357669dd93911f2eba252bc60b6ba884fff/pydantic_core-2.23.3-cp313-cp313-manylinux_2_5_i686.manylinux1_i686.whl", hash = "sha256:8e22b477bf90db71c156f89a55bfe4d25177b81fce4aa09294d9e805eec13855", size = 1917822 },
    { url = "https://files.pythonhosted.org/packages/3e/b4/ac069c58e3cee70c69f03693222cc173fdf740d20d53167bceafc1efc7ca/pydantic_core-2.23.3-cp313-cp313-musllinux_1_1_aarch64.whl", hash = "sha256:0a0137ddf462575d9bce863c4c95bac3493ba8e22f8c28ca94634b4a1d3e2bb4", size = 1968838 },
    { url = "https://files.pythonhosted.org/packages/d1/3d/9f96bbd6212b4b0a6dc6d037e446208d3420baba2b2b81e544094b18a859/pydantic_core-2.23.3-cp313-cp313-musllinux_1_1_x86_64.whl", hash = "sha256:203171e48946c3164fe7691fc349c79241ff8f28306abd4cad5f4f75ed80bc8d", size = 2121468 },
    { url = "https://files.pythonhosted.org/packages/ac/50/7399d536d6600d69059a87fff89861332c97a7b3471327a3663c7576e707/pydantic_core-2.23.3-cp313-none-win32.whl", hash = "sha256:76bdab0de4acb3f119c2a4bff740e0c7dc2e6de7692774620f7452ce11ca76c8", size = 1725373 },
    { url = "https://files.pythonhosted.org/packages/24/ba/9ac8744ab636c1161c598cc5e8261379b6b0f1d63c31242bf9d5ed41ed32/pydantic_core-2.23.3-cp313-none-win_amd64.whl", hash = "sha256:37ba321ac2a46100c578a92e9a6aa33afe9ec99ffa084424291d84e456f490c1", size = 1920594 },
]

[[package]]
name = "pydantic-settings"
version = "2.5.2"
source = { registry = "https://pypi.org/simple" }
dependencies = [
    { name = "pydantic" },
    { name = "python-dotenv" },
]
sdist = { url = "https://files.pythonhosted.org/packages/68/27/0bed9dd26b93328b60a1402febc780e7be72b42847fa8b5c94b7d0aeb6d1/pydantic_settings-2.5.2.tar.gz", hash = "sha256:f90b139682bee4d2065273d5185d71d37ea46cfe57e1b5ae184fc6a0b2484ca0", size = 70938 }
wheels = [
    { url = "https://files.pythonhosted.org/packages/29/8d/29e82e333f32d9e2051c10764b906c2a6cd140992910b5f49762790911ba/pydantic_settings-2.5.2-py3-none-any.whl", hash = "sha256:2c912e55fd5794a59bf8c832b9de832dcfdf4778d79ff79b708744eed499a907", size = 26864 },
]

[[package]]
name = "pygments"
version = "2.18.0"
source = { registry = "https://pypi.org/simple" }
sdist = { url = "https://files.pythonhosted.org/packages/8e/62/8336eff65bcbc8e4cb5d05b55faf041285951b6e80f33e2bff2024788f31/pygments-2.18.0.tar.gz", hash = "sha256:786ff802f32e91311bff3889f6e9a86e81505fe99f2735bb6d60ae0c5004f199", size = 4891905 }
wheels = [
    { url = "https://files.pythonhosted.org/packages/f7/3f/01c8b82017c199075f8f788d0d906b9ffbbc5a47dc9918a945e13d5a2bda/pygments-2.18.0-py3-none-any.whl", hash = "sha256:b8e6aca0523f3ab76fee51799c488e38782ac06eafcf95e7ba832985c8e7b13a", size = 1205513 },
]

[[package]]
name = "pylint"
version = "3.2.7"
source = { registry = "https://pypi.org/simple" }
dependencies = [
    { name = "astroid" },
    { name = "colorama", marker = "sys_platform == 'win32'" },
    { name = "dill" },
    { name = "isort" },
    { name = "mccabe" },
    { name = "platformdirs" },
    { name = "tomlkit" },
]
sdist = { url = "https://files.pythonhosted.org/packages/cf/e8/d59ce8e54884c9475ed6510685ef4311a10001674c28703b23da30f3b24d/pylint-3.2.7.tar.gz", hash = "sha256:1b7a721b575eaeaa7d39db076b6e7743c993ea44f57979127c517c6c572c803e", size = 1511922 }
wheels = [
    { url = "https://files.pythonhosted.org/packages/42/4d/c73bc0fca447b918611985c325cd7017fb762050eb9c6ac6fa7d9ac6fbe4/pylint-3.2.7-py3-none-any.whl", hash = "sha256:02f4aedeac91be69fb3b4bea997ce580a4ac68ce58b89eaefeaf06749df73f4b", size = 519906 },
]

[[package]]
name = "pylint-plugin-utils"
version = "0.8.2"
source = { registry = "https://pypi.org/simple" }
dependencies = [
    { name = "pylint" },
]
sdist = { url = "https://files.pythonhosted.org/packages/4b/d2/3b9728910bc69232ec38d8fb7053c03c887bfe7e6e170649b683dd351750/pylint_plugin_utils-0.8.2.tar.gz", hash = "sha256:d3cebf68a38ba3fba23a873809155562571386d4c1b03e5b4c4cc26c3eee93e4", size = 10674 }
wheels = [
    { url = "https://files.pythonhosted.org/packages/af/ee/49d11aee31061bcc1d2726bd8334a2883ddcdbde7d7744ed6b3bd11704ed/pylint_plugin_utils-0.8.2-py3-none-any.whl", hash = "sha256:ae11664737aa2effbf26f973a9e0b6779ab7106ec0adc5fe104b0907ca04e507", size = 11171 },
]

[[package]]
name = "pylint-pydantic"
version = "0.3.2"
source = { registry = "https://pypi.org/simple" }
dependencies = [
    { name = "pydantic" },
    { name = "pylint" },
    { name = "pylint-plugin-utils" },
]
wheels = [
    { url = "https://files.pythonhosted.org/packages/11/80/34b429c6534be99ef3d6d20bd794b26fda0682d38e2d57f85df258beaac2/pylint_pydantic-0.3.2-py3-none-any.whl", hash = "sha256:e5cec02370aa68ac8eff138e5d573b0ac049bab864e9a6c3a9057cf043440aa1", size = 15951 },
]

[[package]]
name = "pymupdf"
version = "1.24.10"
source = { registry = "https://pypi.org/simple" }
dependencies = [
    { name = "pymupdfb" },
]
sdist = { url = "https://files.pythonhosted.org/packages/83/57/da06ca4886afc71a624e4b463d05f45c8a822596ede939957295e229eb4e/PyMuPDF-1.24.10.tar.gz", hash = "sha256:bd3ebd6d3fb8a845582098362f885bfb0a31ae4272587efc2c55c5e29fe7327a", size = 46988085 }
wheels = [
    { url = "https://files.pythonhosted.org/packages/dc/35/6af0bb4bafe9d54893a04d9639f73b1b754efe0235997052d75fb6b7edc1/PyMuPDF-1.24.10-cp311-none-macosx_10_9_x86_64.whl", hash = "sha256:5fbd67cce759fc0126902137409cf9da6313b776c4d5ff0d5200f336350f86a3", size = 3194012 },
    { url = "https://files.pythonhosted.org/packages/bf/2b/c254cf49dfcf2469a674407a680f5b2b174b866e84d322f5767baf4d3ad3/PyMuPDF-1.24.10-cp311-none-macosx_11_0_arm64.whl", hash = "sha256:2b14dbdf7c415bb0fa849527abbe7b4f1f55ae23b9355d132951f634438c59ac", size = 2974781 },
    { url = "https://files.pythonhosted.org/packages/1c/77/78800d3a711f92060f8e338a5df9330ffb5950f4fb3beeba01e15c03c4c6/PyMuPDF-1.24.10-cp311-none-manylinux2014_aarch64.whl", hash = "sha256:1a87440a6cbc0d5ad513425baa0f4747841898fca6e37350ca3e6b29e5f40c01", size = 3210393 },
    { url = "https://files.pythonhosted.org/packages/c5/39/3aaa1e8822c55c71bb37911b5b1c3157ef38d731581224b29a682d80a17b/PyMuPDF-1.24.10-cp311-none-manylinux2014_x86_64.whl", hash = "sha256:c0d1ccdc062ea9961063790831e838bc43fcf9a8436a8b9f55898addf97c0f86", size = 3482650 },
    { url = "https://files.pythonhosted.org/packages/5b/73/6b5c2dc59539b79cb9430ff946d7dff308af146f7c8bc7b96c963e12970d/PyMuPDF-1.24.10-cp311-none-musllinux_1_2_x86_64.whl", hash = "sha256:f68671363be5a2ba104ab7d3bad821d2994cbe3f3408538bbc27d32e6dc9f923", size = 3600588 },
    { url = "https://files.pythonhosted.org/packages/71/e9/d3bf062325b4821726a2f9ce9d75b63f594ae24bc38c31f55b4285f1f5e1/PyMuPDF-1.24.10-cp311-none-win32.whl", hash = "sha256:49f83556cd1a7d05b36a54ccc01fce324da8a4e6854e36cc5cd94d321e428565", size = 2694768 },
    { url = "https://files.pythonhosted.org/packages/30/3f/356a70c105d4410c29529f1ca8c53b5d176b448a4409238b4dcd133507a4/PyMuPDF-1.24.10-cp311-none-win_amd64.whl", hash = "sha256:05b8d360766b87f4abd186eba16a56b92bae513b2361b13f633fe6256329292e", size = 3214889 },
    { url = "https://files.pythonhosted.org/packages/75/84/7231344d98355a40fb57c4025391dfb4116e2c3e9d98d5cc83f80c5ea942/PyMuPDF-1.24.10-cp312-none-macosx_10_9_x86_64.whl", hash = "sha256:f323aa7bb55e0214e632bfe24fa140bd5dcfeac2d3977bdce46e760385140513", size = 3230169 },
    { url = "https://files.pythonhosted.org/packages/b2/bc/975b4fe4400b00c912dad1874c43d31486150e6f39d7dae758751c27e2dd/PyMuPDF-1.24.10-cp312-none-macosx_11_0_arm64.whl", hash = "sha256:50d2972558d25ce46a8634b58787b28dbeff9b3fe4299530fc9c8c9921061e83", size = 2980118 },
    { url = "https://files.pythonhosted.org/packages/5b/dc/0f22c77ac4f8e6b8316072519513d5f0111fffe96d357051db0ddf043032/PyMuPDF-1.24.10-cp312-none-manylinux2014_aarch64.whl", hash = "sha256:0e3969c2fdff682b3b2c6a2b463adde068d6d8e20e2133ef6c8503469259646a", size = 3216830 },
    { url = "https://files.pythonhosted.org/packages/a3/1b/1b41b27aab571b835f8d983492b80ed64548e3b5c4d169e23c639727d43b/PyMuPDF-1.24.10-cp312-none-manylinux2014_x86_64.whl", hash = "sha256:cd78ee1ebefdfe72bc36fd4b731cc8c694eb8ef5337d8ea956b0e94cd88751fc", size = 3491118 },
    { url = "https://files.pythonhosted.org/packages/2d/3c/f1ffbc6e13ab37900c2aa71e434bbba922770091242e2b059acdb14f779e/PyMuPDF-1.24.10-cp312-none-musllinux_1_2_x86_64.whl", hash = "sha256:696eed91d2ee44e76277dfeb6bd904c84ae005378588949df6ed9be9e03b9817", size = 3612589 },
    { url = "https://files.pythonhosted.org/packages/53/fb/158909af75c84968ea7e6659a75fd67bd462103c599033b23ffd6bc173be/PyMuPDF-1.24.10-cp312-none-win32.whl", hash = "sha256:1e5413e1aeab2f18e1ca1b3ff17057a4a7c5cbf4ff14abc93203da88fc1a1dd8", size = 2701190 },
    { url = "https://files.pythonhosted.org/packages/91/4a/4a54d3f6a779ac5eed92e82fe3c1bb426bc40f9ea57c8656839198944a82/PyMuPDF-1.24.10-cp312-none-win_amd64.whl", hash = "sha256:227a4473fce8fa32b9268da68781048795503b67dc045867fc201e1334204bf1", size = 3228084 },
]

[[package]]
name = "pymupdfb"
version = "1.24.10"
source = { registry = "https://pypi.org/simple" }
sdist = { url = "https://files.pythonhosted.org/packages/c9/ff/ecfcb41414b51976974d74c8e35fef0a0e5b47c7046a11c860553f5dccf0/PyMuPDFb-1.24.10.tar.gz", hash = "sha256:007b91fa9b528c5c0eecea2e49c486ac02e878274f9e31522bdd948adc5f8327", size = 37502 }
wheels = [
    { url = "https://files.pythonhosted.org/packages/48/94/b217dc987b4ac0e3793984427112d6032563b741e27763f7761c2231d022/PyMuPDFb-1.24.10-py3-none-macosx_10_9_x86_64.whl", hash = "sha256:cd6b24630d90dce9ab3e59d06c5e616686f8d7ec626be1311721fcb062aa0078", size = 15536229 },
    { url = "https://files.pythonhosted.org/packages/16/7a/f634c76d8331cb8dedcfaced17424cc469ee20b7f53cf29c9ef17a01b461/PyMuPDFb-1.24.10-py3-none-macosx_11_0_arm64.whl", hash = "sha256:fda2c34b206f724b1b5685b67188e2a57bcaa5c99bc40a0a5bc62057514c5cdf", size = 15149482 },
    { url = "https://files.pythonhosted.org/packages/62/97/67b5da2edd034e66dadd0ec530e277afb14fe866a3b3b01d9fad154bc6f8/PyMuPDFb-1.24.10-py3-none-manylinux2014_aarch64.manylinux_2_17_aarch64.whl", hash = "sha256:4f50a7472f9bb10cbc7a1cd589ee4626ca030b8a4a02749f9a29eb6f00c0e0db", size = 15711338 },
    { url = "https://files.pythonhosted.org/packages/62/b9/ad3f076e86328880797fe7e98c43b2879df56cf6cb75ac3058da06d6e6cb/PyMuPDFb-1.24.10-py3-none-manylinux2014_x86_64.manylinux_2_17_x86_64.whl", hash = "sha256:409f1270ef2e70d845e80149ff3db9cfed578274042316cba55cc3e3882421ea", size = 15921939 },
    { url = "https://files.pythonhosted.org/packages/15/e7/02160ea905a7ba16d6e1ca51759ae1c1045785ebebae57ba30e82617f934/PyMuPDFb-1.24.10-py3-none-musllinux_1_2_x86_64.whl", hash = "sha256:aca96b6e9ee3096a26810592f4d899f4d3cf3cf0c902ae7e8cca09bce4d946c4", size = 17076991 },
    { url = "https://files.pythonhosted.org/packages/d3/c0/e1ed840440131f71b068cdb3b620a69ec27543b1012a6bd855d8d05f1629/PyMuPDFb-1.24.10-py3-none-win32.whl", hash = "sha256:2d231b42fe3bf79837df235e7fbdf7ff8b46bf4ca1346d0f0124fb1cdd343ce8", size = 11731706 },
    { url = "https://files.pythonhosted.org/packages/70/cb/8459d6c179befd7c6eee555334f054e9a6dcdd9f8671891e1da19e0ce526/PyMuPDFb-1.24.10-py3-none-win_amd64.whl", hash = "sha256:27ea65c701608b6b7632703339ca33ea6d513843b26dbe9bdefb2f56f7b9b196", size = 13186168 },
]

[[package]]
name = "pyparsing"
version = "3.1.4"
source = { registry = "https://pypi.org/simple" }
sdist = { url = "https://files.pythonhosted.org/packages/83/08/13f3bce01b2061f2bbd582c9df82723de943784cf719a35ac886c652043a/pyparsing-3.1.4.tar.gz", hash = "sha256:f86ec8d1a83f11977c9a6ea7598e8c27fc5cddfa5b07ea2241edbbde1d7bc032", size = 900231 }
wheels = [
    { url = "https://files.pythonhosted.org/packages/e5/0c/0e3c05b1c87bb6a1c76d281b0f35e78d2d80ac91b5f8f524cebf77f51049/pyparsing-3.1.4-py3-none-any.whl", hash = "sha256:a6a7ee4235a3f944aa1fa2249307708f893fe5717dc603503c6c7969c070fb7c", size = 104100 },
]

[[package]]
name = "pyproject-hooks"
version = "1.1.0"
source = { registry = "https://pypi.org/simple" }
sdist = { url = "https://files.pythonhosted.org/packages/c7/07/6f63dda440d4abb191b91dc383b472dae3dd9f37e4c1e4a5c3db150531c6/pyproject_hooks-1.1.0.tar.gz", hash = "sha256:4b37730834edbd6bd37f26ece6b44802fb1c1ee2ece0e54ddff8bfc06db86965", size = 7838 }
wheels = [
    { url = "https://files.pythonhosted.org/packages/ae/f3/431b9d5fe7d14af7a32340792ef43b8a714e7726f1d7b69cc4e8e7a3f1d7/pyproject_hooks-1.1.0-py3-none-any.whl", hash = "sha256:7ceeefe9aec63a1064c18d939bdc3adf2d8aa1988a510afec15151578b232aa2", size = 9184 },
]

[[package]]
name = "pytest"
version = "8.3.3"
source = { registry = "https://pypi.org/simple" }
dependencies = [
    { name = "colorama", marker = "sys_platform == 'win32'" },
    { name = "iniconfig" },
    { name = "packaging" },
    { name = "pluggy" },
]
sdist = { url = "https://files.pythonhosted.org/packages/8b/6c/62bbd536103af674e227c41a8f3dcd022d591f6eed5facb5a0f31ee33bbc/pytest-8.3.3.tar.gz", hash = "sha256:70b98107bd648308a7952b06e6ca9a50bc660be218d53c257cc1fc94fda10181", size = 1442487 }
wheels = [
    { url = "https://files.pythonhosted.org/packages/6b/77/7440a06a8ead44c7757a64362dd22df5760f9b12dc5f11b6188cd2fc27a0/pytest-8.3.3-py3-none-any.whl", hash = "sha256:a6853c7375b2663155079443d2e45de913a911a11d669df02a50814944db57b2", size = 342341 },
]

[[package]]
name = "pytest-asyncio"
version = "0.24.0"
source = { registry = "https://pypi.org/simple" }
dependencies = [
    { name = "pytest" },
]
sdist = { url = "https://files.pythonhosted.org/packages/52/6d/c6cf50ce320cf8611df7a1254d86233b3df7cc07f9b5f5cbcb82e08aa534/pytest_asyncio-0.24.0.tar.gz", hash = "sha256:d081d828e576d85f875399194281e92bf8a68d60d72d1a2faf2feddb6c46b276", size = 49855 }
wheels = [
    { url = "https://files.pythonhosted.org/packages/96/31/6607dab48616902f76885dfcf62c08d929796fc3b2d2318faf9fd54dbed9/pytest_asyncio-0.24.0-py3-none-any.whl", hash = "sha256:a811296ed596b69bf0b6f3dc40f83bcaf341b155a269052d82efa2b25ac7037b", size = 18024 },
]

[[package]]
name = "pytest-recording"
version = "0.13.2"
source = { registry = "https://pypi.org/simple" }
dependencies = [
    { name = "pytest" },
    { name = "vcrpy" },
]
sdist = { url = "https://files.pythonhosted.org/packages/fe/2a/ea6b8036ae01979eae02d8ad5a7da14dec90d9176b613e49fb8d134c78fc/pytest_recording-0.13.2.tar.gz", hash = "sha256:000c3babbb466681457fd65b723427c1779a0c6c17d9e381c3142a701e124877", size = 25270 }
wheels = [
    { url = "https://files.pythonhosted.org/packages/72/52/8e67a969e9fad3fa5ec4eab9f2a7348ff04692065c7deda21d76e9112703/pytest_recording-0.13.2-py3-none-any.whl", hash = "sha256:3820fe5743d1ac46e807989e11d073cb776a60bdc544cf43ebca454051b22d13", size = 12783 },
]

[[package]]
name = "pytest-rerunfailures"
version = "14.0"
source = { registry = "https://pypi.org/simple" }
dependencies = [
    { name = "packaging" },
    { name = "pytest" },
]
sdist = { url = "https://files.pythonhosted.org/packages/cc/a4/6de45fe850759e94aa9a55cda807c76245af1941047294df26c851dfb4a9/pytest-rerunfailures-14.0.tar.gz", hash = "sha256:4a400bcbcd3c7a4ad151ab8afac123d90eca3abe27f98725dc4d9702887d2e92", size = 21350 }
wheels = [
    { url = "https://files.pythonhosted.org/packages/dc/e7/e75bd157331aecc190f5f8950d7ea3d2cf56c3c57fb44da70e60b221133f/pytest_rerunfailures-14.0-py3-none-any.whl", hash = "sha256:4197bdd2eaeffdbf50b5ea6e7236f47ff0e44d1def8dae08e409f536d84e7b32", size = 12709 },
]

[[package]]
name = "pytest-subtests"
version = "0.13.1"
source = { registry = "https://pypi.org/simple" }
dependencies = [
    { name = "attrs" },
    { name = "pytest" },
]
sdist = { url = "https://files.pythonhosted.org/packages/67/fe/e691d2f4ce061a475f488cad1ef58431556affea323dde5c764fd7515a70/pytest_subtests-0.13.1.tar.gz", hash = "sha256:989e38f0f1c01bc7c6b2e04db7d9fd859db35d77c2c1a430c831a70cbf3fde2d", size = 15936 }
wheels = [
    { url = "https://files.pythonhosted.org/packages/f5/ac/fc132cb88e8f2042cebcb6ef0ffac40017c514fbadf3931e0b4bcb4bdfb6/pytest_subtests-0.13.1-py3-none-any.whl", hash = "sha256:ab616a22f64cd17c1aee65f18af94dbc30c444f8683de2b30895c3778265e3bd", size = 8038 },
]

[[package]]
name = "pytest-sugar"
version = "1.0.0"
source = { registry = "https://pypi.org/simple" }
dependencies = [
    { name = "packaging" },
    { name = "pytest" },
    { name = "termcolor" },
]
sdist = { url = "https://files.pythonhosted.org/packages/f5/ac/5754f5edd6d508bc6493bc37d74b928f102a5fff82d9a80347e180998f08/pytest-sugar-1.0.0.tar.gz", hash = "sha256:6422e83258f5b0c04ce7c632176c7732cab5fdb909cb39cca5c9139f81276c0a", size = 14992 }
wheels = [
    { url = "https://files.pythonhosted.org/packages/92/fb/889f1b69da2f13691de09a111c16c4766a433382d44aa0ecf221deded44a/pytest_sugar-1.0.0-py3-none-any.whl", hash = "sha256:70ebcd8fc5795dc457ff8b69d266a4e2e8a74ae0c3edc749381c64b5246c8dfd", size = 10171 },
]

[[package]]
name = "pytest-timer"
version = "1.0.0"
source = { registry = "https://pypi.org/simple" }
dependencies = [
    { name = "pytest" },
]
sdist = { url = "https://files.pythonhosted.org/packages/b1/f7/bc223798d5cccf2f03ed224a6fdceae005d06ae33fbd302741da9eb9e95a/pytest-timer-1.0.0.tar.gz", hash = "sha256:c65a36970e4425c0fd43bdf63b60359b353382632b08418c7c25918ec18a3829", size = 5812 }
wheels = [
    { url = "https://files.pythonhosted.org/packages/91/48/486b6ff8b910852affeab5b628910f8faa861450a37c21c19902b798ebda/pytest_timer-1.0.0-py3-none-any.whl", hash = "sha256:60f16a6d98dd5e8ce3e57ece829592f6e081e18be9f1b20e5bc93e5e7196b065", size = 5331 },
]

[package.optional-dependencies]
colorama = [
    { name = "colorama" },
]

[[package]]
name = "pytest-xdist"
version = "3.6.1"
source = { registry = "https://pypi.org/simple" }
dependencies = [
    { name = "execnet" },
    { name = "pytest" },
]
sdist = { url = "https://files.pythonhosted.org/packages/41/c4/3c310a19bc1f1e9ef50075582652673ef2bfc8cd62afef9585683821902f/pytest_xdist-3.6.1.tar.gz", hash = "sha256:ead156a4db231eec769737f57668ef58a2084a34b2e55c4a8fa20d861107300d", size = 84060 }
wheels = [
    { url = "https://files.pythonhosted.org/packages/6d/82/1d96bf03ee4c0fdc3c0cbe61470070e659ca78dc0086fb88b66c185e2449/pytest_xdist-3.6.1-py3-none-any.whl", hash = "sha256:9ed4adfb68a016610848639bb7e02c9352d5d9f03d04809919e2dafc3be4cca7", size = 46108 },
]

[[package]]
name = "python-dateutil"
version = "2.9.0.post0"
source = { registry = "https://pypi.org/simple" }
dependencies = [
    { name = "six" },
]
sdist = { url = "https://files.pythonhosted.org/packages/66/c0/0c8b6ad9f17a802ee498c46e004a0eb49bc148f2fd230864601a86dcf6db/python-dateutil-2.9.0.post0.tar.gz", hash = "sha256:37dd54208da7e1cd875388217d5e00ebd4179249f90fb72437e91a35459a0ad3", size = 342432 }
wheels = [
    { url = "https://files.pythonhosted.org/packages/ec/57/56b9bcc3c9c6a792fcbaf139543cee77261f3651ca9da0c93f5c1221264b/python_dateutil-2.9.0.post0-py2.py3-none-any.whl", hash = "sha256:a8b2bc7bffae282281c8140a97d3aa9c14da0b136dfe83f850eea9a5f7470427", size = 229892 },
]

[[package]]
name = "python-docx"
version = "1.1.2"
source = { registry = "https://pypi.org/simple" }
dependencies = [
    { name = "lxml" },
    { name = "typing-extensions" },
]
sdist = { url = "https://files.pythonhosted.org/packages/35/e4/386c514c53684772885009c12b67a7edd526c15157778ac1b138bc75063e/python_docx-1.1.2.tar.gz", hash = "sha256:0cf1f22e95b9002addca7948e16f2cd7acdfd498047f1941ca5d293db7762efd", size = 5656581 }
wheels = [
    { url = "https://files.pythonhosted.org/packages/3e/3d/330d9efbdb816d3f60bf2ad92f05e1708e4a1b9abe80461ac3444c83f749/python_docx-1.1.2-py3-none-any.whl", hash = "sha256:08c20d6058916fb19853fcf080f7f42b6270d89eac9fa5f8c15f691c0017fabe", size = 244315 },
]

[[package]]
name = "python-dotenv"
version = "1.0.1"
source = { registry = "https://pypi.org/simple" }
sdist = { url = "https://files.pythonhosted.org/packages/bc/57/e84d88dfe0aec03b7a2d4327012c1627ab5f03652216c63d49846d7a6c58/python-dotenv-1.0.1.tar.gz", hash = "sha256:e324ee90a023d808f1959c46bcbc04446a10ced277783dc6ee09987c37ec10ca", size = 39115 }
wheels = [
    { url = "https://files.pythonhosted.org/packages/6a/3e/b68c118422ec867fa7ab88444e1274aa40681c606d59ac27de5a5588f082/python_dotenv-1.0.1-py3-none-any.whl", hash = "sha256:f7b63ef50f1b690dddf550d03497b66d609393b40b564ed0d674909a68ebf16a", size = 19863 },
]

[[package]]
name = "pytz"
version = "2024.2"
source = { registry = "https://pypi.org/simple" }
sdist = { url = "https://files.pythonhosted.org/packages/3a/31/3c70bf7603cc2dca0f19bdc53b4537a797747a58875b552c8c413d963a3f/pytz-2024.2.tar.gz", hash = "sha256:2aa355083c50a0f93fa581709deac0c9ad65cca8a9e9beac660adcbd493c798a", size = 319692 }
wheels = [
    { url = "https://files.pythonhosted.org/packages/11/c3/005fcca25ce078d2cc29fd559379817424e94885510568bc1bc53d7d5846/pytz-2024.2-py2.py3-none-any.whl", hash = "sha256:31c7c1817eb7fae7ca4b8c7ee50c72f93aa2dd863de768e1ef4245d426aa0725", size = 508002 },
]

[[package]]
name = "pyyaml"
version = "6.0.2"
source = { registry = "https://pypi.org/simple" }
sdist = { url = "https://files.pythonhosted.org/packages/54/ed/79a089b6be93607fa5cdaedf301d7dfb23af5f25c398d5ead2525b063e17/pyyaml-6.0.2.tar.gz", hash = "sha256:d584d9ec91ad65861cc08d42e834324ef890a082e591037abe114850ff7bbc3e", size = 130631 }
wheels = [
    { url = "https://files.pythonhosted.org/packages/f8/aa/7af4e81f7acba21a4c6be026da38fd2b872ca46226673c89a758ebdc4fd2/PyYAML-6.0.2-cp311-cp311-macosx_10_9_x86_64.whl", hash = "sha256:cc1c1159b3d456576af7a3e4d1ba7e6924cb39de8f67111c735f6fc832082774", size = 184612 },
    { url = "https://files.pythonhosted.org/packages/8b/62/b9faa998fd185f65c1371643678e4d58254add437edb764a08c5a98fb986/PyYAML-6.0.2-cp311-cp311-macosx_11_0_arm64.whl", hash = "sha256:1e2120ef853f59c7419231f3bf4e7021f1b936f6ebd222406c3b60212205d2ee", size = 172040 },
    { url = "https://files.pythonhosted.org/packages/ad/0c/c804f5f922a9a6563bab712d8dcc70251e8af811fce4524d57c2c0fd49a4/PyYAML-6.0.2-cp311-cp311-manylinux_2_17_aarch64.manylinux2014_aarch64.whl", hash = "sha256:5d225db5a45f21e78dd9358e58a98702a0302f2659a3c6cd320564b75b86f47c", size = 736829 },
    { url = "https://files.pythonhosted.org/packages/51/16/6af8d6a6b210c8e54f1406a6b9481febf9c64a3109c541567e35a49aa2e7/PyYAML-6.0.2-cp311-cp311-manylinux_2_17_s390x.manylinux2014_s390x.whl", hash = "sha256:5ac9328ec4831237bec75defaf839f7d4564be1e6b25ac710bd1a96321cc8317", size = 764167 },
    { url = "https://files.pythonhosted.org/packages/75/e4/2c27590dfc9992f73aabbeb9241ae20220bd9452df27483b6e56d3975cc5/PyYAML-6.0.2-cp311-cp311-manylinux_2_17_x86_64.manylinux2014_x86_64.whl", hash = "sha256:3ad2a3decf9aaba3d29c8f537ac4b243e36bef957511b4766cb0057d32b0be85", size = 762952 },
    { url = "https://files.pythonhosted.org/packages/9b/97/ecc1abf4a823f5ac61941a9c00fe501b02ac3ab0e373c3857f7d4b83e2b6/PyYAML-6.0.2-cp311-cp311-musllinux_1_1_aarch64.whl", hash = "sha256:ff3824dc5261f50c9b0dfb3be22b4567a6f938ccce4587b38952d85fd9e9afe4", size = 735301 },
    { url = "https://files.pythonhosted.org/packages/45/73/0f49dacd6e82c9430e46f4a027baa4ca205e8b0a9dce1397f44edc23559d/PyYAML-6.0.2-cp311-cp311-musllinux_1_1_x86_64.whl", hash = "sha256:797b4f722ffa07cc8d62053e4cff1486fa6dc094105d13fea7b1de7d8bf71c9e", size = 756638 },
    { url = "https://files.pythonhosted.org/packages/22/5f/956f0f9fc65223a58fbc14459bf34b4cc48dec52e00535c79b8db361aabd/PyYAML-6.0.2-cp311-cp311-win32.whl", hash = "sha256:11d8f3dd2b9c1207dcaf2ee0bbbfd5991f571186ec9cc78427ba5bd32afae4b5", size = 143850 },
    { url = "https://files.pythonhosted.org/packages/ed/23/8da0bbe2ab9dcdd11f4f4557ccaf95c10b9811b13ecced089d43ce59c3c8/PyYAML-6.0.2-cp311-cp311-win_amd64.whl", hash = "sha256:e10ce637b18caea04431ce14fabcf5c64a1c61ec9c56b071a4b7ca131ca52d44", size = 161980 },
    { url = "https://files.pythonhosted.org/packages/86/0c/c581167fc46d6d6d7ddcfb8c843a4de25bdd27e4466938109ca68492292c/PyYAML-6.0.2-cp312-cp312-macosx_10_9_x86_64.whl", hash = "sha256:c70c95198c015b85feafc136515252a261a84561b7b1d51e3384e0655ddf25ab", size = 183873 },
    { url = "https://files.pythonhosted.org/packages/a8/0c/38374f5bb272c051e2a69281d71cba6fdb983413e6758b84482905e29a5d/PyYAML-6.0.2-cp312-cp312-macosx_11_0_arm64.whl", hash = "sha256:ce826d6ef20b1bc864f0a68340c8b3287705cae2f8b4b1d932177dcc76721725", size = 173302 },
    { url = "https://files.pythonhosted.org/packages/c3/93/9916574aa8c00aa06bbac729972eb1071d002b8e158bd0e83a3b9a20a1f7/PyYAML-6.0.2-cp312-cp312-manylinux_2_17_aarch64.manylinux2014_aarch64.whl", hash = "sha256:1f71ea527786de97d1a0cc0eacd1defc0985dcf6b3f17bb77dcfc8c34bec4dc5", size = 739154 },
    { url = "https://files.pythonhosted.org/packages/95/0f/b8938f1cbd09739c6da569d172531567dbcc9789e0029aa070856f123984/PyYAML-6.0.2-cp312-cp312-manylinux_2_17_s390x.manylinux2014_s390x.whl", hash = "sha256:9b22676e8097e9e22e36d6b7bda33190d0d400f345f23d4065d48f4ca7ae0425", size = 766223 },
    { url = "https://files.pythonhosted.org/packages/b9/2b/614b4752f2e127db5cc206abc23a8c19678e92b23c3db30fc86ab731d3bd/PyYAML-6.0.2-cp312-cp312-manylinux_2_17_x86_64.manylinux2014_x86_64.whl", hash = "sha256:80bab7bfc629882493af4aa31a4cfa43a4c57c83813253626916b8c7ada83476", size = 767542 },
    { url = "https://files.pythonhosted.org/packages/d4/00/dd137d5bcc7efea1836d6264f049359861cf548469d18da90cd8216cf05f/PyYAML-6.0.2-cp312-cp312-musllinux_1_1_aarch64.whl", hash = "sha256:0833f8694549e586547b576dcfaba4a6b55b9e96098b36cdc7ebefe667dfed48", size = 731164 },
    { url = "https://files.pythonhosted.org/packages/c9/1f/4f998c900485e5c0ef43838363ba4a9723ac0ad73a9dc42068b12aaba4e4/PyYAML-6.0.2-cp312-cp312-musllinux_1_1_x86_64.whl", hash = "sha256:8b9c7197f7cb2738065c481a0461e50ad02f18c78cd75775628afb4d7137fb3b", size = 756611 },
    { url = "https://files.pythonhosted.org/packages/df/d1/f5a275fdb252768b7a11ec63585bc38d0e87c9e05668a139fea92b80634c/PyYAML-6.0.2-cp312-cp312-win32.whl", hash = "sha256:ef6107725bd54b262d6dedcc2af448a266975032bc85ef0172c5f059da6325b4", size = 140591 },
    { url = "https://files.pythonhosted.org/packages/0c/e8/4f648c598b17c3d06e8753d7d13d57542b30d56e6c2dedf9c331ae56312e/PyYAML-6.0.2-cp312-cp312-win_amd64.whl", hash = "sha256:7e7401d0de89a9a855c839bc697c079a4af81cf878373abd7dc625847d25cbd8", size = 156338 },
    { url = "https://files.pythonhosted.org/packages/ef/e3/3af305b830494fa85d95f6d95ef7fa73f2ee1cc8ef5b495c7c3269fb835f/PyYAML-6.0.2-cp313-cp313-macosx_10_13_x86_64.whl", hash = "sha256:efdca5630322a10774e8e98e1af481aad470dd62c3170801852d752aa7a783ba", size = 181309 },
    { url = "https://files.pythonhosted.org/packages/45/9f/3b1c20a0b7a3200524eb0076cc027a970d320bd3a6592873c85c92a08731/PyYAML-6.0.2-cp313-cp313-macosx_11_0_arm64.whl", hash = "sha256:50187695423ffe49e2deacb8cd10510bc361faac997de9efef88badc3bb9e2d1", size = 171679 },
    { url = "https://files.pythonhosted.org/packages/7c/9a/337322f27005c33bcb656c655fa78325b730324c78620e8328ae28b64d0c/PyYAML-6.0.2-cp313-cp313-manylinux_2_17_aarch64.manylinux2014_aarch64.whl", hash = "sha256:0ffe8360bab4910ef1b9e87fb812d8bc0a308b0d0eef8c8f44e0254ab3b07133", size = 733428 },
    { url = "https://files.pythonhosted.org/packages/a3/69/864fbe19e6c18ea3cc196cbe5d392175b4cf3d5d0ac1403ec3f2d237ebb5/PyYAML-6.0.2-cp313-cp313-manylinux_2_17_s390x.manylinux2014_s390x.whl", hash = "sha256:17e311b6c678207928d649faa7cb0d7b4c26a0ba73d41e99c4fff6b6c3276484", size = 763361 },
    { url = "https://files.pythonhosted.org/packages/04/24/b7721e4845c2f162d26f50521b825fb061bc0a5afcf9a386840f23ea19fa/PyYAML-6.0.2-cp313-cp313-manylinux_2_17_x86_64.manylinux2014_x86_64.whl", hash = "sha256:70b189594dbe54f75ab3a1acec5f1e3faa7e8cf2f1e08d9b561cb41b845f69d5", size = 759523 },
    { url = "https://files.pythonhosted.org/packages/2b/b2/e3234f59ba06559c6ff63c4e10baea10e5e7df868092bf9ab40e5b9c56b6/PyYAML-6.0.2-cp313-cp313-musllinux_1_1_aarch64.whl", hash = "sha256:41e4e3953a79407c794916fa277a82531dd93aad34e29c2a514c2c0c5fe971cc", size = 726660 },
    { url = "https://files.pythonhosted.org/packages/fe/0f/25911a9f080464c59fab9027482f822b86bf0608957a5fcc6eaac85aa515/PyYAML-6.0.2-cp313-cp313-musllinux_1_1_x86_64.whl", hash = "sha256:68ccc6023a3400877818152ad9a1033e3db8625d899c72eacb5a668902e4d652", size = 751597 },
    { url = "https://files.pythonhosted.org/packages/14/0d/e2c3b43bbce3cf6bd97c840b46088a3031085179e596d4929729d8d68270/PyYAML-6.0.2-cp313-cp313-win32.whl", hash = "sha256:bc2fa7c6b47d6bc618dd7fb02ef6fdedb1090ec036abab80d4681424b84c1183", size = 140527 },
    { url = "https://files.pythonhosted.org/packages/fa/de/02b54f42487e3d3c6efb3f89428677074ca7bf43aae402517bc7cca949f3/PyYAML-6.0.2-cp313-cp313-win_amd64.whl", hash = "sha256:8388ee1976c416731879ac16da0aff3f63b286ffdd57cdeb95f3f2e085687563", size = 156446 },
]

[[package]]
name = "pyzotero"
version = "1.5.25"
source = { registry = "https://pypi.org/simple" }
dependencies = [
    { name = "bibtexparser" },
    { name = "feedparser" },
    { name = "pytz" },
    { name = "requests" },
]
sdist = { url = "https://files.pythonhosted.org/packages/d2/7b/2a1e351b5f0bbfc90740c6c38cd8fd6eb3611d210017502ba34fc6ea9dc9/pyzotero-1.5.25.tar.gz", hash = "sha256:f568d0316b66cc151bac66cbb71d599dcd1b6ff64877bebb79cde3a6dc7eb6c0", size = 527019 }
wheels = [
    { url = "https://files.pythonhosted.org/packages/cb/3c/717f90930fbba6ec433a8b6eb9c8854089b7cd54118fb3dd5822d53bdfc7/pyzotero-1.5.25-py3-none-any.whl", hash = "sha256:6529130cb7c7e773963d92db7e7a18b698a97ac8156766320b55ebd4c7e94ed5", size = 22966 },
]

[[package]]
name = "referencing"
version = "0.35.1"
source = { registry = "https://pypi.org/simple" }
dependencies = [
    { name = "attrs" },
    { name = "rpds-py" },
]
sdist = { url = "https://files.pythonhosted.org/packages/99/5b/73ca1f8e72fff6fa52119dbd185f73a907b1989428917b24cff660129b6d/referencing-0.35.1.tar.gz", hash = "sha256:25b42124a6c8b632a425174f24087783efb348a6f1e0008e63cd4466fedf703c", size = 62991 }
wheels = [
    { url = "https://files.pythonhosted.org/packages/b7/59/2056f61236782a2c86b33906c025d4f4a0b17be0161b63b70fd9e8775d36/referencing-0.35.1-py3-none-any.whl", hash = "sha256:eda6d3234d62814d1c64e305c1331c9a3a6132da475ab6382eaa997b21ee75de", size = 26684 },
]

[[package]]
name = "refurb"
version = "2.0.0"
source = { registry = "https://pypi.org/simple" }
dependencies = [
    { name = "mypy" },
]
sdist = { url = "https://files.pythonhosted.org/packages/a9/83/56ecbe3af6462e7a87cc4a302c2889e7ce447e9502ea76b7a739d1d46123/refurb-2.0.0.tar.gz", hash = "sha256:8a8f1e7c131ef7dc460cbecbeaf536f5eb0ecb657c099d7823941f0e65b1cfe1", size = 91453 }
wheels = [
    { url = "https://files.pythonhosted.org/packages/fb/3e/f0a47001b29205d96c9f2bf7f7383fdeadd7c35488e6dadd9afa3b6283e8/refurb-2.0.0-py3-none-any.whl", hash = "sha256:fa9e950dc6edd7473642569c118f8714eefd1e6f21a15ee4210a1be853aaaf80", size = 138560 },
]

[[package]]
name = "regex"
version = "2024.9.11"
source = { registry = "https://pypi.org/simple" }
sdist = { url = "https://files.pythonhosted.org/packages/f9/38/148df33b4dbca3bd069b963acab5e0fa1a9dbd6820f8c322d0dd6faeff96/regex-2024.9.11.tar.gz", hash = "sha256:6c188c307e8433bcb63dc1915022deb553b4203a70722fc542c363bf120a01fd", size = 399403 }
wheels = [
    { url = "https://files.pythonhosted.org/packages/86/a1/d526b7b6095a0019aa360948c143aacfeb029919c898701ce7763bbe4c15/regex-2024.9.11-cp311-cp311-macosx_10_9_universal2.whl", hash = "sha256:2cce2449e5927a0bf084d346da6cd5eb016b2beca10d0013ab50e3c226ffc0df", size = 482483 },
    { url = "https://files.pythonhosted.org/packages/32/d9/bfdd153179867c275719e381e1e8e84a97bd186740456a0dcb3e7125c205/regex-2024.9.11-cp311-cp311-macosx_10_9_x86_64.whl", hash = "sha256:3b37fa423beefa44919e009745ccbf353d8c981516e807995b2bd11c2c77d268", size = 287442 },
    { url = "https://files.pythonhosted.org/packages/33/c4/60f3370735135e3a8d673ddcdb2507a8560d0e759e1398d366e43d000253/regex-2024.9.11-cp311-cp311-macosx_11_0_arm64.whl", hash = "sha256:64ce2799bd75039b480cc0360907c4fb2f50022f030bf9e7a8705b636e408fad", size = 284561 },
    { url = "https://files.pythonhosted.org/packages/b1/51/91a5ebdff17f9ec4973cb0aa9d37635efec1c6868654bbc25d1543aca4ec/regex-2024.9.11-cp311-cp311-manylinux_2_17_aarch64.manylinux2014_aarch64.whl", hash = "sha256:a4cc92bb6db56ab0c1cbd17294e14f5e9224f0cc6521167ef388332604e92679", size = 791779 },
    { url = "https://files.pythonhosted.org/packages/07/4a/022c5e6f0891a90cd7eb3d664d6c58ce2aba48bff107b00013f3d6167069/regex-2024.9.11-cp311-cp311-manylinux_2_17_ppc64le.manylinux2014_ppc64le.whl", hash = "sha256:d05ac6fa06959c4172eccd99a222e1fbf17b5670c4d596cb1e5cde99600674c4", size = 832605 },
    { url = "https://files.pythonhosted.org/packages/ac/1c/3793990c8c83ca04e018151ddda83b83ecc41d89964f0f17749f027fc44d/regex-2024.9.11-cp311-cp311-manylinux_2_17_s390x.manylinux2014_s390x.whl", hash = "sha256:040562757795eeea356394a7fb13076ad4f99d3c62ab0f8bdfb21f99a1f85664", size = 818556 },
    { url = "https://files.pythonhosted.org/packages/e9/5c/8b385afbfacb853730682c57be56225f9fe275c5bf02ac1fc88edbff316d/regex-2024.9.11-cp311-cp311-manylinux_2_17_x86_64.manylinux2014_x86_64.whl", hash = "sha256:6113c008a7780792efc80f9dfe10ba0cd043cbf8dc9a76ef757850f51b4edc50", size = 792808 },
    { url = "https://files.pythonhosted.org/packages/9b/8b/a4723a838b53c771e9240951adde6af58c829fb6a6a28f554e8131f53839/regex-2024.9.11-cp311-cp311-manylinux_2_5_i686.manylinux1_i686.manylinux_2_17_i686.manylinux2014_i686.whl", hash = "sha256:8e5fb5f77c8745a60105403a774fe2c1759b71d3e7b4ca237a5e67ad066c7199", size = 781115 },
    { url = "https://files.pythonhosted.org/packages/83/5f/031a04b6017033d65b261259c09043c06f4ef2d4eac841d0649d76d69541/regex-2024.9.11-cp311-cp311-musllinux_1_2_aarch64.whl", hash = "sha256:54d9ff35d4515debf14bc27f1e3b38bfc453eff3220f5bce159642fa762fe5d4", size = 778155 },
    { url = "https://files.pythonhosted.org/packages/fd/cd/4660756070b03ce4a66663a43f6c6e7ebc2266cc6b4c586c167917185eb4/regex-2024.9.11-cp311-cp311-musllinux_1_2_i686.whl", hash = "sha256:df5cbb1fbc74a8305b6065d4ade43b993be03dbe0f8b30032cced0d7740994bd", size = 784614 },
    { url = "https://files.pythonhosted.org/packages/93/8d/65b9bea7df120a7be8337c415b6d256ba786cbc9107cebba3bf8ff09da99/regex-2024.9.11-cp311-cp311-musllinux_1_2_ppc64le.whl", hash = "sha256:7fb89ee5d106e4a7a51bce305ac4efb981536301895f7bdcf93ec92ae0d91c7f", size = 853744 },
    { url = "https://files.pythonhosted.org/packages/96/a7/fba1eae75eb53a704475baf11bd44b3e6ccb95b316955027eb7748f24ef8/regex-2024.9.11-cp311-cp311-musllinux_1_2_s390x.whl", hash = "sha256:a738b937d512b30bf75995c0159c0ddf9eec0775c9d72ac0202076c72f24aa96", size = 855890 },
    { url = "https://files.pythonhosted.org/packages/45/14/d864b2db80a1a3358534392373e8a281d95b28c29c87d8548aed58813910/regex-2024.9.11-cp311-cp311-musllinux_1_2_x86_64.whl", hash = "sha256:e28f9faeb14b6f23ac55bfbbfd3643f5c7c18ede093977f1df249f73fd22c7b1", size = 781887 },
    { url = "https://files.pythonhosted.org/packages/4d/a9/bfb29b3de3eb11dc9b412603437023b8e6c02fb4e11311863d9bf62c403a/regex-2024.9.11-cp311-cp311-win32.whl", hash = "sha256:18e707ce6c92d7282dfce370cd205098384b8ee21544e7cb29b8aab955b66fa9", size = 261644 },
    { url = "https://files.pythonhosted.org/packages/c7/ab/1ad2511cf6a208fde57fafe49829cab8ca018128ab0d0b48973d8218634a/regex-2024.9.11-cp311-cp311-win_amd64.whl", hash = "sha256:313ea15e5ff2a8cbbad96ccef6be638393041b0a7863183c2d31e0c6116688cf", size = 274033 },
    { url = "https://files.pythonhosted.org/packages/6e/92/407531450762bed778eedbde04407f68cbd75d13cee96c6f8d6903d9c6c1/regex-2024.9.11-cp312-cp312-macosx_10_9_universal2.whl", hash = "sha256:b0d0a6c64fcc4ef9c69bd5b3b3626cc3776520a1637d8abaa62b9edc147a58f7", size = 483590 },
    { url = "https://files.pythonhosted.org/packages/8e/a2/048acbc5ae1f615adc6cba36cc45734e679b5f1e4e58c3c77f0ed611d4e2/regex-2024.9.11-cp312-cp312-macosx_10_9_x86_64.whl", hash = "sha256:49b0e06786ea663f933f3710a51e9385ce0cba0ea56b67107fd841a55d56a231", size = 288175 },
    { url = "https://files.pythonhosted.org/packages/8a/ea/909d8620329ab710dfaf7b4adee41242ab7c9b95ea8d838e9bfe76244259/regex-2024.9.11-cp312-cp312-macosx_11_0_arm64.whl", hash = "sha256:5b513b6997a0b2f10e4fd3a1313568e373926e8c252bd76c960f96fd039cd28d", size = 284749 },
    { url = "https://files.pythonhosted.org/packages/ca/fa/521eb683b916389b4975337873e66954e0f6d8f91bd5774164a57b503185/regex-2024.9.11-cp312-cp312-manylinux_2_17_aarch64.manylinux2014_aarch64.whl", hash = "sha256:ee439691d8c23e76f9802c42a95cfeebf9d47cf4ffd06f18489122dbb0a7ad64", size = 795181 },
    { url = "https://files.pythonhosted.org/packages/28/db/63047feddc3280cc242f9c74f7aeddc6ee662b1835f00046f57d5630c827/regex-2024.9.11-cp312-cp312-manylinux_2_17_ppc64le.manylinux2014_ppc64le.whl", hash = "sha256:a8f877c89719d759e52783f7fe6e1c67121076b87b40542966c02de5503ace42", size = 835842 },
    { url = "https://files.pythonhosted.org/packages/e3/94/86adc259ff8ec26edf35fcca7e334566c1805c7493b192cb09679f9c3dee/regex-2024.9.11-cp312-cp312-manylinux_2_17_s390x.manylinux2014_s390x.whl", hash = "sha256:23b30c62d0f16827f2ae9f2bb87619bc4fba2044911e2e6c2eb1af0161cdb766", size = 823533 },
    { url = "https://files.pythonhosted.org/packages/29/52/84662b6636061277cb857f658518aa7db6672bc6d1a3f503ccd5aefc581e/regex-2024.9.11-cp312-cp312-manylinux_2_17_x86_64.manylinux2014_x86_64.whl", hash = "sha256:85ab7824093d8f10d44330fe1e6493f756f252d145323dd17ab6b48733ff6c0a", size = 797037 },
    { url = "https://files.pythonhosted.org/packages/c3/2a/cd4675dd987e4a7505f0364a958bc41f3b84942de9efaad0ef9a2646681c/regex-2024.9.11-cp312-cp312-manylinux_2_5_i686.manylinux1_i686.manylinux_2_17_i686.manylinux2014_i686.whl", hash = "sha256:8dee5b4810a89447151999428fe096977346cf2f29f4d5e29609d2e19e0199c9", size = 784106 },
    { url = "https://files.pythonhosted.org/packages/6f/75/3ea7ec29de0bbf42f21f812f48781d41e627d57a634f3f23947c9a46e303/regex-2024.9.11-cp312-cp312-musllinux_1_2_aarch64.whl", hash = "sha256:98eeee2f2e63edae2181c886d7911ce502e1292794f4c5ee71e60e23e8d26b5d", size = 782468 },
    { url = "https://files.pythonhosted.org/packages/d3/67/15519d69b52c252b270e679cb578e22e0c02b8dd4e361f2b04efcc7f2335/regex-2024.9.11-cp312-cp312-musllinux_1_2_i686.whl", hash = "sha256:57fdd2e0b2694ce6fc2e5ccf189789c3e2962916fb38779d3e3521ff8fe7a822", size = 790324 },
    { url = "https://files.pythonhosted.org/packages/9c/71/eff77d3fe7ba08ab0672920059ec30d63fa7e41aa0fb61c562726e9bd721/regex-2024.9.11-cp312-cp312-musllinux_1_2_ppc64le.whl", hash = "sha256:d552c78411f60b1fdaafd117a1fca2f02e562e309223b9d44b7de8be451ec5e0", size = 860214 },
    { url = "https://files.pythonhosted.org/packages/81/11/e1bdf84a72372e56f1ea4b833dd583b822a23138a616ace7ab57a0e11556/regex-2024.9.11-cp312-cp312-musllinux_1_2_s390x.whl", hash = "sha256:a0b2b80321c2ed3fcf0385ec9e51a12253c50f146fddb2abbb10f033fe3d049a", size = 859420 },
    { url = "https://files.pythonhosted.org/packages/ea/75/9753e9dcebfa7c3645563ef5c8a58f3a47e799c872165f37c55737dadd3e/regex-2024.9.11-cp312-cp312-musllinux_1_2_x86_64.whl", hash = "sha256:18406efb2f5a0e57e3a5881cd9354c1512d3bb4f5c45d96d110a66114d84d23a", size = 787333 },
    { url = "https://files.pythonhosted.org/packages/bc/4e/ba1cbca93141f7416624b3ae63573e785d4bc1834c8be44a8f0747919eca/regex-2024.9.11-cp312-cp312-win32.whl", hash = "sha256:e464b467f1588e2c42d26814231edecbcfe77f5ac414d92cbf4e7b55b2c2a776", size = 262058 },
    { url = "https://files.pythonhosted.org/packages/6e/16/efc5f194778bf43e5888209e5cec4b258005d37c613b67ae137df3b89c53/regex-2024.9.11-cp312-cp312-win_amd64.whl", hash = "sha256:9e8719792ca63c6b8340380352c24dcb8cd7ec49dae36e963742a275dfae6009", size = 273526 },
    { url = "https://files.pythonhosted.org/packages/93/0a/d1c6b9af1ff1e36832fe38d74d5c5bab913f2bdcbbd6bc0e7f3ce8b2f577/regex-2024.9.11-cp313-cp313-macosx_10_13_universal2.whl", hash = "sha256:c157bb447303070f256e084668b702073db99bbb61d44f85d811025fcf38f784", size = 483376 },
    { url = "https://files.pythonhosted.org/packages/a4/42/5910a050c105d7f750a72dcb49c30220c3ae4e2654e54aaaa0e9bc0584cb/regex-2024.9.11-cp313-cp313-macosx_10_13_x86_64.whl", hash = "sha256:4db21ece84dfeefc5d8a3863f101995de646c6cb0536952c321a2650aa202c36", size = 288112 },
    { url = "https://files.pythonhosted.org/packages/8d/56/0c262aff0e9224fa7ffce47b5458d373f4d3e3ff84e99b5ff0cb15e0b5b2/regex-2024.9.11-cp313-cp313-macosx_11_0_arm64.whl", hash = "sha256:220e92a30b426daf23bb67a7962900ed4613589bab80382be09b48896d211e92", size = 284608 },
    { url = "https://files.pythonhosted.org/packages/b9/54/9fe8f9aec5007bbbbce28ba3d2e3eaca425f95387b7d1e84f0d137d25237/regex-2024.9.11-cp313-cp313-manylinux_2_17_aarch64.manylinux2014_aarch64.whl", hash = "sha256:eb1ae19e64c14c7ec1995f40bd932448713d3c73509e82d8cd7744dc00e29e86", size = 795337 },
    { url = "https://files.pythonhosted.org/packages/b2/e7/6b2f642c3cded271c4f16cc4daa7231be544d30fe2b168e0223724b49a61/regex-2024.9.11-cp313-cp313-manylinux_2_17_ppc64le.manylinux2014_ppc64le.whl", hash = "sha256:f47cd43a5bfa48f86925fe26fbdd0a488ff15b62468abb5d2a1e092a4fb10e85", size = 835848 },
    { url = "https://files.pythonhosted.org/packages/cd/9e/187363bdf5d8c0e4662117b92aa32bf52f8f09620ae93abc7537d96d3311/regex-2024.9.11-cp313-cp313-manylinux_2_17_s390x.manylinux2014_s390x.whl", hash = "sha256:9d4a76b96f398697fe01117093613166e6aa8195d63f1b4ec3f21ab637632963", size = 823503 },
    { url = "https://files.pythonhosted.org/packages/f8/10/601303b8ee93589f879664b0cfd3127949ff32b17f9b6c490fb201106c4d/regex-2024.9.11-cp313-cp313-manylinux_2_17_x86_64.manylinux2014_x86_64.whl", hash = "sha256:0ea51dcc0835eea2ea31d66456210a4e01a076d820e9039b04ae8d17ac11dee6", size = 797049 },
    { url = "https://files.pythonhosted.org/packages/ef/1c/ea200f61ce9f341763f2717ab4daebe4422d83e9fd4ac5e33435fd3a148d/regex-2024.9.11-cp313-cp313-manylinux_2_5_i686.manylinux1_i686.manylinux_2_17_i686.manylinux2014_i686.whl", hash = "sha256:b7aaa315101c6567a9a45d2839322c51c8d6e81f67683d529512f5bcfb99c802", size = 784144 },
    { url = "https://files.pythonhosted.org/packages/d8/5c/d2429be49ef3292def7688401d3deb11702c13dcaecdc71d2b407421275b/regex-2024.9.11-cp313-cp313-musllinux_1_2_aarch64.whl", hash = "sha256:c57d08ad67aba97af57a7263c2d9006d5c404d721c5f7542f077f109ec2a4a29", size = 782483 },
    { url = "https://files.pythonhosted.org/packages/12/d9/cbc30f2ff7164f3b26a7760f87c54bf8b2faed286f60efd80350a51c5b99/regex-2024.9.11-cp313-cp313-musllinux_1_2_i686.whl", hash = "sha256:f8404bf61298bb6f8224bb9176c1424548ee1181130818fcd2cbffddc768bed8", size = 790320 },
    { url = "https://files.pythonhosted.org/packages/19/1d/43ed03a236313639da5a45e61bc553c8d41e925bcf29b0f8ecff0c2c3f25/regex-2024.9.11-cp313-cp313-musllinux_1_2_ppc64le.whl", hash = "sha256:dd4490a33eb909ef5078ab20f5f000087afa2a4daa27b4c072ccb3cb3050ad84", size = 860435 },
    { url = "https://files.pythonhosted.org/packages/34/4f/5d04da61c7c56e785058a46349f7285ae3ebc0726c6ea7c5c70600a52233/regex-2024.9.11-cp313-cp313-musllinux_1_2_s390x.whl", hash = "sha256:eee9130eaad130649fd73e5cd92f60e55708952260ede70da64de420cdcad554", size = 859571 },
    { url = "https://files.pythonhosted.org/packages/12/7f/8398c8155a3c70703a8e91c29532558186558e1aea44144b382faa2a6f7a/regex-2024.9.11-cp313-cp313-musllinux_1_2_x86_64.whl", hash = "sha256:6a2644a93da36c784e546de579ec1806bfd2763ef47babc1b03d765fe560c9f8", size = 787398 },
    { url = "https://files.pythonhosted.org/packages/58/3a/f5903977647a9a7e46d5535e9e96c194304aeeca7501240509bde2f9e17f/regex-2024.9.11-cp313-cp313-win32.whl", hash = "sha256:e997fd30430c57138adc06bba4c7c2968fb13d101e57dd5bb9355bf8ce3fa7e8", size = 262035 },
    { url = "https://files.pythonhosted.org/packages/ff/80/51ba3a4b7482f6011095b3a036e07374f64de180b7d870b704ed22509002/regex-2024.9.11-cp313-cp313-win_amd64.whl", hash = "sha256:042c55879cfeb21a8adacc84ea347721d3d83a159da6acdf1116859e2427c43f", size = 273510 },
]

[[package]]
name = "requests"
version = "2.32.3"
source = { registry = "https://pypi.org/simple" }
dependencies = [
    { name = "certifi" },
    { name = "charset-normalizer" },
    { name = "idna" },
    { name = "urllib3" },
]
sdist = { url = "https://files.pythonhosted.org/packages/63/70/2bf7780ad2d390a8d301ad0b550f1581eadbd9a20f896afe06353c2a2913/requests-2.32.3.tar.gz", hash = "sha256:55365417734eb18255590a9ff9eb97e9e1da868d4ccd6402399eaf68af20a760", size = 131218 }
wheels = [
    { url = "https://files.pythonhosted.org/packages/f9/9b/335f9764261e915ed497fcdeb11df5dfd6f7bf257d4a6a2a686d80da4d54/requests-2.32.3-py3-none-any.whl", hash = "sha256:70761cfe03c773ceb22aa2f671b4757976145175cdfca038c02654d061d6dcc6", size = 64928 },
]

[[package]]
name = "rich"
version = "13.8.1"
source = { registry = "https://pypi.org/simple" }
dependencies = [
    { name = "markdown-it-py" },
    { name = "pygments" },
]
sdist = { url = "https://files.pythonhosted.org/packages/92/76/40f084cb7db51c9d1fa29a7120717892aeda9a7711f6225692c957a93535/rich-13.8.1.tar.gz", hash = "sha256:8260cda28e3db6bf04d2d1ef4dbc03ba80a824c88b0e7668a0f23126a424844a", size = 222080 }
wheels = [
    { url = "https://files.pythonhosted.org/packages/b0/11/dadb85e2bd6b1f1ae56669c3e1f0410797f9605d752d68fb47b77f525b31/rich-13.8.1-py3-none-any.whl", hash = "sha256:1760a3c0848469b97b558fc61c85233e3dafb69c7a071b4d60c38099d3cd4c06", size = 241608 },
]

[[package]]
name = "rpds-py"
version = "0.20.0"
source = { registry = "https://pypi.org/simple" }
sdist = { url = "https://files.pythonhosted.org/packages/55/64/b693f262791b818880d17268f3f8181ef799b0d187f6f731b1772e05a29a/rpds_py-0.20.0.tar.gz", hash = "sha256:d72a210824facfdaf8768cf2d7ca25a042c30320b3020de2fa04640920d4e121", size = 25814 }
wheels = [
    { url = "https://files.pythonhosted.org/packages/ab/2a/191374c52d7be0b056cc2a04d718d2244c152f915d4a8d2db2aacc526189/rpds_py-0.20.0-cp311-cp311-macosx_10_12_x86_64.whl", hash = "sha256:ac2f4f7a98934c2ed6505aead07b979e6f999389f16b714448fb39bbaa86a489", size = 318369 },
    { url = "https://files.pythonhosted.org/packages/0e/6a/2c9fdcc6d235ac0d61ec4fd9981184689c3e682abd05e3caa49bccb9c298/rpds_py-0.20.0-cp311-cp311-macosx_11_0_arm64.whl", hash = "sha256:220002c1b846db9afd83371d08d239fdc865e8f8c5795bbaec20916a76db3318", size = 311303 },
    { url = "https://files.pythonhosted.org/packages/d2/b2/725487d29633f64ef8f9cbf4729111a0b61702c8f8e94db1653930f52cce/rpds_py-0.20.0-cp311-cp311-manylinux_2_17_aarch64.manylinux2014_aarch64.whl", hash = "sha256:8d7919548df3f25374a1f5d01fbcd38dacab338ef5f33e044744b5c36729c8db", size = 366424 },
    { url = "https://files.pythonhosted.org/packages/7a/8c/668195ab9226d01b7cf7cd9e59c1c0be1df05d602df7ec0cf46f857dcf59/rpds_py-0.20.0-cp311-cp311-manylinux_2_17_armv7l.manylinux2014_armv7l.whl", hash = "sha256:758406267907b3781beee0f0edfe4a179fbd97c0be2e9b1154d7f0a1279cf8e5", size = 368359 },
    { url = "https://files.pythonhosted.org/packages/52/28/356f6a39c1adeb02cf3e5dd526f5e8e54e17899bef045397abcfbf50dffa/rpds_py-0.20.0-cp311-cp311-manylinux_2_17_ppc64le.manylinux2014_ppc64le.whl", hash = "sha256:3d61339e9f84a3f0767b1995adfb171a0d00a1185192718a17af6e124728e0f5", size = 394886 },
    { url = "https://files.pythonhosted.org/packages/a2/65/640fb1a89080a8fb6f4bebd3dafb65a2edba82e2e44c33e6eb0f3e7956f1/rpds_py-0.20.0-cp311-cp311-manylinux_2_17_s390x.manylinux2014_s390x.whl", hash = "sha256:1259c7b3705ac0a0bd38197565a5d603218591d3f6cee6e614e380b6ba61c6f6", size = 432416 },
    { url = "https://files.pythonhosted.org/packages/a7/e8/85835077b782555d6b3416874b702ea6ebd7db1f145283c9252968670dd5/rpds_py-0.20.0-cp311-cp311-manylinux_2_17_x86_64.manylinux2014_x86_64.whl", hash = "sha256:5c1dc0f53856b9cc9a0ccca0a7cc61d3d20a7088201c0937f3f4048c1718a209", size = 354819 },
    { url = "https://files.pythonhosted.org/packages/4f/87/1ac631e923d65cbf36fbcfc6eaa702a169496de1311e54be142f178e53ee/rpds_py-0.20.0-cp311-cp311-manylinux_2_5_i686.manylinux1_i686.whl", hash = "sha256:7e60cb630f674a31f0368ed32b2a6b4331b8350d67de53c0359992444b116dd3", size = 373282 },
    { url = "https://files.pythonhosted.org/packages/e4/ce/cb316f7970189e217b998191c7cf0da2ede3d5437932c86a7210dc1e9994/rpds_py-0.20.0-cp311-cp311-musllinux_1_2_aarch64.whl", hash = "sha256:dbe982f38565bb50cb7fb061ebf762c2f254ca3d8c20d4006878766e84266272", size = 541540 },
    { url = "https://files.pythonhosted.org/packages/90/d7/4112d7655ec8aff168ecc91d4ceb51c557336edde7e6ccf6463691a2f253/rpds_py-0.20.0-cp311-cp311-musllinux_1_2_i686.whl", hash = "sha256:514b3293b64187172bc77c8fb0cdae26981618021053b30d8371c3a902d4d5ad", size = 547640 },
    { url = "https://files.pythonhosted.org/packages/ab/44/4f61d64dfed98cc71623f3a7fcb612df636a208b4b2c6611eaa985e130a9/rpds_py-0.20.0-cp311-cp311-musllinux_1_2_x86_64.whl", hash = "sha256:d0a26ffe9d4dd35e4dfdd1e71f46401cff0181c75ac174711ccff0459135fa58", size = 525555 },
    { url = "https://files.pythonhosted.org/packages/35/f2/a862d81eacb21f340d584cd1c749c289979f9a60e9229f78bffc0418a199/rpds_py-0.20.0-cp311-none-win32.whl", hash = "sha256:89c19a494bf3ad08c1da49445cc5d13d8fefc265f48ee7e7556839acdacf69d0", size = 199338 },
    { url = "https://files.pythonhosted.org/packages/cc/ec/77d0674f9af4872919f3738018558dd9d37ad3f7ad792d062eadd4af7cba/rpds_py-0.20.0-cp311-none-win_amd64.whl", hash = "sha256:c638144ce971df84650d3ed0096e2ae7af8e62ecbbb7b201c8935c370df00a2c", size = 213585 },
    { url = "https://files.pythonhosted.org/packages/89/b7/f9682c5cc37fcc035f4a0fc33c1fe92ec9cbfdee0cdfd071cf948f53e0df/rpds_py-0.20.0-cp312-cp312-macosx_10_12_x86_64.whl", hash = "sha256:a84ab91cbe7aab97f7446652d0ed37d35b68a465aeef8fc41932a9d7eee2c1a6", size = 321468 },
    { url = "https://files.pythonhosted.org/packages/b8/ad/fc82be4eaceb8d444cb6fc1956ce972b3a0795104279de05e0e4131d0a47/rpds_py-0.20.0-cp312-cp312-macosx_11_0_arm64.whl", hash = "sha256:56e27147a5a4c2c21633ff8475d185734c0e4befd1c989b5b95a5d0db699b21b", size = 313062 },
    { url = "https://files.pythonhosted.org/packages/0e/1c/6039e80b13a08569a304dc13476dc986352dca4598e909384db043b4e2bb/rpds_py-0.20.0-cp312-cp312-manylinux_2_17_aarch64.manylinux2014_aarch64.whl", hash = "sha256:2580b0c34583b85efec8c5c5ec9edf2dfe817330cc882ee972ae650e7b5ef739", size = 370168 },
    { url = "https://files.pythonhosted.org/packages/dc/c9/5b9aa35acfb58946b4b785bc8e700ac313669e02fb100f3efa6176a83e81/rpds_py-0.20.0-cp312-cp312-manylinux_2_17_armv7l.manylinux2014_armv7l.whl", hash = "sha256:b80d4a7900cf6b66bb9cee5c352b2d708e29e5a37fe9bf784fa97fc11504bf6c", size = 371376 },
    { url = "https://files.pythonhosted.org/packages/7b/dd/0e0dbeb70d8a5357d2814764d467ded98d81d90d3570de4fb05ec7224f6b/rpds_py-0.20.0-cp312-cp312-manylinux_2_17_ppc64le.manylinux2014_ppc64le.whl", hash = "sha256:50eccbf054e62a7b2209b28dc7a22d6254860209d6753e6b78cfaeb0075d7bee", size = 397200 },
    { url = "https://files.pythonhosted.org/packages/e4/da/a47d931eb688ccfd77a7389e45935c79c41e8098d984d87335004baccb1d/rpds_py-0.20.0-cp312-cp312-manylinux_2_17_s390x.manylinux2014_s390x.whl", hash = "sha256:49a8063ea4296b3a7e81a5dfb8f7b2d73f0b1c20c2af401fb0cdf22e14711a96", size = 426824 },
    { url = "https://files.pythonhosted.org/packages/0f/f7/a59a673594e6c2ff2dbc44b00fd4ecdec2fc399bb6a7bd82d612699a0121/rpds_py-0.20.0-cp312-cp312-manylinux_2_17_x86_64.manylinux2014_x86_64.whl", hash = "sha256:ea438162a9fcbee3ecf36c23e6c68237479f89f962f82dae83dc15feeceb37e4", size = 357967 },
    { url = "https://files.pythonhosted.org/packages/5f/61/3ba1905396b2cb7088f9503a460b87da33452da54d478cb9241f6ad16d00/rpds_py-0.20.0-cp312-cp312-manylinux_2_5_i686.manylinux1_i686.whl", hash = "sha256:18d7585c463087bddcfa74c2ba267339f14f2515158ac4db30b1f9cbdb62c8ef", size = 378905 },
    { url = "https://files.pythonhosted.org/packages/08/31/6d0df9356b4edb0a3a077f1ef714e25ad21f9f5382fc490c2383691885ea/rpds_py-0.20.0-cp312-cp312-musllinux_1_2_aarch64.whl", hash = "sha256:d4c7d1a051eeb39f5c9547e82ea27cbcc28338482242e3e0b7768033cb083821", size = 546348 },
    { url = "https://files.pythonhosted.org/packages/ae/15/d33c021de5cb793101df9961c3c746dfc476953dbbf5db337d8010dffd4e/rpds_py-0.20.0-cp312-cp312-musllinux_1_2_i686.whl", hash = "sha256:e4df1e3b3bec320790f699890d41c59d250f6beda159ea3c44c3f5bac1976940", size = 553152 },
    { url = "https://files.pythonhosted.org/packages/70/2d/5536d28c507a4679179ab15aa0049440e4d3dd6752050fa0843ed11e9354/rpds_py-0.20.0-cp312-cp312-musllinux_1_2_x86_64.whl", hash = "sha256:2cf126d33a91ee6eedc7f3197b53e87a2acdac63602c0f03a02dd69e4b138174", size = 528807 },
    { url = "https://files.pythonhosted.org/packages/e3/62/7ebe6ec0d3dd6130921f8cffb7e34afb7f71b3819aa0446a24c5e81245ec/rpds_py-0.20.0-cp312-none-win32.whl", hash = "sha256:8bc7690f7caee50b04a79bf017a8d020c1f48c2a1077ffe172abec59870f1139", size = 200993 },
    { url = "https://files.pythonhosted.org/packages/ec/2f/b938864d66b86a6e4acadefdc56de75ef56f7cafdfd568a6464605457bd5/rpds_py-0.20.0-cp312-none-win_amd64.whl", hash = "sha256:0e13e6952ef264c40587d510ad676a988df19adea20444c2b295e536457bc585", size = 214458 },
    { url = "https://files.pythonhosted.org/packages/99/32/43b919a0a423c270a838ac2726b1c7168b946f2563fd99a51aaa9692d00f/rpds_py-0.20.0-cp313-cp313-macosx_10_12_x86_64.whl", hash = "sha256:aa9a0521aeca7d4941499a73ad7d4f8ffa3d1affc50b9ea11d992cd7eff18a29", size = 321465 },
    { url = "https://files.pythonhosted.org/packages/58/a9/c4d899cb28e9e47b0ff12462e8f827381f243176036f17bef9c1604667f2/rpds_py-0.20.0-cp313-cp313-macosx_11_0_arm64.whl", hash = "sha256:4a1f1d51eccb7e6c32ae89243cb352389228ea62f89cd80823ea7dd1b98e0b91", size = 312900 },
    { url = "https://files.pythonhosted.org/packages/8f/90/9e51670575b5dfaa8c823369ef7d943087bfb73d4f124a99ad6ef19a2b26/rpds_py-0.20.0-cp313-cp313-manylinux_2_17_aarch64.manylinux2014_aarch64.whl", hash = "sha256:8a86a9b96070674fc88b6f9f71a97d2c1d3e5165574615d1f9168ecba4cecb24", size = 370973 },
    { url = "https://files.pythonhosted.org/packages/fc/c1/523f2a03f853fc0d4c1acbef161747e9ab7df0a8abf6236106e333540921/rpds_py-0.20.0-cp313-cp313-manylinux_2_17_armv7l.manylinux2014_armv7l.whl", hash = "sha256:6c8ef2ebf76df43f5750b46851ed1cdf8f109d7787ca40035fe19fbdc1acc5a7", size = 370890 },
    { url = "https://files.pythonhosted.org/packages/51/ca/2458a771f16b0931de4d384decbe43016710bc948036c8f4562d6e063437/rpds_py-0.20.0-cp313-cp313-manylinux_2_17_ppc64le.manylinux2014_ppc64le.whl", hash = "sha256:b74b25f024b421d5859d156750ea9a65651793d51b76a2e9238c05c9d5f203a9", size = 397174 },
    { url = "https://files.pythonhosted.org/packages/00/7d/6e06807f6305ea2408b364efb0eef83a6e21b5e7b5267ad6b473b9a7e416/rpds_py-0.20.0-cp313-cp313-manylinux_2_17_s390x.manylinux2014_s390x.whl", hash = "sha256:57eb94a8c16ab08fef6404301c38318e2c5a32216bf5de453e2714c964c125c8", size = 426449 },
    { url = "https://files.pythonhosted.org/packages/8c/d1/6c9e65260a819a1714510a7d69ac1d68aa23ee9ce8a2d9da12187263c8fc/rpds_py-0.20.0-cp313-cp313-manylinux_2_17_x86_64.manylinux2014_x86_64.whl", hash = "sha256:e1940dae14e715e2e02dfd5b0f64a52e8374a517a1e531ad9412319dc3ac7879", size = 357698 },
    { url = "https://files.pythonhosted.org/packages/5d/fb/ecea8b5286d2f03eec922be7173a03ed17278944f7c124348f535116db15/rpds_py-0.20.0-cp313-cp313-manylinux_2_5_i686.manylinux1_i686.whl", hash = "sha256:d20277fd62e1b992a50c43f13fbe13277a31f8c9f70d59759c88f644d66c619f", size = 378530 },
    { url = "https://files.pythonhosted.org/packages/e3/e3/ac72f858957f52a109c588589b73bd2fad4a0fc82387fb55fb34aeb0f9cd/rpds_py-0.20.0-cp313-cp313-musllinux_1_2_aarch64.whl", hash = "sha256:06db23d43f26478303e954c34c75182356ca9aa7797d22c5345b16871ab9c45c", size = 545753 },
    { url = "https://files.pythonhosted.org/packages/b2/a4/a27683b519d5fc98e4390a3b130117d80fd475c67aeda8aac83c0e8e326a/rpds_py-0.20.0-cp313-cp313-musllinux_1_2_i686.whl", hash = "sha256:b2a5db5397d82fa847e4c624b0c98fe59d2d9b7cf0ce6de09e4d2e80f8f5b3f2", size = 552443 },
    { url = "https://files.pythonhosted.org/packages/a1/ed/c074d248409b4432b1ccb2056974175fa0af2d1bc1f9c21121f80a358fa3/rpds_py-0.20.0-cp313-cp313-musllinux_1_2_x86_64.whl", hash = "sha256:5a35df9f5548fd79cb2f52d27182108c3e6641a4feb0f39067911bf2adaa3e57", size = 528380 },
    { url = "https://files.pythonhosted.org/packages/d5/bd/04caf938895d2d78201e89c0c8a94dfd9990c34a19ff52fb01d0912343e3/rpds_py-0.20.0-cp313-none-win32.whl", hash = "sha256:fd2d84f40633bc475ef2d5490b9c19543fbf18596dcb1b291e3a12ea5d722f7a", size = 200540 },
    { url = "https://files.pythonhosted.org/packages/95/cc/109eb8b9863680411ae703664abacaa035820c7755acc9686d5dd02cdd2e/rpds_py-0.20.0-cp313-none-win_amd64.whl", hash = "sha256:9bc2d153989e3216b0559251b0c260cfd168ec78b1fac33dd485750a228db5a2", size = 214111 },
]

[[package]]
name = "scipy"
version = "1.14.1"
source = { registry = "https://pypi.org/simple" }
dependencies = [
    { name = "numpy" },
]
sdist = { url = "https://files.pythonhosted.org/packages/62/11/4d44a1f274e002784e4dbdb81e0ea96d2de2d1045b2132d5af62cc31fd28/scipy-1.14.1.tar.gz", hash = "sha256:5a275584e726026a5699459aa72f828a610821006228e841b94275c4a7c08417", size = 58620554 }
wheels = [
    { url = "https://files.pythonhosted.org/packages/b2/ab/070ccfabe870d9f105b04aee1e2860520460ef7ca0213172abfe871463b9/scipy-1.14.1-cp311-cp311-macosx_10_13_x86_64.whl", hash = "sha256:2da0469a4ef0ecd3693761acbdc20f2fdeafb69e6819cc081308cc978153c675", size = 39076999 },
    { url = "https://files.pythonhosted.org/packages/a7/c5/02ac82f9bb8f70818099df7e86c3ad28dae64e1347b421d8e3adf26acab6/scipy-1.14.1-cp311-cp311-macosx_12_0_arm64.whl", hash = "sha256:c0ee987efa6737242745f347835da2cc5bb9f1b42996a4d97d5c7ff7928cb6f2", size = 29894570 },
    { url = "https://files.pythonhosted.org/packages/ed/05/7f03e680cc5249c4f96c9e4e845acde08eb1aee5bc216eff8a089baa4ddb/scipy-1.14.1-cp311-cp311-macosx_14_0_arm64.whl", hash = "sha256:3a1b111fac6baec1c1d92f27e76511c9e7218f1695d61b59e05e0fe04dc59617", size = 23103567 },
    { url = "https://files.pythonhosted.org/packages/5e/fc/9f1413bef53171f379d786aabc104d4abeea48ee84c553a3e3d8c9f96a9c/scipy-1.14.1-cp311-cp311-macosx_14_0_x86_64.whl", hash = "sha256:8475230e55549ab3f207bff11ebfc91c805dc3463ef62eda3ccf593254524ce8", size = 25499102 },
    { url = "https://files.pythonhosted.org/packages/c2/4b/b44bee3c2ddc316b0159b3d87a3d467ef8d7edfd525e6f7364a62cd87d90/scipy-1.14.1-cp311-cp311-manylinux_2_17_aarch64.manylinux2014_aarch64.whl", hash = "sha256:278266012eb69f4a720827bdd2dc54b2271c97d84255b2faaa8f161a158c3b37", size = 35586346 },
    { url = "https://files.pythonhosted.org/packages/93/6b/701776d4bd6bdd9b629c387b5140f006185bd8ddea16788a44434376b98f/scipy-1.14.1-cp311-cp311-manylinux_2_17_x86_64.manylinux2014_x86_64.whl", hash = "sha256:fef8c87f8abfb884dac04e97824b61299880c43f4ce675dd2cbeadd3c9b466d2", size = 41165244 },
    { url = "https://files.pythonhosted.org/packages/06/57/e6aa6f55729a8f245d8a6984f2855696c5992113a5dc789065020f8be753/scipy-1.14.1-cp311-cp311-musllinux_1_2_x86_64.whl", hash = "sha256:b05d43735bb2f07d689f56f7b474788a13ed8adc484a85aa65c0fd931cf9ccd2", size = 42817917 },
    { url = "https://files.pythonhosted.org/packages/ea/c2/5ecadc5fcccefaece775feadcd795060adf5c3b29a883bff0e678cfe89af/scipy-1.14.1-cp311-cp311-win_amd64.whl", hash = "sha256:716e389b694c4bb564b4fc0c51bc84d381735e0d39d3f26ec1af2556ec6aad94", size = 44781033 },
    { url = "https://files.pythonhosted.org/packages/c0/04/2bdacc8ac6387b15db6faa40295f8bd25eccf33f1f13e68a72dc3c60a99e/scipy-1.14.1-cp312-cp312-macosx_10_13_x86_64.whl", hash = "sha256:631f07b3734d34aced009aaf6fedfd0eb3498a97e581c3b1e5f14a04164a456d", size = 39128781 },
    { url = "https://files.pythonhosted.org/packages/c8/53/35b4d41f5fd42f5781dbd0dd6c05d35ba8aa75c84ecddc7d44756cd8da2e/scipy-1.14.1-cp312-cp312-macosx_12_0_arm64.whl", hash = "sha256:af29a935803cc707ab2ed7791c44288a682f9c8107bc00f0eccc4f92c08d6e07", size = 29939542 },
    { url = "https://files.pythonhosted.org/packages/66/67/6ef192e0e4d77b20cc33a01e743b00bc9e68fb83b88e06e636d2619a8767/scipy-1.14.1-cp312-cp312-macosx_14_0_arm64.whl", hash = "sha256:2843f2d527d9eebec9a43e6b406fb7266f3af25a751aa91d62ff416f54170bc5", size = 23148375 },
    { url = "https://files.pythonhosted.org/packages/f6/32/3a6dedd51d68eb7b8e7dc7947d5d841bcb699f1bf4463639554986f4d782/scipy-1.14.1-cp312-cp312-macosx_14_0_x86_64.whl", hash = "sha256:eb58ca0abd96911932f688528977858681a59d61a7ce908ffd355957f7025cfc", size = 25578573 },
    { url = "https://files.pythonhosted.org/packages/f0/5a/efa92a58dc3a2898705f1dc9dbaf390ca7d4fba26d6ab8cfffb0c72f656f/scipy-1.14.1-cp312-cp312-manylinux_2_17_aarch64.manylinux2014_aarch64.whl", hash = "sha256:30ac8812c1d2aab7131a79ba62933a2a76f582d5dbbc695192453dae67ad6310", size = 35319299 },
    { url = "https://files.pythonhosted.org/packages/8e/ee/8a26858ca517e9c64f84b4c7734b89bda8e63bec85c3d2f432d225bb1886/scipy-1.14.1-cp312-cp312-manylinux_2_17_x86_64.manylinux2014_x86_64.whl", hash = "sha256:8f9ea80f2e65bdaa0b7627fb00cbeb2daf163caa015e59b7516395fe3bd1e066", size = 40849331 },
    { url = "https://files.pythonhosted.org/packages/a5/cd/06f72bc9187840f1c99e1a8750aad4216fc7dfdd7df46e6280add14b4822/scipy-1.14.1-cp312-cp312-musllinux_1_2_x86_64.whl", hash = "sha256:edaf02b82cd7639db00dbff629995ef185c8df4c3ffa71a5562a595765a06ce1", size = 42544049 },
    { url = "https://files.pythonhosted.org/packages/aa/7d/43ab67228ef98c6b5dd42ab386eae2d7877036970a0d7e3dd3eb47a0d530/scipy-1.14.1-cp312-cp312-win_amd64.whl", hash = "sha256:2ff38e22128e6c03ff73b6bb0f85f897d2362f8c052e3b8ad00532198fbdae3f", size = 44521212 },
    { url = "https://files.pythonhosted.org/packages/50/ef/ac98346db016ff18a6ad7626a35808f37074d25796fd0234c2bb0ed1e054/scipy-1.14.1-cp313-cp313-macosx_10_13_x86_64.whl", hash = "sha256:1729560c906963fc8389f6aac023739ff3983e727b1a4d87696b7bf108316a79", size = 39091068 },
    { url = "https://files.pythonhosted.org/packages/b9/cc/70948fe9f393b911b4251e96b55bbdeaa8cca41f37c26fd1df0232933b9e/scipy-1.14.1-cp313-cp313-macosx_12_0_arm64.whl", hash = "sha256:4079b90df244709e675cdc8b93bfd8a395d59af40b72e339c2287c91860deb8e", size = 29875417 },
    { url = "https://files.pythonhosted.org/packages/3b/2e/35f549b7d231c1c9f9639f9ef49b815d816bf54dd050da5da1c11517a218/scipy-1.14.1-cp313-cp313-macosx_14_0_arm64.whl", hash = "sha256:e0cf28db0f24a38b2a0ca33a85a54852586e43cf6fd876365c86e0657cfe7d73", size = 23084508 },
    { url = "https://files.pythonhosted.org/packages/3f/d6/b028e3f3e59fae61fb8c0f450db732c43dd1d836223a589a8be9f6377203/scipy-1.14.1-cp313-cp313-macosx_14_0_x86_64.whl", hash = "sha256:0c2f95de3b04e26f5f3ad5bb05e74ba7f68b837133a4492414b3afd79dfe540e", size = 25503364 },
    { url = "https://files.pythonhosted.org/packages/a7/2f/6c142b352ac15967744d62b165537a965e95d557085db4beab2a11f7943b/scipy-1.14.1-cp313-cp313-manylinux_2_17_aarch64.manylinux2014_aarch64.whl", hash = "sha256:b99722ea48b7ea25e8e015e8341ae74624f72e5f21fc2abd45f3a93266de4c5d", size = 35292639 },
    { url = "https://files.pythonhosted.org/packages/56/46/2449e6e51e0d7c3575f289f6acb7f828938eaab8874dbccfeb0cd2b71a27/scipy-1.14.1-cp313-cp313-manylinux_2_17_x86_64.manylinux2014_x86_64.whl", hash = "sha256:5149e3fd2d686e42144a093b206aef01932a0059c2a33ddfa67f5f035bdfe13e", size = 40798288 },
    { url = "https://files.pythonhosted.org/packages/32/cd/9d86f7ed7f4497c9fd3e39f8918dd93d9f647ba80d7e34e4946c0c2d1a7c/scipy-1.14.1-cp313-cp313-musllinux_1_2_x86_64.whl", hash = "sha256:e4f5a7c49323533f9103d4dacf4e4f07078f360743dec7f7596949149efeec06", size = 42524647 },
    { url = "https://files.pythonhosted.org/packages/f5/1b/6ee032251bf4cdb0cc50059374e86a9f076308c1512b61c4e003e241efb7/scipy-1.14.1-cp313-cp313-win_amd64.whl", hash = "sha256:baff393942b550823bfce952bb62270ee17504d02a1801d7fd0719534dfb9c84", size = 44469524 },
]

[[package]]
name = "setuptools"
version = "74.1.2"
source = { registry = "https://pypi.org/simple" }
sdist = { url = "https://files.pythonhosted.org/packages/3e/2c/f0a538a2f91ce633a78daaeb34cbfb93a54bd2132a6de1f6cec028eee6ef/setuptools-74.1.2.tar.gz", hash = "sha256:95b40ed940a1c67eb70fc099094bd6e99c6ee7c23aa2306f4d2697ba7916f9c6", size = 1356467 }
wheels = [
    { url = "https://files.pythonhosted.org/packages/cb/9c/9ad11ac06b97e55ada655f8a6bea9d1d3f06e120b178cd578d80e558191d/setuptools-74.1.2-py3-none-any.whl", hash = "sha256:5f4c08aa4d3ebcb57a50c33b1b07e94315d7fc7230f7115e47fc99776c8ce308", size = 1262071 },
]

[[package]]
name = "sgmllib3k"
version = "1.0.0"
source = { registry = "https://pypi.org/simple" }
sdist = { url = "https://files.pythonhosted.org/packages/9e/bd/3704a8c3e0942d711c1299ebf7b9091930adae6675d7c8f476a7ce48653c/sgmllib3k-1.0.0.tar.gz", hash = "sha256:7868fb1c8bfa764c1ac563d3cf369c381d1325d36124933a726f29fcdaa812e9", size = 5750 }

[[package]]
name = "six"
version = "1.16.0"
source = { registry = "https://pypi.org/simple" }
sdist = { url = "https://files.pythonhosted.org/packages/71/39/171f1c67cd00715f190ba0b100d606d440a28c93c7714febeca8b79af85e/six-1.16.0.tar.gz", hash = "sha256:1e61c37477a1626458e36f7b1d82aa5c9b094fa4802892072e49de9c60c4c926", size = 34041 }
wheels = [
    { url = "https://files.pythonhosted.org/packages/d9/5a/e7c31adbe875f2abbb91bd84cf2dc52d792b5a01506781dbcf25c91daf11/six-1.16.0-py2.py3-none-any.whl", hash = "sha256:8abb2f1d86890a2dfb989f9a77cfcfd3e47c2a354b01111771326f8aa26e0254", size = 11053 },
]

[[package]]
name = "sniffio"
version = "1.3.1"
source = { registry = "https://pypi.org/simple" }
sdist = { url = "https://files.pythonhosted.org/packages/a2/87/a6771e1546d97e7e041b6ae58d80074f81b7d5121207425c964ddf5cfdbd/sniffio-1.3.1.tar.gz", hash = "sha256:f4324edc670a0f49750a81b895f35c3adb843cca46f0530f79fc1babb23789dc", size = 20372 }
wheels = [
    { url = "https://files.pythonhosted.org/packages/e9/44/75a9c9421471a6c4805dbf2356f7c181a29c1879239abab1ea2cc8f38b40/sniffio-1.3.1-py3-none-any.whl", hash = "sha256:2f6da418d1f1e0fddd844478f41680e794e6051915791a034ff65e5f100525a2", size = 10235 },
]

[[package]]
name = "stack-data"
version = "0.6.3"
source = { registry = "https://pypi.org/simple" }
dependencies = [
    { name = "asttokens" },
    { name = "executing" },
    { name = "pure-eval" },
]
sdist = { url = "https://files.pythonhosted.org/packages/28/e3/55dcc2cfbc3ca9c29519eb6884dd1415ecb53b0e934862d3559ddcb7e20b/stack_data-0.6.3.tar.gz", hash = "sha256:836a778de4fec4dcd1dcd89ed8abff8a221f58308462e1c4aa2a3cf30148f0b9", size = 44707 }
wheels = [
    { url = "https://files.pythonhosted.org/packages/f1/7b/ce1eafaf1a76852e2ec9b22edecf1daa58175c090266e9f6c64afcd81d91/stack_data-0.6.3-py3-none-any.whl", hash = "sha256:d5558e0c25a4cb0853cddad3d77da9891a08cb85dd9f9f91b9f8cd66e511e695", size = 24521 },
]

[[package]]
name = "tantivy"
version = "0.22.0"
source = { registry = "https://pypi.org/simple" }
sdist = { url = "https://files.pythonhosted.org/packages/96/e2/0a7b8ce41e9717544648ce1fa511cd37f5d634cc6daef48c03157ec7462b/tantivy-0.22.0.tar.gz", hash = "sha256:dce07fa2910c94934aa3d96c91087936c24e4a5802d839625d67edc6d1c95e5c", size = 60732 }
wheels = [
    { url = "https://files.pythonhosted.org/packages/f6/89/68db476f0fa84d67aa1e2887e4b52006b595a074767c26f8d9b0d3f513c9/tantivy-0.22.0-cp311-cp311-macosx_10_7_x86_64.whl", hash = "sha256:ec693abf38f229bc1361b0d34029a8bb9f3ee5bb956a3e745e0c4a66ea815bec", size = 3206695 },
    { url = "https://files.pythonhosted.org/packages/ff/58/703ab7b0c539b61e6f52872e534a19ce00c1cb0e961dad016a9978b526b8/tantivy-0.22.0-cp311-cp311-macosx_10_9_x86_64.macosx_11_0_arm64.macosx_10_9_universal2.whl", hash = "sha256:e385839badc12b81e38bf0a4d865ee7c3a992fea9f5ce4117adae89369e7d1eb", size = 6233384 },
    { url = "https://files.pythonhosted.org/packages/27/58/1b855e6b9a4d3a0e4b774c89d6897e4909877eba8746f5c3764bd62e816f/tantivy-0.22.0-cp311-cp311-manylinux_2_17_aarch64.manylinux2014_aarch64.whl", hash = "sha256:b6c097d94be1af106676c86c02b185f029484fdbd9a2b9f17cb980e840e7bdad", size = 4511919 },
    { url = "https://files.pythonhosted.org/packages/21/24/494683795959278520122fd5bf8bcc0a1e381a5df10fd00fb4334359a391/tantivy-0.22.0-cp311-cp311-manylinux_2_17_x86_64.manylinux2014_x86_64.whl", hash = "sha256:c47a5cdec306ea8594cb6e7effd4b430932ebfd969f9e8f99e343adf56a79bc9", size = 4487802 },
    { url = "https://files.pythonhosted.org/packages/b5/eb/41a2cdbcb473ee02c15e06afc55c49b8716ada775829f82fec28bfa88ac4/tantivy-0.22.0-cp311-none-win_amd64.whl", hash = "sha256:ba0ca878ed025d79edd9c51cda80b0105be8facbaec180fea64a17b80c74e7db", size = 2592844 },
    { url = "https://files.pythonhosted.org/packages/ca/f0/88bb16d4e9728d6f2c53fa26cd9b14b98201dae636754155ea89918714d6/tantivy-0.22.0-cp312-cp312-macosx_10_7_x86_64.whl", hash = "sha256:925682f3acb65c85c2a5a5b131401b9f30c184ea68aa73a8cc7c2ea6115e8ae3", size = 3199219 },
    { url = "https://files.pythonhosted.org/packages/ab/2b/a361cc7228663f6fa14a82de6568bc728c8c2c212ca979d17482ea7cdffd/tantivy-0.22.0-cp312-cp312-macosx_10_9_x86_64.macosx_11_0_arm64.macosx_10_9_universal2.whl", hash = "sha256:d75760e45a329313001354d6ca415ff12d9d812343792ae133da6bfbdc4b04a5", size = 6216468 },
    { url = "https://files.pythonhosted.org/packages/2a/c6/ff057ac128dd0bd9508255af85235f176d0c27b4f9e668d22a39b7a5d248/tantivy-0.22.0-cp312-cp312-manylinux_2_17_aarch64.manylinux2014_aarch64.whl", hash = "sha256:fd909d122b5af457d955552c304f8d5d046aee7024c703c62652ad72af89f3c7", size = 4508125 },
    { url = "https://files.pythonhosted.org/packages/f0/cc/b8f7faf35403b9ed5fd349a15cc8637ae3ce75983272fecc32f07b9dbe47/tantivy-0.22.0-cp312-cp312-manylinux_2_17_x86_64.manylinux2014_x86_64.whl", hash = "sha256:c99266ffb204721eb2bd5b3184aa87860a6cff51b4563f808f78fa22d85a8093", size = 4479785 },
    { url = "https://files.pythonhosted.org/packages/90/1a/c52e93ebc2c4a3269e5c5d7c7bde179864d60b9468a621619968b634b702/tantivy-0.22.0-cp312-none-win_amd64.whl", hash = "sha256:9ed6b813a1e7769444e33979b46b470b2f4c62d983c2560ce9486fb9be1491c9", size = 2591792 },
]

[[package]]
name = "tenacity"
version = "9.0.0"
source = { registry = "https://pypi.org/simple" }
sdist = { url = "https://files.pythonhosted.org/packages/cd/94/91fccdb4b8110642462e653d5dcb27e7b674742ad68efd146367da7bdb10/tenacity-9.0.0.tar.gz", hash = "sha256:807f37ca97d62aa361264d497b0e31e92b8027044942bfa756160d908320d73b", size = 47421 }
wheels = [
    { url = "https://files.pythonhosted.org/packages/b6/cb/b86984bed139586d01532a587464b5805f12e397594f19f931c4c2fbfa61/tenacity-9.0.0-py3-none-any.whl", hash = "sha256:93de0c98785b27fcf659856aa9f54bfbd399e29969b0621bc7f762bd441b4539", size = 28169 },
]

[[package]]
name = "termcolor"
version = "2.4.0"
source = { registry = "https://pypi.org/simple" }
sdist = { url = "https://files.pythonhosted.org/packages/10/56/d7d66a84f96d804155f6ff2873d065368b25a07222a6fd51c4f24ef6d764/termcolor-2.4.0.tar.gz", hash = "sha256:aab9e56047c8ac41ed798fa36d892a37aca6b3e9159f3e0c24bc64a9b3ac7b7a", size = 12664 }
wheels = [
    { url = "https://files.pythonhosted.org/packages/d9/5f/8c716e47b3a50cbd7c146f45881e11d9414def768b7cd9c5e6650ec2a80a/termcolor-2.4.0-py3-none-any.whl", hash = "sha256:9297c0df9c99445c2412e832e882a7884038a25617c60cea2ad69488d4040d63", size = 7719 },
]

[[package]]
name = "tiktoken"
version = "0.7.0"
source = { registry = "https://pypi.org/simple" }
dependencies = [
    { name = "regex" },
    { name = "requests" },
]
sdist = { url = "https://files.pythonhosted.org/packages/c4/4a/abaec53e93e3ef37224a4dd9e2fc6bb871e7a538c2b6b9d2a6397271daf4/tiktoken-0.7.0.tar.gz", hash = "sha256:1077266e949c24e0291f6c350433c6f0971365ece2b173a23bc3b9f9defef6b6", size = 33437 }
wheels = [
    { url = "https://files.pythonhosted.org/packages/22/eb/57492b2568eea1d546da5cc1ae7559d924275280db80ba07e6f9b89a914b/tiktoken-0.7.0-cp311-cp311-macosx_10_9_x86_64.whl", hash = "sha256:10c7674f81e6e350fcbed7c09a65bca9356eaab27fb2dac65a1e440f2bcfe30f", size = 961468 },
    { url = "https://files.pythonhosted.org/packages/30/ef/e07dbfcb2f85c84abaa1b035a9279575a8da0236305491dc22ae099327f7/tiktoken-0.7.0-cp311-cp311-macosx_11_0_arm64.whl", hash = "sha256:084cec29713bc9d4189a937f8a35dbdfa785bd1235a34c1124fe2323821ee93f", size = 907005 },
    { url = "https://files.pythonhosted.org/packages/ea/9b/f36db825b1e9904c3a2646439cb9923fc1e09208e2e071c6d9dd64ead131/tiktoken-0.7.0-cp311-cp311-manylinux_2_17_aarch64.manylinux2014_aarch64.whl", hash = "sha256:811229fde1652fedcca7c6dfe76724d0908775b353556d8a71ed74d866f73f7b", size = 1049183 },
    { url = "https://files.pythonhosted.org/packages/61/b4/b80d1fe33015e782074e96bbbf4108ccd283b8deea86fb43c15d18b7c351/tiktoken-0.7.0-cp311-cp311-manylinux_2_17_x86_64.manylinux2014_x86_64.whl", hash = "sha256:86b6e7dc2e7ad1b3757e8a24597415bafcfb454cebf9a33a01f2e6ba2e663992", size = 1080830 },
    { url = "https://files.pythonhosted.org/packages/2a/40/c66ff3a21af6d62a7e0ff428d12002c4e0389f776d3ff96dcaa0bb354eee/tiktoken-0.7.0-cp311-cp311-musllinux_1_2_aarch64.whl", hash = "sha256:1063c5748be36344c7e18c7913c53e2cca116764c2080177e57d62c7ad4576d1", size = 1092967 },
    { url = "https://files.pythonhosted.org/packages/2e/80/f4c9e255ff236e6a69ce44b927629cefc1b63d3a00e2d1c9ed540c9492d2/tiktoken-0.7.0-cp311-cp311-musllinux_1_2_x86_64.whl", hash = "sha256:20295d21419bfcca092644f7e2f2138ff947a6eb8cfc732c09cc7d76988d4a89", size = 1142682 },
    { url = "https://files.pythonhosted.org/packages/b1/10/c04b4ff592a5f46b28ebf4c2353f735c02ae7f0ce1b165d00748ced6467e/tiktoken-0.7.0-cp311-cp311-win_amd64.whl", hash = "sha256:959d993749b083acc57a317cbc643fb85c014d055b2119b739487288f4e5d1cb", size = 799009 },
    { url = "https://files.pythonhosted.org/packages/1d/46/4cdda4186ce900608f522da34acf442363346688c71b938a90a52d7b84cc/tiktoken-0.7.0-cp312-cp312-macosx_10_9_x86_64.whl", hash = "sha256:71c55d066388c55a9c00f61d2c456a6086673ab7dec22dd739c23f77195b1908", size = 960446 },
    { url = "https://files.pythonhosted.org/packages/b6/30/09ced367d280072d7a3e21f34263dfbbf6378661e7a0f6414e7c18971083/tiktoken-0.7.0-cp312-cp312-macosx_11_0_arm64.whl", hash = "sha256:09ed925bccaa8043e34c519fbb2f99110bd07c6fd67714793c21ac298e449410", size = 906652 },
    { url = "https://files.pythonhosted.org/packages/e6/7b/c949e4954441a879a67626963dff69096e3c774758b9f2bb0853f7b4e1e7/tiktoken-0.7.0-cp312-cp312-manylinux_2_17_aarch64.manylinux2014_aarch64.whl", hash = "sha256:03c6c40ff1db0f48a7b4d2dafeae73a5607aacb472fa11f125e7baf9dce73704", size = 1047904 },
    { url = "https://files.pythonhosted.org/packages/50/81/1842a22f15586072280364c2ab1e40835adaf64e42fe80e52aff921ee021/tiktoken-0.7.0-cp312-cp312-manylinux_2_17_x86_64.manylinux2014_x86_64.whl", hash = "sha256:d20b5c6af30e621b4aca094ee61777a44118f52d886dbe4f02b70dfe05c15350", size = 1079836 },
    { url = "https://files.pythonhosted.org/packages/6d/87/51a133a3d5307cf7ae3754249b0faaa91d3414b85c3d36f80b54d6817aa6/tiktoken-0.7.0-cp312-cp312-musllinux_1_2_aarch64.whl", hash = "sha256:d427614c3e074004efa2f2411e16c826f9df427d3c70a54725cae860f09e4bf4", size = 1092472 },
    { url = "https://files.pythonhosted.org/packages/a5/1f/c93517dc6d3b2c9e988b8e24f87a8b2d4a4ab28920a3a3f3ea338397ae0c/tiktoken-0.7.0-cp312-cp312-musllinux_1_2_x86_64.whl", hash = "sha256:8c46d7af7b8c6987fac9b9f61041b452afe92eb087d29c9ce54951280f899a97", size = 1141881 },
    { url = "https://files.pythonhosted.org/packages/bf/4b/48ca098cb580c099b5058bf62c4cb5e90ca6130fa43ef4df27088536245b/tiktoken-0.7.0-cp312-cp312-win_amd64.whl", hash = "sha256:0bc603c30b9e371e7c4c7935aba02af5994a909fc3c0fe66e7004070858d3f8f", size = 799281 },
]

[[package]]
name = "tokenizers"
version = "0.20.0"
source = { registry = "https://pypi.org/simple" }
dependencies = [
    { name = "huggingface-hub" },
]
sdist = { url = "https://files.pythonhosted.org/packages/02/3a/508a4875f69e12b08fb3dabfc746039fe763838ff45d6e42229ed09a41c2/tokenizers-0.20.0.tar.gz", hash = "sha256:39d7acc43f564c274085cafcd1dae9d36f332456de1a31970296a6b8da4eac8d", size = 337421 }
wheels = [
    { url = "https://files.pythonhosted.org/packages/a4/f6/ae042eeae413bae9af5adceed7fe6f30fb0abc9868a55916d4e07c8ea1fb/tokenizers-0.20.0-cp311-cp311-macosx_10_12_x86_64.whl", hash = "sha256:6636b798b3c4d6c9b1af1a918bd07c867808e5a21c64324e95318a237e6366c3", size = 2625296 },
    { url = "https://files.pythonhosted.org/packages/62/8b/dab4d716e9a00c1581443213283c9fdfdb982cdad6ecc046bae9c7e42fc8/tokenizers-0.20.0-cp311-cp311-macosx_11_0_arm64.whl", hash = "sha256:5ec603e42eaf499ffd58b9258162add948717cf21372458132f14e13a6bc7172", size = 2516726 },
    { url = "https://files.pythonhosted.org/packages/95/1e/800e0896ea43ab86d70cfc6ed6a30d6aefcab498eff49db79cc92e08e1fe/tokenizers-0.20.0-cp311-cp311-manylinux_2_17_aarch64.manylinux2014_aarch64.whl", hash = "sha256:cce124264903a8ea6f8f48e1cc7669e5ef638c18bd4ab0a88769d5f92debdf7f", size = 2891801 },
    { url = "https://files.pythonhosted.org/packages/02/80/22ceab06d120df5b589f993248bceef177a932024ae8ee033ec3da5cc87f/tokenizers-0.20.0-cp311-cp311-manylinux_2_17_armv7l.manylinux2014_armv7l.whl", hash = "sha256:07bbeba0231cf8de07aa6b9e33e9779ff103d47042eeeb859a8c432e3292fb98", size = 2753762 },
    { url = "https://files.pythonhosted.org/packages/22/7c/02431f0711162ab3994e4099b9ece4b6a00755e3180bf5dfe70da0c13836/tokenizers-0.20.0-cp311-cp311-manylinux_2_17_i686.manylinux2014_i686.whl", hash = "sha256:06c0ca8397b35d38b83a44a9c6929790c1692957d88541df061cb34d82ebbf08", size = 3010928 },
    { url = "https://files.pythonhosted.org/packages/bc/14/193b7e58017e9592799498686df718c5f68bfb72205d3075ce9cdd441db7/tokenizers-0.20.0-cp311-cp311-manylinux_2_17_ppc64le.manylinux2014_ppc64le.whl", hash = "sha256:ca6557ac3b83d912dfbb1f70ab56bd4b0594043916688e906ede09f42e192401", size = 3032435 },
    { url = "https://files.pythonhosted.org/packages/71/ae/c7fc7a614ce78cab7b8f82f7a24a074837cbc7e0086960cbe4801b2b3c83/tokenizers-0.20.0-cp311-cp311-manylinux_2_17_s390x.manylinux2014_s390x.whl", hash = "sha256:2a5ad94c9e80ac6098328bee2e3264dbced4c6faa34429994d473f795ec58ef4", size = 3328437 },
    { url = "https://files.pythonhosted.org/packages/a5/0e/e4421e6b8c8b3ae093bef22faa28c50d7dbd654f661edc5f5880a93dbf10/tokenizers-0.20.0-cp311-cp311-manylinux_2_17_x86_64.manylinux2014_x86_64.whl", hash = "sha256:0b5c7f906ee6bec30a9dc20268a8b80f3b9584de1c9f051671cb057dc6ce28f6", size = 2936532 },
    { url = "https://files.pythonhosted.org/packages/b9/08/ac9c8fe9c1f5b4ef89bcbf543cda890e76c2ea1c2e957bf77fd5fcf72b6c/tokenizers-0.20.0-cp311-cp311-musllinux_1_1_aarch64.whl", hash = "sha256:31e087e9ee1b8f075b002bfee257e858dc695f955b43903e1bb4aa9f170e37fe", size = 8965273 },
    { url = "https://files.pythonhosted.org/packages/fb/71/b9626f9f5a33dd1d80bb6d3721f0a4b0b48ced0c702e65aad5c8c7c1ae7e/tokenizers-0.20.0-cp311-cp311-musllinux_1_1_x86_64.whl", hash = "sha256:c3124fb6f3346cb3d8d775375d3b429bf4dcfc24f739822702009d20a4297990", size = 9283768 },
    { url = "https://files.pythonhosted.org/packages/ba/78/70f79f939385579bb25f14cb14ab0eaa49e46a7d099577c2e08e3c3597d8/tokenizers-0.20.0-cp311-none-win32.whl", hash = "sha256:a4bb8b40ba9eefa621fdcabf04a74aa6038ae3be0c614c6458bd91a4697a452f", size = 2126085 },
    { url = "https://files.pythonhosted.org/packages/c0/3c/9228601e180b177755fd9f35cbb229c13f1919a55f07a602b1bd7d716470/tokenizers-0.20.0-cp311-none-win_amd64.whl", hash = "sha256:2b709d371f1fe60a28ef0c5c67815952d455ca7f34dbe7197eaaed3cc54b658e", size = 2327670 },
    { url = "https://files.pythonhosted.org/packages/ce/d4/152f9964cee16b43b9147212e925793df1a469324b29b4c7a6cb60280c99/tokenizers-0.20.0-cp312-cp312-macosx_10_12_x86_64.whl", hash = "sha256:15c81a17d0d66f4987c6ca16f4bea7ec253b8c7ed1bb00fdc5d038b1bb56e714", size = 2613552 },
    { url = "https://files.pythonhosted.org/packages/6e/99/594b518d44ba2b099753816a9c0c33dbdcf77cc3ec5b256690f70d7431c2/tokenizers-0.20.0-cp312-cp312-macosx_11_0_arm64.whl", hash = "sha256:6a531cdf1fb6dc41c984c785a3b299cb0586de0b35683842a3afbb1e5207f910", size = 2513918 },
    { url = "https://files.pythonhosted.org/packages/24/fa/77f0cf9b3c662b4de18953fb06126c424059f4b09ca2d1b720beabc6afde/tokenizers-0.20.0-cp312-cp312-manylinux_2_17_aarch64.manylinux2014_aarch64.whl", hash = "sha256:06caabeb4587f8404e0cd9d40f458e9cba3e815c8155a38e579a74ff3e2a4301", size = 2892465 },
    { url = "https://files.pythonhosted.org/packages/2d/e6/59abfc09f1dc23a47fd03dd8e3bf3fce67d9be2b8ba15a73c9a86b5a646c/tokenizers-0.20.0-cp312-cp312-manylinux_2_17_armv7l.manylinux2014_armv7l.whl", hash = "sha256:8768f964f23f5b9f50546c0369c75ab3262de926983888bbe8b98be05392a79c", size = 2750862 },
    { url = "https://files.pythonhosted.org/packages/0f/b2/f212ca05c1b246b9429905c18a4d68abacf2a35214eceedb1d65c6c37831/tokenizers-0.20.0-cp312-cp312-manylinux_2_17_i686.manylinux2014_i686.whl", hash = "sha256:626403860152c816f97b649fd279bd622c3d417678c93b4b1a8909b6380b69a8", size = 3012971 },
    { url = "https://files.pythonhosted.org/packages/16/0b/099f5e5b97e8323837a5828f6d21f4bb2a3b529507dc19bd274e48e15825/tokenizers-0.20.0-cp312-cp312-manylinux_2_17_ppc64le.manylinux2014_ppc64le.whl", hash = "sha256:9c1b88fa9e5ff062326f4bf82681da5a96fca7104d921a6bd7b1e6fcf224af26", size = 3038445 },
    { url = "https://files.pythonhosted.org/packages/62/7c/4e3cb25dc1c5eea6053752f55007071da6b33a96021e0cea4b45b6ef0908/tokenizers-0.20.0-cp312-cp312-manylinux_2_17_s390x.manylinux2014_s390x.whl", hash = "sha256:3d7e559436a07dc547f22ce1101f26d8b2fad387e28ec8e7e1e3b11695d681d8", size = 3329352 },
    { url = "https://files.pythonhosted.org/packages/32/20/a8fe63317d4f3c015cbd5b6dec0ce08e2722685ca836ad4a44dec53d000f/tokenizers-0.20.0-cp312-cp312-manylinux_2_17_x86_64.manylinux2014_x86_64.whl", hash = "sha256:e48afb75e50449848964e4a67b0da01261dd3aa8df8daecf10db8fd7f5b076eb", size = 2938786 },
    { url = "https://files.pythonhosted.org/packages/06/e8/78f1c0f356d0a6e4e4e450e2419ace1918bfab875100c3047021a8261ba0/tokenizers-0.20.0-cp312-cp312-musllinux_1_1_aarch64.whl", hash = "sha256:baf5d0e1ff44710a95eefc196dd87666ffc609fd447c5e5b68272a7c3d342a1d", size = 8967350 },
    { url = "https://files.pythonhosted.org/packages/e6/eb/3a1edfc1ffb876ffc1f668c8fa2b2ffb57edf8e9188af49218cf41f9cd9f/tokenizers-0.20.0-cp312-cp312-musllinux_1_1_x86_64.whl", hash = "sha256:e5e56df0e8ed23ba60ae3848c3f069a0710c4b197218fe4f89e27eba38510768", size = 9284785 },
    { url = "https://files.pythonhosted.org/packages/00/75/426a93399ba5e6e879215e1abb696adb83b1e2a98d65b47b8ba4262b3d17/tokenizers-0.20.0-cp312-none-win32.whl", hash = "sha256:ec53e5ecc142a82432f9c6c677dbbe5a2bfee92b8abf409a9ecb0d425ee0ce75", size = 2125012 },
    { url = "https://files.pythonhosted.org/packages/a5/45/9c19187645401ec30884379ada74aa6e71fb5eaf20485a82ea37a0fd3659/tokenizers-0.20.0-cp312-none-win_amd64.whl", hash = "sha256:f18661ece72e39c0dfaa174d6223248a15b457dbd4b0fc07809b8e6d3ca1a234", size = 2314154 },
]

[[package]]
name = "tomlkit"
version = "0.13.2"
source = { registry = "https://pypi.org/simple" }
sdist = { url = "https://files.pythonhosted.org/packages/b1/09/a439bec5888f00a54b8b9f05fa94d7f901d6735ef4e55dcec9bc37b5d8fa/tomlkit-0.13.2.tar.gz", hash = "sha256:fff5fe59a87295b278abd31bec92c15d9bc4a06885ab12bcea52c71119392e79", size = 192885 }
wheels = [
    { url = "https://files.pythonhosted.org/packages/f9/b6/a447b5e4ec71e13871be01ba81f5dfc9d0af7e473da256ff46bc0e24026f/tomlkit-0.13.2-py3-none-any.whl", hash = "sha256:7a974427f6e119197f670fbbbeae7bef749a6c14e793db934baefc1b5f03efde", size = 37955 },
]

[[package]]
name = "tqdm"
version = "4.66.5"
source = { registry = "https://pypi.org/simple" }
dependencies = [
    { name = "colorama", marker = "platform_system == 'Windows'" },
]
sdist = { url = "https://files.pythonhosted.org/packages/58/83/6ba9844a41128c62e810fddddd72473201f3eacde02046066142a2d96cc5/tqdm-4.66.5.tar.gz", hash = "sha256:e1020aef2e5096702d8a025ac7d16b1577279c9d63f8375b63083e9a5f0fcbad", size = 169504 }
wheels = [
    { url = "https://files.pythonhosted.org/packages/48/5d/acf5905c36149bbaec41ccf7f2b68814647347b72075ac0b1fe3022fdc73/tqdm-4.66.5-py3-none-any.whl", hash = "sha256:90279a3770753eafc9194a0364852159802111925aa30eb3f9d85b0e805ac7cd", size = 78351 },
]

[[package]]
name = "traitlets"
version = "5.14.3"
source = { registry = "https://pypi.org/simple" }
sdist = { url = "https://files.pythonhosted.org/packages/eb/79/72064e6a701c2183016abbbfedaba506d81e30e232a68c9f0d6f6fcd1574/traitlets-5.14.3.tar.gz", hash = "sha256:9ed0579d3502c94b4b3732ac120375cda96f923114522847de4b3bb98b96b6b7", size = 161621 }
wheels = [
    { url = "https://files.pythonhosted.org/packages/00/c0/8f5d070730d7836adc9c9b6408dec68c6ced86b304a9b26a14df072a6e8c/traitlets-5.14.3-py3-none-any.whl", hash = "sha256:b74e89e397b1ed28cc831db7aea759ba6640cb3de13090ca145426688ff1ac4f", size = 85359 },
]

[[package]]
name = "types-pytz"
version = "2024.2.0.20240913"
source = { registry = "https://pypi.org/simple" }
sdist = { url = "https://files.pythonhosted.org/packages/da/cf/a4811b07d7309d9eecf0f383ca5747ce90f8a0d860acb2050bc57f3c9379/types-pytz-2024.2.0.20240913.tar.gz", hash = "sha256:4433b5df4a6fc587bbed41716d86a5ba5d832b4378e506f40d34bc9c81df2c24", size = 5462 }
wheels = [
    { url = "https://files.pythonhosted.org/packages/b6/a6/8846372f55c6bb470ff7207e4dc601017e264e5fe7d79a441ece3545b36c/types_pytz-2024.2.0.20240913-py3-none-any.whl", hash = "sha256:a1eebf57ebc6e127a99d2fa2ba0a88d2b173784ef9b3defcc2004ab6855a44df", size = 5251 },
]

[[package]]
name = "types-pyyaml"
version = "6.0.12.20240808"
source = { registry = "https://pypi.org/simple" }
sdist = { url = "https://files.pythonhosted.org/packages/dd/08/6f5737f645571b7a0b1ebd2fe8b5cf1ee4ec3e707866ca96042a86fc1d10/types-PyYAML-6.0.12.20240808.tar.gz", hash = "sha256:b8f76ddbd7f65440a8bda5526a9607e4c7a322dc2f8e1a8c405644f9a6f4b9af", size = 12359 }
wheels = [
    { url = "https://files.pythonhosted.org/packages/f3/ad/ffbad24e2bc8f20bf047ec22af0c0a92f6ce2071eb21c9103df600cda6de/types_PyYAML-6.0.12.20240808-py3-none-any.whl", hash = "sha256:deda34c5c655265fc517b546c902aa6eed2ef8d3e921e4765fe606fe2afe8d35", size = 15298 },
]

[[package]]
name = "types-setuptools"
version = "74.1.0.20240907"
source = { registry = "https://pypi.org/simple" }
sdist = { url = "https://files.pythonhosted.org/packages/4b/80/7098cc47e64861d9591dd18ad2dffde9b63da6037dbad38f2eadd1124866/types-setuptools-74.1.0.20240907.tar.gz", hash = "sha256:0abdb082552ca966c1e5fc244e4853adc62971f6cd724fb1d8a3713b580e5a65", size = 42970 }
wheels = [
    { url = "https://files.pythonhosted.org/packages/f6/5a/636fbcd7baf3d4d9f971581587bafba37d8b3dff498233be43f394e0eb9f/types_setuptools-74.1.0.20240907-py3-none-any.whl", hash = "sha256:15b38c8e63ca34f42f6063ff4b1dd662ea20086166d5ad6a102e670a52574120", size = 68092 },
]

[[package]]
name = "typing-extensions"
version = "4.12.2"
source = { registry = "https://pypi.org/simple" }
sdist = { url = "https://files.pythonhosted.org/packages/df/db/f35a00659bc03fec321ba8bce9420de607a1d37f8342eee1863174c69557/typing_extensions-4.12.2.tar.gz", hash = "sha256:1a7ead55c7e559dd4dee8856e3a88b41225abfe1ce8df57b7c13915fe121ffb8", size = 85321 }
wheels = [
    { url = "https://files.pythonhosted.org/packages/26/9f/ad63fc0248c5379346306f8668cda6e2e2e9c95e01216d2b8ffd9ff037d0/typing_extensions-4.12.2-py3-none-any.whl", hash = "sha256:04e5ca0351e0f3f85c6853954072df659d0d13fac324d0072316b67d7794700d", size = 37438 },
]

[[package]]
name = "tzdata"
version = "2024.1"
source = { registry = "https://pypi.org/simple" }
sdist = { url = "https://files.pythonhosted.org/packages/74/5b/e025d02cb3b66b7b76093404392d4b44343c69101cc85f4d180dd5784717/tzdata-2024.1.tar.gz", hash = "sha256:2674120f8d891909751c38abcdfd386ac0a5a1127954fbc332af6b5ceae07efd", size = 190559 }
wheels = [
    { url = "https://files.pythonhosted.org/packages/65/58/f9c9e6be752e9fcb8b6a0ee9fb87e6e7a1f6bcab2cdc73f02bb7ba91ada0/tzdata-2024.1-py2.py3-none-any.whl", hash = "sha256:9068bc196136463f5245e51efda838afa15aaeca9903f49050dfa2679db4d252", size = 345370 },
]

[[package]]
name = "urllib3"
version = "1.26.20"
source = { registry = "https://pypi.org/simple" }
sdist = { url = "https://files.pythonhosted.org/packages/e4/e8/6ff5e6bc22095cfc59b6ea711b687e2b7ed4bdb373f7eeec370a97d7392f/urllib3-1.26.20.tar.gz", hash = "sha256:40c2dc0c681e47eb8f90e7e27bf6ff7df2e677421fd46756da1161c39ca70d32", size = 307380 }
wheels = [
    { url = "https://files.pythonhosted.org/packages/33/cf/8435d5a7159e2a9c83a95896ed596f68cf798005fe107cc655b5c5c14704/urllib3-1.26.20-py2.py3-none-any.whl", hash = "sha256:0ed14ccfbf1c30a9072c7ca157e4319b70d65f623e91e7b32fadb2853431016e", size = 144225 },
]

[[package]]
name = "usearch"
version = "2.15.1"
source = { registry = "https://pypi.org/simple" }
dependencies = [
    { name = "numpy" },
    { name = "tqdm" },
]
wheels = [
    { url = "https://files.pythonhosted.org/packages/17/29/fbcda825d7b14f24f3b9b543f88415ddbc5e7fa1f64394064fb0d2ba4d93/usearch-2.15.1-cp311-cp311-macosx_10_9_universal2.whl", hash = "sha256:0c403f10a1f810f97f628a56a051b62eb03a8312082c3d7e1613742eb9d9ef15", size = 704398 },
    { url = "https://files.pythonhosted.org/packages/60/2d/12eecee36caba60e3ccef2ac753a936bdde2f34d9ae6e1381141547e7ad7/usearch-2.15.1-cp311-cp311-macosx_10_9_x86_64.whl", hash = "sha256:bf1ab2b68a2a1ae8175e60529b8061839e53a528ea192514ca0880e070d9f8e3", size = 377817 },
    { url = "https://files.pythonhosted.org/packages/3a/62/371dd595b7dc2d2a030f61607cf6c3bb58e31212eebfab0c8207498f8226/usearch-2.15.1-cp311-cp311-macosx_11_0_arm64.whl", hash = "sha256:93bb7e650b8990f1105fdf37b628d8b06c212231a74ff2eaa1b0768a8faebeba", size = 364648 },
    { url = "https://files.pythonhosted.org/packages/a3/6c/2946088dacbfa6e7deb8e2f4a659a6a08700c65806130e7875457657fae8/usearch-2.15.1-cp311-cp311-manylinux_2_27_aarch64.manylinux_2_28_aarch64.whl", hash = "sha256:e31ad6ffd8a49b933c4507a980b1e36eca42ca978f615f24e7f495b70c41c939", size = 1268388 },
    { url = "https://files.pythonhosted.org/packages/dd/fb/5500d0d04a9694dbf0dc7d5a425953e5de2b79000f6052fe1432a6f30d11/usearch-2.15.1-cp311-cp311-manylinux_2_28_x86_64.whl", hash = "sha256:eebfb4b150cb1d4651996c1a2b49c9576529cf3d2b67b8c7f5f26df9d2eae411", size = 1461215 },
    { url = "https://files.pythonhosted.org/packages/ea/dd/c4c9001a45e174a5c075b0dec76b00fd7e8ad5efbcbd5df4e8ce9b2f09b2/usearch-2.15.1-cp311-cp311-musllinux_1_2_aarch64.whl", hash = "sha256:672ac913a23ef32fa1e3d8a5dc73373c0cc3ddf1609a3964c2f2caae24715f67", size = 2199161 },
    { url = "https://files.pythonhosted.org/packages/c5/94/4c8230720e8400478fc5662a2a87783e0c62f23f338244cd56b9beea721d/usearch-2.15.1-cp311-cp311-musllinux_1_2_x86_64.whl", hash = "sha256:b42bb7317a770e975429a2c0bb9abd11e42ea010a4e68a916b7476dd20fd2f62", size = 2330982 },
    { url = "https://files.pythonhosted.org/packages/19/d8/f1b058b1d6fc6cd819d3647d5603233eba17786a61bf9c1221f2213ad9bb/usearch-2.15.1-cp311-cp311-win_amd64.whl", hash = "sha256:bbdc71cc459daaf937d1fbc812b760af950a246df144e0ce833bc51953fcabb7", size = 281856 },
    { url = "https://files.pythonhosted.org/packages/6b/96/7b5e3935604615f8789ce29cb863d337751881ea25962cd90dcf0a436c32/usearch-2.15.1-cp311-cp311-win_arm64.whl", hash = "sha256:50a23312061d90a5eb619fca4fa1636624e8932e622186b955bac4910a3c8b17", size = 261995 },
    { url = "https://files.pythonhosted.org/packages/64/b0/d2caba6577de9ee68361192199fc604264a86d0e08b68d4d12504679e699/usearch-2.15.1-cp312-cp312-macosx_10_9_universal2.whl", hash = "sha256:c762770548b94e7cae749f1e4357b00d5a9f2ddcd8615c495d6d15bc54d9dce2", size = 710219 },
    { url = "https://files.pythonhosted.org/packages/42/d8/7648c436c39eb90016c5d1001ea2116668f4874312d2affd3819ad3064d2/usearch-2.15.1-cp312-cp312-macosx_10_9_x86_64.whl", hash = "sha256:cd4d7163aaa972906212d90ba0c128c18418b0a093f7410003b02f9316937035", size = 381559 },
    { url = "https://files.pythonhosted.org/packages/b6/42/daeab4558552784bb231f96c1845498286c3a2f2680fc396697f13ef9262/usearch-2.15.1-cp312-cp312-macosx_11_0_arm64.whl", hash = "sha256:61190502a8448b8ceed807adde69a951ee423cae85955486264c3b8b3db9b50e", size = 366311 },
    { url = "https://files.pythonhosted.org/packages/bd/2d/1f773b009cd6b668fc4865ce16628f33061323b5e493880663e4f3ee554c/usearch-2.15.1-cp312-cp312-manylinux_2_27_aarch64.manylinux_2_28_aarch64.whl", hash = "sha256:aa324fb6a086f44e53a1ef480e3857d8a6db948e829916767af27c32a6b8c33f", size = 1269633 },
    { url = "https://files.pythonhosted.org/packages/bb/4c/dbd2f86ebb83393a47fd966b490840cea94f39e82c9f4e2e9ccb3c7284f6/usearch-2.15.1-cp312-cp312-manylinux_2_28_x86_64.whl", hash = "sha256:8cb9d0fff2b73c23b1344ed75d382af8b0f426b85db2f2a6a80816af8a7720d4", size = 1465092 },
    { url = "https://files.pythonhosted.org/packages/82/e4/c5f2842da05b3d9e37b72bcee7d91e860871eeba60a2f0f2418651d94938/usearch-2.15.1-cp312-cp312-musllinux_1_2_aarch64.whl", hash = "sha256:93134604a1dbefd2b83b9eb9a71f80d9a9aac1db94c3c5cfd18ecc6cff1a4d44", size = 2198308 },
    { url = "https://files.pythonhosted.org/packages/69/41/c4905f3e9c5bb72ed88e99ac0358e3d0d69b486378d6194ecc555825ce94/usearch-2.15.1-cp312-cp312-musllinux_1_2_x86_64.whl", hash = "sha256:2e961ef7e5b408d9aa3706f945bef7eda36a3d72411b79118101ff7c722df987", size = 2334937 },
    { url = "https://files.pythonhosted.org/packages/f8/23/08054d4cb19ea4c59731dc72176a65723951b9745ac281b745423f758a57/usearch-2.15.1-cp312-cp312-win_amd64.whl", hash = "sha256:4ed5c05f460c4202d9e13f173b3c0895f4195f1107c2671d23dfc53b4e7a0007", size = 283118 },
    { url = "https://files.pythonhosted.org/packages/24/ff/0e5232ed5c539afc0ce1c07e7fc046a01d4769d601e0fe30d83458efa447/usearch-2.15.1-cp312-cp312-win_arm64.whl", hash = "sha256:d32e1cd5624efe64c735f70f34ff969a628ccee964f213d58c6fb8bab1d6244e", size = 262874 },
]

[[package]]
name = "vcrpy"
version = "6.0.1"
source = { registry = "https://pypi.org/simple" }
dependencies = [
    { name = "pyyaml" },
    { name = "urllib3", marker = "platform_python_implementation == 'PyPy'" },
    { name = "wrapt" },
    { name = "yarl" },
]
sdist = { url = "https://files.pythonhosted.org/packages/bf/59/9fe85bf7af469bdb0ab8416c76cde630cdff6d1790ecb87e5a58f259c89c/vcrpy-6.0.1.tar.gz", hash = "sha256:9e023fee7f892baa0bbda2f7da7c8ac51165c1c6e38ff8688683a12a4bde9278", size = 84836 }
wheels = [
    { url = "https://files.pythonhosted.org/packages/dd/eb/922cfd27d6593363c3e50b7808bcc234ec996128813fd34341685bb307b7/vcrpy-6.0.1-py2.py3-none-any.whl", hash = "sha256:621c3fb2d6bd8aa9f87532c688e4575bcbbde0c0afeb5ebdb7e14cac409edfdd", size = 41880 },
]

[[package]]
name = "virtualenv"
version = "20.26.4"
source = { registry = "https://pypi.org/simple" }
dependencies = [
    { name = "distlib" },
    { name = "filelock" },
    { name = "platformdirs" },
]
sdist = { url = "https://files.pythonhosted.org/packages/84/8a/134f65c3d6066153b84fc176c58877acd8165ed0b79a149ff50502597284/virtualenv-20.26.4.tar.gz", hash = "sha256:c17f4e0f3e6036e9f26700446f85c76ab11df65ff6d8a9cbfad9f71aabfcf23c", size = 9385017 }
wheels = [
    { url = "https://files.pythonhosted.org/packages/5d/ea/12f774a18b55754c730c8383dad8f10d7b87397d1cb6b2b944c87381bb3b/virtualenv-20.26.4-py3-none-any.whl", hash = "sha256:48f2695d9809277003f30776d155615ffc11328e6a0a8c1f0ec80188d7874a55", size = 6013327 },
]

[[package]]
name = "wcwidth"
version = "0.2.13"
source = { registry = "https://pypi.org/simple" }
sdist = { url = "https://files.pythonhosted.org/packages/6c/63/53559446a878410fc5a5974feb13d31d78d752eb18aeba59c7fef1af7598/wcwidth-0.2.13.tar.gz", hash = "sha256:72ea0c06399eb286d978fdedb6923a9eb47e1c486ce63e9b4e64fc18303972b5", size = 101301 }
wheels = [
    { url = "https://files.pythonhosted.org/packages/fd/84/fd2ba7aafacbad3c4201d395674fc6348826569da3c0937e75505ead3528/wcwidth-0.2.13-py2.py3-none-any.whl", hash = "sha256:3da69048e4540d84af32131829ff948f1e022c1c6bdb8d6102117aac784f6859", size = 34166 },
]

[[package]]
name = "wrapt"
version = "1.16.0"
source = { registry = "https://pypi.org/simple" }
sdist = { url = "https://files.pythonhosted.org/packages/95/4c/063a912e20bcef7124e0df97282a8af3ff3e4b603ce84c481d6d7346be0a/wrapt-1.16.0.tar.gz", hash = "sha256:5f370f952971e7d17c7d1ead40e49f32345a7f7a5373571ef44d800d06b1899d", size = 53972 }
wheels = [
    { url = "https://files.pythonhosted.org/packages/fd/03/c188ac517f402775b90d6f312955a5e53b866c964b32119f2ed76315697e/wrapt-1.16.0-cp311-cp311-macosx_10_9_x86_64.whl", hash = "sha256:1a5db485fe2de4403f13fafdc231b0dbae5eca4359232d2efc79025527375b09", size = 37313 },
    { url = "https://files.pythonhosted.org/packages/0f/16/ea627d7817394db04518f62934a5de59874b587b792300991b3c347ff5e0/wrapt-1.16.0-cp311-cp311-macosx_11_0_arm64.whl", hash = "sha256:75ea7d0ee2a15733684badb16de6794894ed9c55aa5e9903260922f0482e687d", size = 38164 },
    { url = "https://files.pythonhosted.org/packages/7f/a7/f1212ba098f3de0fd244e2de0f8791ad2539c03bef6c05a9fcb03e45b089/wrapt-1.16.0-cp311-cp311-manylinux_2_17_aarch64.manylinux2014_aarch64.whl", hash = "sha256:a452f9ca3e3267cd4d0fcf2edd0d035b1934ac2bd7e0e57ac91ad6b95c0c6389", size = 80890 },
    { url = "https://files.pythonhosted.org/packages/b7/96/bb5e08b3d6db003c9ab219c487714c13a237ee7dcc572a555eaf1ce7dc82/wrapt-1.16.0-cp311-cp311-manylinux_2_5_i686.manylinux1_i686.manylinux_2_17_i686.manylinux2014_i686.whl", hash = "sha256:43aa59eadec7890d9958748db829df269f0368521ba6dc68cc172d5d03ed8060", size = 73118 },
    { url = "https://files.pythonhosted.org/packages/6e/52/2da48b35193e39ac53cfb141467d9f259851522d0e8c87153f0ba4205fb1/wrapt-1.16.0-cp311-cp311-manylinux_2_5_x86_64.manylinux1_x86_64.manylinux_2_17_x86_64.manylinux2014_x86_64.whl", hash = "sha256:72554a23c78a8e7aa02abbd699d129eead8b147a23c56e08d08dfc29cfdddca1", size = 80746 },
    { url = "https://files.pythonhosted.org/packages/11/fb/18ec40265ab81c0e82a934de04596b6ce972c27ba2592c8b53d5585e6bcd/wrapt-1.16.0-cp311-cp311-musllinux_1_1_aarch64.whl", hash = "sha256:d2efee35b4b0a347e0d99d28e884dfd82797852d62fcd7ebdeee26f3ceb72cf3", size = 85668 },
    { url = "https://files.pythonhosted.org/packages/0f/ef/0ecb1fa23145560431b970418dce575cfaec555ab08617d82eb92afc7ccf/wrapt-1.16.0-cp311-cp311-musllinux_1_1_i686.whl", hash = "sha256:6dcfcffe73710be01d90cae08c3e548d90932d37b39ef83969ae135d36ef3956", size = 78556 },
    { url = "https://files.pythonhosted.org/packages/25/62/cd284b2b747f175b5a96cbd8092b32e7369edab0644c45784871528eb852/wrapt-1.16.0-cp311-cp311-musllinux_1_1_x86_64.whl", hash = "sha256:eb6e651000a19c96f452c85132811d25e9264d836951022d6e81df2fff38337d", size = 85712 },
    { url = "https://files.pythonhosted.org/packages/e5/a7/47b7ff74fbadf81b696872d5ba504966591a3468f1bc86bca2f407baef68/wrapt-1.16.0-cp311-cp311-win32.whl", hash = "sha256:66027d667efe95cc4fa945af59f92c5a02c6f5bb6012bff9e60542c74c75c362", size = 35327 },
    { url = "https://files.pythonhosted.org/packages/cf/c3/0084351951d9579ae83a3d9e38c140371e4c6b038136909235079f2e6e78/wrapt-1.16.0-cp311-cp311-win_amd64.whl", hash = "sha256:aefbc4cb0a54f91af643660a0a150ce2c090d3652cf4052a5397fb2de549cd89", size = 37523 },
    { url = "https://files.pythonhosted.org/packages/92/17/224132494c1e23521868cdd57cd1e903f3b6a7ba6996b7b8f077ff8ac7fe/wrapt-1.16.0-cp312-cp312-macosx_10_9_x86_64.whl", hash = "sha256:5eb404d89131ec9b4f748fa5cfb5346802e5ee8836f57d516576e61f304f3b7b", size = 37614 },
    { url = "https://files.pythonhosted.org/packages/6a/d7/cfcd73e8f4858079ac59d9db1ec5a1349bc486ae8e9ba55698cc1f4a1dff/wrapt-1.16.0-cp312-cp312-macosx_11_0_arm64.whl", hash = "sha256:9090c9e676d5236a6948330e83cb89969f433b1943a558968f659ead07cb3b36", size = 38316 },
    { url = "https://files.pythonhosted.org/packages/7e/79/5ff0a5c54bda5aec75b36453d06be4f83d5cd4932cc84b7cb2b52cee23e2/wrapt-1.16.0-cp312-cp312-manylinux_2_17_aarch64.manylinux2014_aarch64.whl", hash = "sha256:94265b00870aa407bd0cbcfd536f17ecde43b94fb8d228560a1e9d3041462d73", size = 86322 },
    { url = "https://files.pythonhosted.org/packages/c4/81/e799bf5d419f422d8712108837c1d9bf6ebe3cb2a81ad94413449543a923/wrapt-1.16.0-cp312-cp312-manylinux_2_5_i686.manylinux1_i686.manylinux_2_17_i686.manylinux2014_i686.whl", hash = "sha256:f2058f813d4f2b5e3a9eb2eb3faf8f1d99b81c3e51aeda4b168406443e8ba809", size = 79055 },
    { url = "https://files.pythonhosted.org/packages/62/62/30ca2405de6a20448ee557ab2cd61ab9c5900be7cbd18a2639db595f0b98/wrapt-1.16.0-cp312-cp312-manylinux_2_5_x86_64.manylinux1_x86_64.manylinux_2_17_x86_64.manylinux2014_x86_64.whl", hash = "sha256:98b5e1f498a8ca1858a1cdbffb023bfd954da4e3fa2c0cb5853d40014557248b", size = 87291 },
    { url = "https://files.pythonhosted.org/packages/49/4e/5d2f6d7b57fc9956bf06e944eb00463551f7d52fc73ca35cfc4c2cdb7aed/wrapt-1.16.0-cp312-cp312-musllinux_1_1_aarch64.whl", hash = "sha256:14d7dc606219cdd7405133c713f2c218d4252f2a469003f8c46bb92d5d095d81", size = 90374 },
    { url = "https://files.pythonhosted.org/packages/a6/9b/c2c21b44ff5b9bf14a83252a8b973fb84923764ff63db3e6dfc3895cf2e0/wrapt-1.16.0-cp312-cp312-musllinux_1_1_i686.whl", hash = "sha256:49aac49dc4782cb04f58986e81ea0b4768e4ff197b57324dcbd7699c5dfb40b9", size = 83896 },
    { url = "https://files.pythonhosted.org/packages/14/26/93a9fa02c6f257df54d7570dfe8011995138118d11939a4ecd82cb849613/wrapt-1.16.0-cp312-cp312-musllinux_1_1_x86_64.whl", hash = "sha256:418abb18146475c310d7a6dc71143d6f7adec5b004ac9ce08dc7a34e2babdc5c", size = 91738 },
    { url = "https://files.pythonhosted.org/packages/a2/5b/4660897233eb2c8c4de3dc7cefed114c61bacb3c28327e64150dc44ee2f6/wrapt-1.16.0-cp312-cp312-win32.whl", hash = "sha256:685f568fa5e627e93f3b52fda002c7ed2fa1800b50ce51f6ed1d572d8ab3e7fc", size = 35568 },
    { url = "https://files.pythonhosted.org/packages/5c/cc/8297f9658506b224aa4bd71906447dea6bb0ba629861a758c28f67428b91/wrapt-1.16.0-cp312-cp312-win_amd64.whl", hash = "sha256:dcdba5c86e368442528f7060039eda390cc4091bfd1dca41e8046af7c910dda8", size = 37653 },
    { url = "https://files.pythonhosted.org/packages/ff/21/abdedb4cdf6ff41ebf01a74087740a709e2edb146490e4d9beea054b0b7a/wrapt-1.16.0-py3-none-any.whl", hash = "sha256:6906c4100a8fcbf2fa735f6059214bb13b97f75b1a61777fcf6432121ef12ef1", size = 23362 },
]

[[package]]
name = "xxhash"
version = "3.5.0"
source = { registry = "https://pypi.org/simple" }
sdist = { url = "https://files.pythonhosted.org/packages/00/5e/d6e5258d69df8b4ed8c83b6664f2b47d30d2dec551a29ad72a6c69eafd31/xxhash-3.5.0.tar.gz", hash = "sha256:84f2caddf951c9cbf8dc2e22a89d4ccf5d86391ac6418fe81e3c67d0cf60b45f", size = 84241 }
wheels = [
    { url = "https://files.pythonhosted.org/packages/b8/c7/afed0f131fbda960ff15eee7f304fa0eeb2d58770fade99897984852ef23/xxhash-3.5.0-cp311-cp311-macosx_10_9_x86_64.whl", hash = "sha256:02c2e816896dc6f85922ced60097bcf6f008dedfc5073dcba32f9c8dd786f3c1", size = 31969 },
    { url = "https://files.pythonhosted.org/packages/8c/0c/7c3bc6d87e5235672fcc2fb42fd5ad79fe1033925f71bf549ee068c7d1ca/xxhash-3.5.0-cp311-cp311-macosx_11_0_arm64.whl", hash = "sha256:6027dcd885e21581e46d3c7f682cfb2b870942feeed58a21c29583512c3f09f8", size = 30800 },
    { url = "https://files.pythonhosted.org/packages/04/9e/01067981d98069eec1c20201f8c145367698e9056f8bc295346e4ea32dd1/xxhash-3.5.0-cp311-cp311-manylinux_2_17_aarch64.manylinux2014_aarch64.whl", hash = "sha256:1308fa542bbdbf2fa85e9e66b1077eea3a88bef38ee8a06270b4298a7a62a166", size = 221566 },
    { url = "https://files.pythonhosted.org/packages/d4/09/d4996de4059c3ce5342b6e1e6a77c9d6c91acce31f6ed979891872dd162b/xxhash-3.5.0-cp311-cp311-manylinux_2_17_ppc64le.manylinux2014_ppc64le.whl", hash = "sha256:c28b2fdcee797e1c1961cd3bcd3d545cab22ad202c846235197935e1df2f8ef7", size = 201214 },
    { url = "https://files.pythonhosted.org/packages/62/f5/6d2dc9f8d55a7ce0f5e7bfef916e67536f01b85d32a9fbf137d4cadbee38/xxhash-3.5.0-cp311-cp311-manylinux_2_17_s390x.manylinux2014_s390x.whl", hash = "sha256:924361811732ddad75ff23e90efd9ccfda4f664132feecb90895bade6a1b4623", size = 429433 },
    { url = "https://files.pythonhosted.org/packages/d9/72/9256303f10e41ab004799a4aa74b80b3c5977d6383ae4550548b24bd1971/xxhash-3.5.0-cp311-cp311-manylinux_2_17_x86_64.manylinux2014_x86_64.whl", hash = "sha256:89997aa1c4b6a5b1e5b588979d1da048a3c6f15e55c11d117a56b75c84531f5a", size = 194822 },
    { url = "https://files.pythonhosted.org/packages/34/92/1a3a29acd08248a34b0e6a94f4e0ed9b8379a4ff471f1668e4dce7bdbaa8/xxhash-3.5.0-cp311-cp311-manylinux_2_5_i686.manylinux1_i686.manylinux_2_17_i686.manylinux2014_i686.whl", hash = "sha256:685c4f4e8c59837de103344eb1c8a3851f670309eb5c361f746805c5471b8c88", size = 208538 },
    { url = "https://files.pythonhosted.org/packages/53/ad/7fa1a109663366de42f724a1cdb8e796a260dbac45047bce153bc1e18abf/xxhash-3.5.0-cp311-cp311-musllinux_1_2_aarch64.whl", hash = "sha256:dbd2ecfbfee70bc1a4acb7461fa6af7748ec2ab08ac0fa298f281c51518f982c", size = 216953 },
    { url = "https://files.pythonhosted.org/packages/35/02/137300e24203bf2b2a49b48ce898ecce6fd01789c0fcd9c686c0a002d129/xxhash-3.5.0-cp311-cp311-musllinux_1_2_i686.whl", hash = "sha256:25b5a51dc3dfb20a10833c8eee25903fd2e14059e9afcd329c9da20609a307b2", size = 203594 },
    { url = "https://files.pythonhosted.org/packages/23/03/aeceb273933d7eee248c4322b98b8e971f06cc3880e5f7602c94e5578af5/xxhash-3.5.0-cp311-cp311-musllinux_1_2_ppc64le.whl", hash = "sha256:a8fb786fb754ef6ff8c120cb96629fb518f8eb5a61a16aac3a979a9dbd40a084", size = 210971 },
    { url = "https://files.pythonhosted.org/packages/e3/64/ed82ec09489474cbb35c716b189ddc1521d8b3de12b1b5ab41ce7f70253c/xxhash-3.5.0-cp311-cp311-musllinux_1_2_s390x.whl", hash = "sha256:a905ad00ad1e1c34fe4e9d7c1d949ab09c6fa90c919860c1534ff479f40fd12d", size = 415050 },
    { url = "https://files.pythonhosted.org/packages/71/43/6db4c02dcb488ad4e03bc86d70506c3d40a384ee73c9b5c93338eb1f3c23/xxhash-3.5.0-cp311-cp311-musllinux_1_2_x86_64.whl", hash = "sha256:963be41bcd49f53af6d795f65c0da9b4cc518c0dd9c47145c98f61cb464f4839", size = 192216 },
    { url = "https://files.pythonhosted.org/packages/22/6d/db4abec29e7a567455344433d095fdb39c97db6955bb4a2c432e486b4d28/xxhash-3.5.0-cp311-cp311-win32.whl", hash = "sha256:109b436096d0a2dd039c355fa3414160ec4d843dfecc64a14077332a00aeb7da", size = 30120 },
    { url = "https://files.pythonhosted.org/packages/52/1c/fa3b61c0cf03e1da4767213672efe186b1dfa4fc901a4a694fb184a513d1/xxhash-3.5.0-cp311-cp311-win_amd64.whl", hash = "sha256:b702f806693201ad6c0a05ddbbe4c8f359626d0b3305f766077d51388a6bac58", size = 30003 },
    { url = "https://files.pythonhosted.org/packages/6b/8e/9e6fc572acf6e1cc7ccb01973c213f895cb8668a9d4c2b58a99350da14b7/xxhash-3.5.0-cp311-cp311-win_arm64.whl", hash = "sha256:c4dcb4120d0cc3cc448624147dba64e9021b278c63e34a38789b688fd0da9bf3", size = 26777 },
    { url = "https://files.pythonhosted.org/packages/07/0e/1bfce2502c57d7e2e787600b31c83535af83746885aa1a5f153d8c8059d6/xxhash-3.5.0-cp312-cp312-macosx_10_9_x86_64.whl", hash = "sha256:14470ace8bd3b5d51318782cd94e6f94431974f16cb3b8dc15d52f3b69df8e00", size = 31969 },
    { url = "https://files.pythonhosted.org/packages/3f/d6/8ca450d6fe5b71ce521b4e5db69622383d039e2b253e9b2f24f93265b52c/xxhash-3.5.0-cp312-cp312-macosx_11_0_arm64.whl", hash = "sha256:59aa1203de1cb96dbeab595ded0ad0c0056bb2245ae11fac11c0ceea861382b9", size = 30787 },
    { url = "https://files.pythonhosted.org/packages/5b/84/de7c89bc6ef63d750159086a6ada6416cc4349eab23f76ab870407178b93/xxhash-3.5.0-cp312-cp312-manylinux_2_17_aarch64.manylinux2014_aarch64.whl", hash = "sha256:08424f6648526076e28fae6ea2806c0a7d504b9ef05ae61d196d571e5c879c84", size = 220959 },
    { url = "https://files.pythonhosted.org/packages/fe/86/51258d3e8a8545ff26468c977101964c14d56a8a37f5835bc0082426c672/xxhash-3.5.0-cp312-cp312-manylinux_2_17_ppc64le.manylinux2014_ppc64le.whl", hash = "sha256:61a1ff00674879725b194695e17f23d3248998b843eb5e933007ca743310f793", size = 200006 },
    { url = "https://files.pythonhosted.org/packages/02/0a/96973bd325412feccf23cf3680fd2246aebf4b789122f938d5557c54a6b2/xxhash-3.5.0-cp312-cp312-manylinux_2_17_s390x.manylinux2014_s390x.whl", hash = "sha256:f2f2c61bee5844d41c3eb015ac652a0229e901074951ae48581d58bfb2ba01be", size = 428326 },
    { url = "https://files.pythonhosted.org/packages/11/a7/81dba5010f7e733de88af9555725146fc133be97ce36533867f4c7e75066/xxhash-3.5.0-cp312-cp312-manylinux_2_17_x86_64.manylinux2014_x86_64.whl", hash = "sha256:9d32a592cac88d18cc09a89172e1c32d7f2a6e516c3dfde1b9adb90ab5df54a6", size = 194380 },
    { url = "https://files.pythonhosted.org/packages/fb/7d/f29006ab398a173f4501c0e4977ba288f1c621d878ec217b4ff516810c04/xxhash-3.5.0-cp312-cp312-manylinux_2_5_i686.manylinux1_i686.manylinux_2_17_i686.manylinux2014_i686.whl", hash = "sha256:70dabf941dede727cca579e8c205e61121afc9b28516752fd65724be1355cc90", size = 207934 },
    { url = "https://files.pythonhosted.org/packages/8a/6e/6e88b8f24612510e73d4d70d9b0c7dff62a2e78451b9f0d042a5462c8d03/xxhash-3.5.0-cp312-cp312-musllinux_1_2_aarch64.whl", hash = "sha256:e5d0ddaca65ecca9c10dcf01730165fd858533d0be84c75c327487c37a906a27", size = 216301 },
    { url = "https://files.pythonhosted.org/packages/af/51/7862f4fa4b75a25c3b4163c8a873f070532fe5f2d3f9b3fc869c8337a398/xxhash-3.5.0-cp312-cp312-musllinux_1_2_i686.whl", hash = "sha256:3e5b5e16c5a480fe5f59f56c30abdeba09ffd75da8d13f6b9b6fd224d0b4d0a2", size = 203351 },
    { url = "https://files.pythonhosted.org/packages/22/61/8d6a40f288f791cf79ed5bb113159abf0c81d6efb86e734334f698eb4c59/xxhash-3.5.0-cp312-cp312-musllinux_1_2_ppc64le.whl", hash = "sha256:149b7914451eb154b3dfaa721315117ea1dac2cc55a01bfbd4df7c68c5dd683d", size = 210294 },
    { url = "https://files.pythonhosted.org/packages/17/02/215c4698955762d45a8158117190261b2dbefe9ae7e5b906768c09d8bc74/xxhash-3.5.0-cp312-cp312-musllinux_1_2_s390x.whl", hash = "sha256:eade977f5c96c677035ff39c56ac74d851b1cca7d607ab3d8f23c6b859379cab", size = 414674 },
    { url = "https://files.pythonhosted.org/packages/31/5c/b7a8db8a3237cff3d535261325d95de509f6a8ae439a5a7a4ffcff478189/xxhash-3.5.0-cp312-cp312-musllinux_1_2_x86_64.whl", hash = "sha256:fa9f547bd98f5553d03160967866a71056a60960be00356a15ecc44efb40ba8e", size = 192022 },
    { url = "https://files.pythonhosted.org/packages/78/e3/dd76659b2811b3fd06892a8beb850e1996b63e9235af5a86ea348f053e9e/xxhash-3.5.0-cp312-cp312-win32.whl", hash = "sha256:f7b58d1fd3551b8c80a971199543379be1cee3d0d409e1f6d8b01c1a2eebf1f8", size = 30170 },
    { url = "https://files.pythonhosted.org/packages/d9/6b/1c443fe6cfeb4ad1dcf231cdec96eb94fb43d6498b4469ed8b51f8b59a37/xxhash-3.5.0-cp312-cp312-win_amd64.whl", hash = "sha256:fa0cafd3a2af231b4e113fba24a65d7922af91aeb23774a8b78228e6cd785e3e", size = 30040 },
    { url = "https://files.pythonhosted.org/packages/0f/eb/04405305f290173acc0350eba6d2f1a794b57925df0398861a20fbafa415/xxhash-3.5.0-cp312-cp312-win_arm64.whl", hash = "sha256:586886c7e89cb9828bcd8a5686b12e161368e0064d040e225e72607b43858ba2", size = 26796 },
    { url = "https://files.pythonhosted.org/packages/c9/b8/e4b3ad92d249be5c83fa72916c9091b0965cb0faeff05d9a0a3870ae6bff/xxhash-3.5.0-cp313-cp313-macosx_10_13_x86_64.whl", hash = "sha256:37889a0d13b0b7d739cfc128b1c902f04e32de17b33d74b637ad42f1c55101f6", size = 31795 },
    { url = "https://files.pythonhosted.org/packages/fc/d8/b3627a0aebfbfa4c12a41e22af3742cf08c8ea84f5cc3367b5de2d039cce/xxhash-3.5.0-cp313-cp313-macosx_11_0_arm64.whl", hash = "sha256:97a662338797c660178e682f3bc180277b9569a59abfb5925e8620fba00b9fc5", size = 30792 },
    { url = "https://files.pythonhosted.org/packages/c3/cc/762312960691da989c7cd0545cb120ba2a4148741c6ba458aa723c00a3f8/xxhash-3.5.0-cp313-cp313-manylinux_2_17_aarch64.manylinux2014_aarch64.whl", hash = "sha256:7f85e0108d51092bdda90672476c7d909c04ada6923c14ff9d913c4f7dc8a3bc", size = 220950 },
    { url = "https://files.pythonhosted.org/packages/fe/e9/cc266f1042c3c13750e86a535496b58beb12bf8c50a915c336136f6168dc/xxhash-3.5.0-cp313-cp313-manylinux_2_17_ppc64le.manylinux2014_ppc64le.whl", hash = "sha256:cd2fd827b0ba763ac919440042302315c564fdb797294d86e8cdd4578e3bc7f3", size = 199980 },
    { url = "https://files.pythonhosted.org/packages/bf/85/a836cd0dc5cc20376de26b346858d0ac9656f8f730998ca4324921a010b9/xxhash-3.5.0-cp313-cp313-manylinux_2_17_s390x.manylinux2014_s390x.whl", hash = "sha256:82085c2abec437abebf457c1d12fccb30cc8b3774a0814872511f0f0562c768c", size = 428324 },
    { url = "https://files.pythonhosted.org/packages/b4/0e/15c243775342ce840b9ba34aceace06a1148fa1630cd8ca269e3223987f5/xxhash-3.5.0-cp313-cp313-manylinux_2_17_x86_64.manylinux2014_x86_64.whl", hash = "sha256:07fda5de378626e502b42b311b049848c2ef38784d0d67b6f30bb5008642f8eb", size = 194370 },
    { url = "https://files.pythonhosted.org/packages/87/a1/b028bb02636dfdc190da01951d0703b3d904301ed0ef6094d948983bef0e/xxhash-3.5.0-cp313-cp313-manylinux_2_5_i686.manylinux1_i686.manylinux_2_17_i686.manylinux2014_i686.whl", hash = "sha256:c279f0d2b34ef15f922b77966640ade58b4ccdfef1c4d94b20f2a364617a493f", size = 207911 },
    { url = "https://files.pythonhosted.org/packages/80/d5/73c73b03fc0ac73dacf069fdf6036c9abad82de0a47549e9912c955ab449/xxhash-3.5.0-cp313-cp313-musllinux_1_2_aarch64.whl", hash = "sha256:89e66ceed67b213dec5a773e2f7a9e8c58f64daeb38c7859d8815d2c89f39ad7", size = 216352 },
    { url = "https://files.pythonhosted.org/packages/b6/2a/5043dba5ddbe35b4fe6ea0a111280ad9c3d4ba477dd0f2d1fe1129bda9d0/xxhash-3.5.0-cp313-cp313-musllinux_1_2_i686.whl", hash = "sha256:bcd51708a633410737111e998ceb3b45d3dbc98c0931f743d9bb0a209033a326", size = 203410 },
    { url = "https://files.pythonhosted.org/packages/a2/b2/9a8ded888b7b190aed75b484eb5c853ddd48aa2896e7b59bbfbce442f0a1/xxhash-3.5.0-cp313-cp313-musllinux_1_2_ppc64le.whl", hash = "sha256:3ff2c0a34eae7df88c868be53a8dd56fbdf592109e21d4bfa092a27b0bf4a7bf", size = 210322 },
    { url = "https://files.pythonhosted.org/packages/98/62/440083fafbc917bf3e4b67c2ade621920dd905517e85631c10aac955c1d2/xxhash-3.5.0-cp313-cp313-musllinux_1_2_s390x.whl", hash = "sha256:4e28503dccc7d32e0b9817aa0cbfc1f45f563b2c995b7a66c4c8a0d232e840c7", size = 414725 },
    { url = "https://files.pythonhosted.org/packages/75/db/009206f7076ad60a517e016bb0058381d96a007ce3f79fa91d3010f49cc2/xxhash-3.5.0-cp313-cp313-musllinux_1_2_x86_64.whl", hash = "sha256:a6c50017518329ed65a9e4829154626f008916d36295b6a3ba336e2458824c8c", size = 192070 },
    { url = "https://files.pythonhosted.org/packages/1f/6d/c61e0668943a034abc3a569cdc5aeae37d686d9da7e39cf2ed621d533e36/xxhash-3.5.0-cp313-cp313-win32.whl", hash = "sha256:53a068fe70301ec30d868ece566ac90d873e3bb059cf83c32e76012c889b8637", size = 30172 },
    { url = "https://files.pythonhosted.org/packages/96/14/8416dce965f35e3d24722cdf79361ae154fa23e2ab730e5323aa98d7919e/xxhash-3.5.0-cp313-cp313-win_amd64.whl", hash = "sha256:80babcc30e7a1a484eab952d76a4f4673ff601f54d5142c26826502740e70b43", size = 30041 },
    { url = "https://files.pythonhosted.org/packages/27/ee/518b72faa2073f5aa8e3262408d284892cb79cf2754ba0c3a5870645ef73/xxhash-3.5.0-cp313-cp313-win_arm64.whl", hash = "sha256:4811336f1ce11cac89dcbd18f3a25c527c16311709a89313c3acaf771def2d4b", size = 26801 },
]

[[package]]
name = "yarl"
version = "1.11.1"
source = { registry = "https://pypi.org/simple" }
dependencies = [
    { name = "idna" },
    { name = "multidict" },
]
sdist = { url = "https://files.pythonhosted.org/packages/e4/3d/4924f9ed49698bac5f112bc9b40aa007bbdcd702462c1df3d2e1383fb158/yarl-1.11.1.tar.gz", hash = "sha256:1bb2d9e212fb7449b8fb73bc461b51eaa17cc8430b4a87d87be7b25052d92f53", size = 162095 }
wheels = [
    { url = "https://files.pythonhosted.org/packages/af/f1/f3e6be722461cab1e7c6aea657685897956d6e4743940d685d167914e31c/yarl-1.11.1-cp311-cp311-macosx_10_9_universal2.whl", hash = "sha256:946eedc12895873891aaceb39bceb484b4977f70373e0122da483f6c38faaa68", size = 188410 },
    { url = "https://files.pythonhosted.org/packages/4b/c1/21cc66b263fdc2ec10b6459aed5b239f07eed91a77438d88f0e1bd70e202/yarl-1.11.1-cp311-cp311-macosx_10_9_x86_64.whl", hash = "sha256:21a7c12321436b066c11ec19c7e3cb9aec18884fe0d5b25d03d756a9e654edfe", size = 114293 },
    { url = "https://files.pythonhosted.org/packages/31/7a/0ecab63a166a22357772f4a2852c859e2d5a7b02a5c58803458dd516e6b4/yarl-1.11.1-cp311-cp311-macosx_11_0_arm64.whl", hash = "sha256:c35f493b867912f6fda721a59cc7c4766d382040bdf1ddaeeaa7fa4d072f4675", size = 112548 },
    { url = "https://files.pythonhosted.org/packages/57/5d/78152026864475e841fdae816499345364c8e364b45ea6accd0814a295f0/yarl-1.11.1-cp311-cp311-manylinux_2_17_aarch64.manylinux2014_aarch64.whl", hash = "sha256:25861303e0be76b60fddc1250ec5986c42f0a5c0c50ff57cc30b1be199c00e63", size = 485002 },
    { url = "https://files.pythonhosted.org/packages/d3/70/2e880d74aeb4908d45c6403e46bbd4aa866ae31ddb432318d9b8042fe0f6/yarl-1.11.1-cp311-cp311-manylinux_2_17_ppc64le.manylinux2014_ppc64le.whl", hash = "sha256:e4b53f73077e839b3f89c992223f15b1d2ab314bdbdf502afdc7bb18e95eae27", size = 504850 },
    { url = "https://files.pythonhosted.org/packages/06/58/5676a47b6d2751853f89d1d68b6a54d725366da6a58482f2410fa7eb38af/yarl-1.11.1-cp311-cp311-manylinux_2_17_s390x.manylinux2014_s390x.whl", hash = "sha256:327c724b01b8641a1bf1ab3b232fb638706e50f76c0b5bf16051ab65c868fac5", size = 499291 },
    { url = "https://files.pythonhosted.org/packages/4d/e5/b56d535703a63a8d86ac82059e630e5ba9c0d5626d9c5ac6af53eed815c2/yarl-1.11.1-cp311-cp311-manylinux_2_17_x86_64.manylinux2014_x86_64.whl", hash = "sha256:4307d9a3417eea87715c9736d050c83e8c1904e9b7aada6ce61b46361b733d92", size = 487818 },
    { url = "https://files.pythonhosted.org/packages/f3/b4/6b95e1e0983593f4145518980b07126a27e2a4938cb6afb8b592ce6fc2c9/yarl-1.11.1-cp311-cp311-manylinux_2_5_i686.manylinux1_i686.manylinux_2_17_i686.manylinux2014_i686.whl", hash = "sha256:48a28bed68ab8fb7e380775f0029a079f08a17799cb3387a65d14ace16c12e2b", size = 470447 },
    { url = "https://files.pythonhosted.org/packages/a8/e5/5d349b7b04ed4247d4f717f271fce601a79d10e2ac81166c13f97c4973a9/yarl-1.11.1-cp311-cp311-musllinux_1_2_aarch64.whl", hash = "sha256:067b961853c8e62725ff2893226fef3d0da060656a9827f3f520fb1d19b2b68a", size = 484544 },
    { url = "https://files.pythonhosted.org/packages/fa/dc/ce90e9d85ef2233e81148a9658e4ea8372c6de070ce96c5c8bd3ff365144/yarl-1.11.1-cp311-cp311-musllinux_1_2_i686.whl", hash = "sha256:8215f6f21394d1f46e222abeb06316e77ef328d628f593502d8fc2a9117bde83", size = 482409 },
    { url = "https://files.pythonhosted.org/packages/4c/a1/17c0a03615b0cd213aee2e318a0fbd3d07259c37976d85af9eec6184c589/yarl-1.11.1-cp311-cp311-musllinux_1_2_ppc64le.whl", hash = "sha256:498442e3af2a860a663baa14fbf23fb04b0dd758039c0e7c8f91cb9279799bff", size = 512970 },
    { url = "https://files.pythonhosted.org/packages/6c/ed/1e317799d54c79a3e4846db597510f5c84fb7643bb8703a3848136d40809/yarl-1.11.1-cp311-cp311-musllinux_1_2_s390x.whl", hash = "sha256:69721b8effdb588cb055cc22f7c5105ca6fdaa5aeb3ea09021d517882c4a904c", size = 515203 },
    { url = "https://files.pythonhosted.org/packages/7a/37/9a4e2d73953956fa686fa0f0c4a0881245f39423fa75875d981b4f680611/yarl-1.11.1-cp311-cp311-musllinux_1_2_x86_64.whl", hash = "sha256:1e969fa4c1e0b1a391f3fcbcb9ec31e84440253325b534519be0d28f4b6b533e", size = 497323 },
    { url = "https://files.pythonhosted.org/packages/a3/c3/a25ae9c85c0e50a8722aecc486ac5ba53b28d1384548df99b2145cb69862/yarl-1.11.1-cp311-cp311-win32.whl", hash = "sha256:7d51324a04fc4b0e097ff8a153e9276c2593106a811704025bbc1d6916f45ca6", size = 101226 },
    { url = "https://files.pythonhosted.org/packages/90/6d/c62ba0ae0232a0b0012706a7735a16b44a03216fedfb6ea0bcda79d1e12c/yarl-1.11.1-cp311-cp311-win_amd64.whl", hash = "sha256:15061ce6584ece023457fb8b7a7a69ec40bf7114d781a8c4f5dcd68e28b5c53b", size = 110471 },
    { url = "https://files.pythonhosted.org/packages/3b/05/379002019a0c9d5dc0c4cc6f71e324ea43461ae6f58e94ee87e07b8ffa90/yarl-1.11.1-cp312-cp312-macosx_10_9_universal2.whl", hash = "sha256:a4264515f9117be204935cd230fb2a052dd3792789cc94c101c535d349b3dab0", size = 189044 },
    { url = "https://files.pythonhosted.org/packages/23/d5/e62cfba5ceaaf92ee4f9af6f9c9ab2f2b47d8ad48687fa69570a93b0872c/yarl-1.11.1-cp312-cp312-macosx_10_9_x86_64.whl", hash = "sha256:f41fa79114a1d2eddb5eea7b912d6160508f57440bd302ce96eaa384914cd265", size = 114867 },
    { url = "https://files.pythonhosted.org/packages/b1/10/6abc0bd7e7fe7c6b9b9e9ce0ff558912c9ecae65a798f5442020ef9e4177/yarl-1.11.1-cp312-cp312-macosx_11_0_arm64.whl", hash = "sha256:02da8759b47d964f9173c8675710720b468aa1c1693be0c9c64abb9d8d9a4867", size = 112737 },
    { url = "https://files.pythonhosted.org/packages/37/a5/ad026afde5efe1849f4f55bd9f9a2cb5b006511b324db430ae5336104fb3/yarl-1.11.1-cp312-cp312-manylinux_2_17_aarch64.manylinux2014_aarch64.whl", hash = "sha256:9361628f28f48dcf8b2f528420d4d68102f593f9c2e592bfc842f5fb337e44fd", size = 482887 },
    { url = "https://files.pythonhosted.org/packages/f8/82/b8bee972617b800319b4364cfcd69bfaf7326db052e91a56e63986cc3e05/yarl-1.11.1-cp312-cp312-manylinux_2_17_ppc64le.manylinux2014_ppc64le.whl", hash = "sha256:b91044952da03b6f95fdba398d7993dd983b64d3c31c358a4c89e3c19b6f7aef", size = 498635 },
    { url = "https://files.pythonhosted.org/packages/af/ad/ac688503b134e02e8505415f0b8e94dc8e92a97e82abdd9736658389b5ae/yarl-1.11.1-cp312-cp312-manylinux_2_17_s390x.manylinux2014_s390x.whl", hash = "sha256:74db2ef03b442276d25951749a803ddb6e270d02dda1d1c556f6ae595a0d76a8", size = 496198 },
    { url = "https://files.pythonhosted.org/packages/ce/f2/b6cae0ad1afed6e95f82ab2cb9eb5b63e41f1463ece2a80c39d80cf6167a/yarl-1.11.1-cp312-cp312-manylinux_2_17_x86_64.manylinux2014_x86_64.whl", hash = "sha256:7e975a2211952a8a083d1b9d9ba26472981ae338e720b419eb50535de3c02870", size = 489068 },
    { url = "https://files.pythonhosted.org/packages/c8/f4/355e69b5563154b40550233ffba8f6099eac0c99788600191967763046cf/yarl-1.11.1-cp312-cp312-manylinux_2_5_i686.manylinux1_i686.manylinux_2_17_i686.manylinux2014_i686.whl", hash = "sha256:8aef97ba1dd2138112890ef848e17d8526fe80b21f743b4ee65947ea184f07a2", size = 468286 },
    { url = "https://files.pythonhosted.org/packages/26/3d/3c37f3f150faf87b086f7915724f2fcb9ff2f7c9d3f6c0f42b7722bd9b77/yarl-1.11.1-cp312-cp312-musllinux_1_2_aarch64.whl", hash = "sha256:a7915ea49b0c113641dc4d9338efa9bd66b6a9a485ffe75b9907e8573ca94b84", size = 484568 },
    { url = "https://files.pythonhosted.org/packages/94/ee/d591abbaea3b14e0f68bdec5cbcb75f27107190c51889d518bafe5d8f120/yarl-1.11.1-cp312-cp312-musllinux_1_2_i686.whl", hash = "sha256:504cf0d4c5e4579a51261d6091267f9fd997ef58558c4ffa7a3e1460bd2336fa", size = 484947 },
    { url = "https://files.pythonhosted.org/packages/57/70/ad1c65a13315f03ff0c63fd6359dd40d8198e2a42e61bf86507602a0364f/yarl-1.11.1-cp312-cp312-musllinux_1_2_ppc64le.whl", hash = "sha256:3de5292f9f0ee285e6bd168b2a77b2a00d74cbcfa420ed078456d3023d2f6dff", size = 505610 },
    { url = "https://files.pythonhosted.org/packages/4c/8c/6086dec0f8d7df16d136b38f373c49cf3d2fb94464e5a10bf788b36f3f54/yarl-1.11.1-cp312-cp312-musllinux_1_2_s390x.whl", hash = "sha256:a34e1e30f1774fa35d37202bbeae62423e9a79d78d0874e5556a593479fdf239", size = 515951 },
    { url = "https://files.pythonhosted.org/packages/49/79/e0479e9a3bbb7bdcb82779d89711b97cea30902a4bfe28d681463b7071ce/yarl-1.11.1-cp312-cp312-musllinux_1_2_x86_64.whl", hash = "sha256:66b63c504d2ca43bf7221a1f72fbe981ff56ecb39004c70a94485d13e37ebf45", size = 501273 },
    { url = "https://files.pythonhosted.org/packages/8e/85/eab962453e81073276b22f3d1503dffe6bfc3eb9cd0f31899970de05d490/yarl-1.11.1-cp312-cp312-win32.whl", hash = "sha256:a28b70c9e2213de425d9cba5ab2e7f7a1c8ca23a99c4b5159bf77b9c31251447", size = 101139 },
    { url = "https://files.pythonhosted.org/packages/5d/de/618b3e5cab10af8a2ed3eb625dac61c1d16eb155d1f56f9fdb3500786c12/yarl-1.11.1-cp312-cp312-win_amd64.whl", hash = "sha256:17b5a386d0d36fb828e2fb3ef08c8829c1ebf977eef88e5367d1c8c94b454639", size = 110504 },
    { url = "https://files.pythonhosted.org/packages/07/b7/948e4f427817e0178f3737adf6712fea83f76921e11e2092f403a8a9dc4a/yarl-1.11.1-cp313-cp313-macosx_10_13_universal2.whl", hash = "sha256:1fa2e7a406fbd45b61b4433e3aa254a2c3e14c4b3186f6e952d08a730807fa0c", size = 185061 },
    { url = "https://files.pythonhosted.org/packages/f3/67/8d91ad79a3b907b4fef27fafa912350554443ba53364fff3c347b41105cb/yarl-1.11.1-cp313-cp313-macosx_10_13_x86_64.whl", hash = "sha256:750f656832d7d3cb0c76be137ee79405cc17e792f31e0a01eee390e383b2936e", size = 113056 },
    { url = "https://files.pythonhosted.org/packages/a1/77/6b2348a753702fa87f435cc33dcec21981aaca8ef98a46566a7b29940b4a/yarl-1.11.1-cp313-cp313-macosx_11_0_arm64.whl", hash = "sha256:0b8486f322d8f6a38539136a22c55f94d269addb24db5cb6f61adc61eabc9d93", size = 110958 },
    { url = "https://files.pythonhosted.org/packages/8e/3e/6eadf32656741549041f549a392f3b15245d3a0a0b12a9bc22bd6b69621f/yarl-1.11.1-cp313-cp313-manylinux_2_17_aarch64.manylinux2014_aarch64.whl", hash = "sha256:3fce4da3703ee6048ad4138fe74619c50874afe98b1ad87b2698ef95bf92c96d", size = 470326 },
    { url = "https://files.pythonhosted.org/packages/3d/a4/1b641a8c7899eeaceec45ff105a2e7206ec0eb0fb9d86403963cc8521c5e/yarl-1.11.1-cp313-cp313-manylinux_2_17_ppc64le.manylinux2014_ppc64le.whl", hash = "sha256:8ed653638ef669e0efc6fe2acb792275cb419bf9cb5c5049399f3556995f23c7", size = 484778 },
    { url = "https://files.pythonhosted.org/packages/8a/f5/80c142f34779a5c26002b2bf1f73b9a9229aa9e019ee6f9fd9d3e9704e78/yarl-1.11.1-cp313-cp313-manylinux_2_17_s390x.manylinux2014_s390x.whl", hash = "sha256:18ac56c9dd70941ecad42b5a906820824ca72ff84ad6fa18db33c2537ae2e089", size = 485568 },
    { url = "https://files.pythonhosted.org/packages/f8/f2/6b40ffea2d5d3a11f514ab23c30d14f52600c36a3210786f5974b6701bb8/yarl-1.11.1-cp313-cp313-manylinux_2_17_x86_64.manylinux2014_x86_64.whl", hash = "sha256:688654f8507464745ab563b041d1fb7dab5d9912ca6b06e61d1c4708366832f5", size = 477801 },
    { url = "https://files.pythonhosted.org/packages/4c/1a/e60c116f3241e4842ed43c104eb2751abe02f6bac0301cdae69e4fda9c3a/yarl-1.11.1-cp313-cp313-manylinux_2_5_i686.manylinux1_i686.manylinux_2_17_i686.manylinux2014_i686.whl", hash = "sha256:4973eac1e2ff63cf187073cd4e1f1148dcd119314ab79b88e1b3fad74a18c9d5", size = 455361 },
    { url = "https://files.pythonhosted.org/packages/b9/98/fe0aeee425a4bc5cd3ed86e867661d2bfa782544fa07a8e3dcd97d51ae3d/yarl-1.11.1-cp313-cp313-musllinux_1_2_aarch64.whl", hash = "sha256:964a428132227edff96d6f3cf261573cb0f1a60c9a764ce28cda9525f18f7786", size = 473893 },
    { url = "https://files.pythonhosted.org/packages/6b/9b/677455d146bd3cecd350673f0e4bb28854af66726493ace3b640e9c5552b/yarl-1.11.1-cp313-cp313-musllinux_1_2_i686.whl", hash = "sha256:6d23754b9939cbab02c63434776df1170e43b09c6a517585c7ce2b3d449b7318", size = 476407 },
    { url = "https://files.pythonhosted.org/packages/33/ca/ce85766247a9a9b56654428fb78a3e14ea6947a580a9c4e891b3aa7da322/yarl-1.11.1-cp313-cp313-musllinux_1_2_ppc64le.whl", hash = "sha256:c2dc4250fe94d8cd864d66018f8344d4af50e3758e9d725e94fecfa27588ff82", size = 490848 },
    { url = "https://files.pythonhosted.org/packages/6d/d6/717f0f19bcf2c4705ad95550b4b6319a0d8d1d4f137ea5e223207f00df50/yarl-1.11.1-cp313-cp313-musllinux_1_2_s390x.whl", hash = "sha256:09696438cb43ea6f9492ef237761b043f9179f455f405279e609f2bc9100212a", size = 501084 },
    { url = "https://files.pythonhosted.org/packages/14/b5/b93c70d9a462b802c8df65c64b85f49d86b4ba70c393fbad95cf7ec053cb/yarl-1.11.1-cp313-cp313-musllinux_1_2_x86_64.whl", hash = "sha256:999bfee0a5b7385a0af5ffb606393509cfde70ecca4f01c36985be6d33e336da", size = 491776 },
    { url = "https://files.pythonhosted.org/packages/03/0f/5a52eaa402a6a93265ba82f42c6f6085ccbe483e1b058ad34207e75812b1/yarl-1.11.1-cp313-cp313-win32.whl", hash = "sha256:ce928c9c6409c79e10f39604a7e214b3cb69552952fbda8d836c052832e6a979", size = 485250 },
    { url = "https://files.pythonhosted.org/packages/dd/97/946d26a5d82706a6769399cabd472c59f9a3227ce1432afb4739b9c29572/yarl-1.11.1-cp313-cp313-win_amd64.whl", hash = "sha256:501c503eed2bb306638ccb60c174f856cc3246c861829ff40eaa80e2f0330367", size = 492590 },
    { url = "https://files.pythonhosted.org/packages/5b/b3/841f7d706137bdc8b741c6826106b6f703155076d58f1830f244da857451/yarl-1.11.1-py3-none-any.whl", hash = "sha256:72bf26f66456baa0584eff63e44545c9f0eaed9b73cb6601b647c91f14c11f38", size = 38648 },
]

[[package]]
name = "zipp"
version = "3.20.2"
source = { registry = "https://pypi.org/simple" }
sdist = { url = "https://files.pythonhosted.org/packages/54/bf/5c0000c44ebc80123ecbdddba1f5dcd94a5ada602a9c225d84b5aaa55e86/zipp-3.20.2.tar.gz", hash = "sha256:bc9eb26f4506fda01b81bcde0ca78103b6e62f991b381fec825435c836edbc29", size = 24199 }
wheels = [
    { url = "https://files.pythonhosted.org/packages/62/8b/5ba542fa83c90e09eac972fc9baca7a88e7e7ca4b221a89251954019308b/zipp-3.20.2-py3-none-any.whl", hash = "sha256:a817ac80d6cf4b23bf7f2828b7cabf326f15a001bea8b1f9b49631780ba28350", size = 9200 },
]<|MERGE_RESOLUTION|>--- conflicted
+++ resolved
@@ -1276,11 +1276,7 @@
 
 [[package]]
 name = "paper-qa"
-<<<<<<< HEAD
-version = "5.0.2.dev1+g3597759.d20240913"
-=======
 version = "5.0.3.dev3+g5363d94"
->>>>>>> bc720d52
 source = { editable = "." }
 dependencies = [
     { name = "aiohttp" },
