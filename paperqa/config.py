--- conflicted
+++ resolved
@@ -13,11 +13,7 @@
 from pydantic import BaseModel, ConfigDict, Field, computed_field, field_validator
 from pydantic_settings import BaseSettings, CliSettingsSource, SettingsConfigDict
 
-<<<<<<< HEAD
-=======
 from .llms import EmbeddingModel, LiteLLMModel, embedding_model_factory
-from .paths import PAPERQA_DIR
->>>>>>> b8998c69
 from .prompts import (
     citation_prompt,
     default_system_prompt,
