--- conflicted
+++ resolved
@@ -1,5 +1,4 @@
 {
-<<<<<<< HEAD
     "llm": "gemini/gemini-2.0-flash-exp",
     "llm_config": {
         "model_name": "gemini/gemini-2.0-flash-exp",
@@ -33,41 +32,5 @@
     "parsing": {
         "chunk_size": 3000000,
         "use_doc_details": false
-=======
-  "llm": "gemini/gemini-2.0-flash-exp",
-  "llm_config": {
-    "model_name": "gemini/gemini-2.0-flash-exp",
-    "litellm_params": {
-      "model": "gemini/gemini-2.0-flash-exp",
-      "api_key": null
->>>>>>> 630e1b6e
     }
-  },
-  "summary_llm": "gemini/gemini-2.0-flash-exp",
-  "summary_llm_config": {
-    "model_name": "gemini/gemini-2.0-flash-exp",
-    "litellm_params": {
-      "model": "gemini/gemini-2.0-flash-exp",
-      "api_key": null
-    }
-  },
-  "embedding": "ollama/granite3-dense",
-  "paper_directory": "my_papers",
-  "verbosity": 3,
-  "agent": {
-    "agent_llm": "ollama/llama3.3",
-    "agent_llm_config": {
-      "model_name": "ollama/llama3.3",
-      "litellm_params": {
-        "model": "ollama/llama3.3",
-        "api_base": "http://localhost:11434",
-        "num_ctx": 4096
-      }
-    },
-    "return_paper_metadata": false
-  },
-  "parsing": {
-    "chunk_size": 3000000,
-    "use_doc_details": false
-  }
 }