--- conflicted
+++ resolved
@@ -590,13 +590,8 @@
                         # Only process new documents
                         if dockey not in seen_dockeys:
                             seen_dockeys.add(dockey)
-<<<<<<< HEAD
                             
                             # Create Doc object
-=======
-
-                            # Create Doc object as before
->>>>>>> ecbc17b8
                             doc = Doc(
                                 docname=doc_data["docname"],
                                 citation=doc_data["citation"],
