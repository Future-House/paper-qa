import asyncio
import itertools
import logging
import threading
import uuid
from abc import ABC, abstractmethod
from collections.abc import (
    Awaitable,
    Callable,
    Iterable,
    Sequence,
    Sized,
)
<<<<<<< HEAD
from typing import Any, cast
=======
from typing import TYPE_CHECKING, Any, cast
>>>>>>> e5b6447e

import numpy as np
from llmclient import (
    Embeddable,
    EmbeddingModel,
    EmbeddingModes,
    HybridEmbeddingModel,
    LiteLLMEmbeddingModel,
    LLMResult,
    SentenceTransformerEmbeddingModel,
    SparseEmbeddingModel,
)
from pydantic import (
    BaseModel,
    ConfigDict,
    Field,
    model_validator,
)
from typing_extensions import override

from paperqa.types import Doc, Text

if TYPE_CHECKING:
    from qdrant_client.http.models import Record

    from paperqa.docs import Docs

try:
    from qdrant_client import AsyncQdrantClient, models

    qdrant_installed = True
except ImportError:
    qdrant_installed = False

PromptRunner = Callable[
    [dict, list[Callable[[str], None]] | None, str | None],
    Awaitable[LLMResult],
]

logger = logging.getLogger(__name__)


def cosine_similarity(a, b):
    norm_product = np.linalg.norm(a, axis=1) * np.linalg.norm(b, axis=1)
    return a @ b.T / norm_product


class VectorStore(BaseModel, ABC):
    """Interface for vector store - very similar to LangChain's VectorStore to be compatible."""

    model_config = ConfigDict(extra="forbid")

    # can be tuned for different tasks
    mmr_lambda: float = Field(
        default=1.0,
        ge=0.0,
        description="MMR lambda value, a value above 1 disables MMR search.",
    )
    texts_hashes: set[int] = Field(default_factory=set)

    def __contains__(self, item) -> bool:
        return hash(item) in self.texts_hashes

    def __len__(self) -> int:
        return len(self.texts_hashes)

    @abstractmethod
    async def add_texts_and_embeddings(self, texts: Iterable[Embeddable]) -> None:
        """Add texts and their embeddings to the store."""
        self.texts_hashes.update(hash(t) for t in texts)

    @abstractmethod
    async def similarity_search(
        self, query: str, k: int, embedding_model: EmbeddingModel
    ) -> tuple[Sequence[Embeddable], list[float]]:
        pass

    @abstractmethod
    def clear(self) -> None:
        self.texts_hashes = set()

    async def partitioned_similarity_search(
        self,
        query: str,
        k: int,
        embedding_model: EmbeddingModel,
        partitioning_fn: Callable[[Embeddable], int],
    ) -> tuple[Sequence[Embeddable], list[float]]:
        """Partition the documents into different groups and perform similarity search.

        Args:
            query: query string
            k: Number of results to return
            embedding_model: model used to embed the query
            partitioning_fn: function to partition the documents into different groups.

        Returns:
            Tuple of lists of Embeddables and scores of length k.
        """
        raise NotImplementedError(
            "partitioned_similarity_search is not implemented for this VectorStore."
        )

    async def max_marginal_relevance_search(
        self,
        query: str,
        k: int,
        fetch_k: int,
        embedding_model: EmbeddingModel,
        partitioning_fn: Callable[[Embeddable], int] | None = None,
    ) -> tuple[Sequence[Embeddable], list[float]]:
        """Vectorized implementation of Maximal Marginal Relevance (MMR) search.

        Args:
            query: Query vector.
            k: Number of results to return.
            fetch_k: Number of results to fetch from the vector store.
            embedding_model: model used to embed the query
            partitioning_fn: optional function to partition the documents into
                different groups, performing MMR within each group.

        Returns:
            List of tuples (doc, score) of length k.
        """
        if fetch_k < k:
            raise ValueError("fetch_k must be greater or equal to k")

        if partitioning_fn is None:
            texts, scores = await self.similarity_search(
                query, fetch_k, embedding_model
            )
        else:
            texts, scores = await self.partitioned_similarity_search(
                query, fetch_k, embedding_model, partitioning_fn
            )

        if len(texts) <= k or self.mmr_lambda >= 1.0:
            return texts, scores

        embeddings = np.array([t.embedding for t in texts])
        np_scores = np.array(scores)
        similarity_matrix = cosine_similarity(embeddings, embeddings)

        selected_indices = [0]
        remaining_indices = list(range(1, len(texts)))

        while len(selected_indices) < k:
            selected_similarities = similarity_matrix[:, selected_indices]
            max_sim_to_selected = selected_similarities.max(axis=1)

            mmr_scores = (
                self.mmr_lambda * np_scores
                - (1 - self.mmr_lambda) * max_sim_to_selected
            )
            mmr_scores[selected_indices] = -np.inf  # Exclude already selected documents

            max_mmr_index = mmr_scores.argmax()
            selected_indices.append(max_mmr_index)
            remaining_indices.remove(max_mmr_index)

        return [texts[i] for i in selected_indices], [
            scores[i] for i in selected_indices
        ]


class NumpyVectorStore(VectorStore):
    texts: list[Embeddable] = Field(default_factory=list)
    _embeddings_matrix: np.ndarray | None = None
    _texts_filter: np.ndarray | None = None

    def __eq__(self, other) -> bool:
        if not isinstance(other, type(self)):
            return NotImplemented
        return (
            self.texts == other.texts
            and self.texts_hashes == other.texts_hashes
            and self.mmr_lambda == other.mmr_lambda
            and (
                other._embeddings_matrix is None
                if self._embeddings_matrix is None
                else (
                    False
                    if other._embeddings_matrix is None
                    else np.allclose(self._embeddings_matrix, other._embeddings_matrix)
                )
            )
        )

    def clear(self) -> None:
        super().clear()
        self.texts = []
        self._embeddings_matrix = None
        self._texts_filter = None

    async def add_texts_and_embeddings(self, texts: Iterable[Embeddable]) -> None:
        await super().add_texts_and_embeddings(texts)
        self.texts.extend(texts)
        self._embeddings_matrix = np.array([t.embedding for t in self.texts])

    async def partitioned_similarity_search(
        self,
        query: str,
        k: int,
        embedding_model: EmbeddingModel,
        partitioning_fn: Callable[[Embeddable], int],
    ) -> tuple[Sequence[Embeddable], list[float]]:
        scores: list[list[float]] = []
        texts: list[Sequence[Embeddable]] = []

        text_partitions = np.array([partitioning_fn(t) for t in self.texts])
        # CPU bound so replacing w a gather wouldn't get us anything
        # plus we need to reset self._texts_filter each iteration
        for partition in np.unique(text_partitions):
            self._texts_filter = text_partitions == partition
            _texts, _scores = await self.similarity_search(query, k, embedding_model)
            texts.append(_texts)
            scores.append(_scores)
        # reset the filter after running
        self._texts_filter = None

        return (
            [
                t
                for t in itertools.chain.from_iterable(itertools.zip_longest(*texts))
                if t is not None
            ][:k],
            [
                s
                for s in itertools.chain.from_iterable(itertools.zip_longest(*scores))
                if s is not None
            ][:k],
        )

    async def similarity_search(
        self, query: str, k: int, embedding_model: EmbeddingModel
    ) -> tuple[Sequence[Embeddable], list[float]]:
        k = min(k, len(self.texts))
        if k == 0:
            return [], []

        # this will only affect models that embedding prompts
        embedding_model.set_mode(EmbeddingModes.QUERY)

        np_query = np.array((await embedding_model.embed_documents([query]))[0])

        embedding_model.set_mode(EmbeddingModes.DOCUMENT)

        embedding_matrix = self._embeddings_matrix

        if self._texts_filter is not None:
            original_indices = np.where(self._texts_filter)[0]
            embedding_matrix = embedding_matrix[self._texts_filter]  # type: ignore[index]
        else:
            original_indices = np.arange(len(self.texts))

        similarity_scores = cosine_similarity(
            np_query.reshape(1, -1), embedding_matrix
        )[0]
        similarity_scores = np.nan_to_num(similarity_scores, nan=-np.inf)
        # minus so descending
        # we could use arg-partition here
        # but a lot of algorithms expect a sorted list
        sorted_indices = np.argsort(-similarity_scores)
        return (
            [self.texts[i] for i in original_indices[sorted_indices][:k]],
            [similarity_scores[i] for i in sorted_indices[:k]],
        )


class QdrantVectorStore(VectorStore):
    client: Any = Field(
        default=None,
        description="Instance of `qdrant_client.AsyncQdrantClient`. Defaults to an in-memory instance.",
    )
    collection_name: str = Field(default_factory=lambda: f"paper-qa-{uuid.uuid4().hex}")
    vector_name: str | None = Field(default=None)
    _point_ids: set[str] | None = None

    def __del__(self):
        """Cleanup async client connection."""
        try:
            loop = asyncio.get_event_loop()
            if loop.is_running():
                _ = loop.create_task(self.aclose())  # noqa: RUF006
            else:
                loop.run_until_complete(self.aclose())
        except Exception as e:
            logger.warning(f"Error closing client connection: {e}")

    async def aclose(self):
        """Explicitly close async client."""
        await self.client.close()

    def __eq__(self, other) -> bool:
        if not isinstance(other, type(self)):
            return NotImplemented

        return (
            self.texts_hashes == other.texts_hashes
            and self.mmr_lambda == other.mmr_lambda
            and self.collection_name == other.collection_name
            and self.vector_name == other.vector_name
            and self.client.init_options == other.client.init_options
            and self._point_ids == other._point_ids
        )

    @model_validator(mode="after")
    def validate_client(self):
        if not qdrant_installed:
            msg = (
                "`QdrantVectorStore` requires the `qdrant-client` package. "
                "Install it with `pip install paper-qa[qdrant]`"
            )
            raise ImportError(msg)

        if self.client and not isinstance(self.client, AsyncQdrantClient):
            raise TypeError(
                f"'client' should be an instance of AsyncQdrantClient. Got `{type(self.client)}`"
            )

        if not self.client:
            # Defaults to the Python based in-memory implementation.
            self.client = AsyncQdrantClient(location=":memory:")

        return self

    async def _collection_exists(self) -> bool:
        return await self.client.collection_exists(self.collection_name)

    @override
    def clear(self) -> None:
        """Synchronous clear method that matches parent class."""
        super().clear()  # Clear the base class attributes first

        # Create a new event loop in a new thread to avoid nested loop issues
        def run_async():
            new_loop = asyncio.new_event_loop()
            asyncio.set_event_loop(new_loop)
            try:
                new_loop.run_until_complete(self.aclear())
            finally:
                new_loop.close()

        thread = threading.Thread(target=run_async)
        thread.start()
        thread.join()

    async def aclear(self) -> None:
        """Asynchronous clear implementation."""
        if not await self._collection_exists():
            return

        await self.client.delete_collection(collection_name=self.collection_name)
        self._point_ids = None

    async def add_texts_and_embeddings(self, texts: Iterable[Embeddable]) -> None:
        await super().add_texts_and_embeddings(texts)

        texts_list = list(texts)

<<<<<<< HEAD
        if texts_list and not self.client.collection_exists(self.collection_name):

            params = models.VectorParams(
                size=len(cast(list, texts_list[0].embedding)),
=======
        if texts_list and not await self._collection_exists():
            params = models.VectorParams(
                size=len(cast(Sized, texts_list[0].embedding)),
>>>>>>> e5b6447e
                distance=models.Distance.COSINE,
            )

            await self.client.create_collection(
                self.collection_name,
                vectors_config=(
                    {self.vector_name: params} if self.vector_name else params
                ),
            )

        ids, payloads, vectors = [], [], []
        for text in texts_list:
            ids.append(uuid.uuid5(uuid.NAMESPACE_URL, str(text.embedding)).hex)
            payloads.append(text.model_dump(exclude={"embedding"}))
            vectors.append(
                {self.vector_name: text.embedding}
                if self.vector_name
                else text.embedding
            )

        await self.client.upsert(
            collection_name=self.collection_name,
            points=[
                models.PointStruct(
                    id=some_id,
                    payload=some_payload,
                    vector=some_vector,
                )
                for some_id, some_payload, some_vector in zip(
                    ids, payloads, vectors, strict=True
                )
            ],
        )
        self._point_ids = set(ids)

    async def similarity_search(
        self, query: str, k: int, embedding_model: EmbeddingModel
    ) -> tuple[Sequence[Embeddable], list[float]]:
        if not await self._collection_exists():
            return ([], [])

        embedding_model.set_mode(EmbeddingModes.QUERY)
        np_query = np.array((await embedding_model.embed_documents([query]))[0])
        embedding_model.set_mode(EmbeddingModes.DOCUMENT)

        points = (
            await self.client.query_points(
                collection_name=self.collection_name,
                query=np_query,
                using=self.vector_name,
                limit=k,
                with_vectors=True,
                with_payload=True,
            )
        ).points

        return (
            [
                Text(
                    **p.payload,
                    embedding=(
                        p.vector[self.vector_name] if self.vector_name else p.vector
                    ),
                )
                for p in points
            ],
            [p.score for p in points],
        )

    @classmethod
    async def load_docs(
        cls,
        client: "AsyncQdrantClient",
        collection_name: str,
        vector_name: str | None = None,
        batch_size: int = 100,
        max_concurrent_requests: int = 5,
    ) -> "Docs":
        from paperqa.docs import Docs  # Avoid circular imports

        vectorstore = cls(
            client=client, collection_name=collection_name, vector_name=vector_name
        )
        docs = Docs(texts_index=vectorstore)

        collection_info = await client.get_collection(collection_name)
        total_points = collection_info.points_count or 0

        semaphore = asyncio.Semaphore(max_concurrent_requests)
        all_points: list[Record] = []

        async def fetch_batch_with_semaphore(offset: int) -> None:
            async with semaphore:
                points = await client.scroll(
                    collection_name=collection_name,
                    limit=batch_size,
                    offset=offset,
                    with_payload=True,
                    with_vectors=True,
                )
                all_points.extend(points[0])

        tasks = [
            fetch_batch_with_semaphore(offset)
            for offset in range(0, total_points, batch_size)
        ]
        await asyncio.gather(*tasks)

        for point in all_points:
            try:
                if point.payload is None:
                    continue

                payload = point.payload
                doc_data = payload.get("doc", {})
                if not isinstance(doc_data, dict):
                    continue

                if doc_data.get("dockey") not in docs.docs:
                    docs.docs[doc_data["dockey"]] = Doc(
                        docname=doc_data.get("docname", ""),
                        citation=doc_data.get("citation", ""),
                        dockey=doc_data["dockey"],
                    )
                    docs.docnames.add(doc_data.get("docname", ""))

                if point.vector is None:
                    continue

                vector_value = (
                    point.vector.get(vector_name)
                    if vector_name and isinstance(point.vector, dict)
                    else point.vector
                )

                text = Text(
                    text=payload.get("text", ""),
                    name=payload.get("name", ""),
                    doc=docs.docs[doc_data["dockey"]],
                    embedding=vector_value,
                )
                docs.texts.append(text)

            except KeyError as e:
                logger.warning(f"Skipping invalid point due to missing field: {e!s}")
                continue

        return docs


def embedding_model_factory(embedding: str, **kwargs) -> EmbeddingModel:
    """
    Factory function to create an appropriate EmbeddingModel based on the embedding string.

    Supports:
    - SentenceTransformer models prefixed with "st-" (e.g., "st-multi-qa-MiniLM-L6-cos-v1")
    - LiteLLM models (default if no prefix is provided)
    - Hybrid embeddings prefixed with "hybrid-", contains a sparse and a dense model

    Args:
        embedding: The embedding model identifier. Supports prefixes like "st-" for SentenceTransformer
                   and "hybrid-" for combining multiple embedding models.
        **kwargs: Additional keyword arguments for the embedding model.
    """
    embedding = embedding.strip()  # Remove any leading/trailing whitespace

    if embedding.startswith("hybrid-"):
        # Extract the component embedding identifiers after "hybrid-"
        dense_name = embedding[len("hybrid-") :]

        if not dense_name:
            raise ValueError(
                "Hybrid embedding must contain at least one component embedding."
            )

        # Recursively create each component embedding model
        dense_model = embedding_model_factory(dense_name, **kwargs)
        sparse_model = SparseEmbeddingModel(**kwargs)

        return HybridEmbeddingModel(models=[dense_model, sparse_model])

    if embedding.startswith("st-"):
        # Extract the SentenceTransformer model name after "st-"
        model_name = embedding[len("st-") :].strip()
        if not model_name:
            raise ValueError(
                "SentenceTransformer model name must be specified after 'st-'."
            )

        return SentenceTransformerEmbeddingModel(
            name=model_name,
            config=kwargs,
        )

    if embedding.startswith("litellm-"):
        # Extract the LiteLLM model name after "litellm-"
        model_name = embedding[len("litellm-") :].strip()
        if not model_name:
            raise ValueError("model name must be specified after 'litellm-'.")

        return LiteLLMEmbeddingModel(
            name=model_name,
            config=kwargs,
        )

    if embedding == "sparse":
        return SparseEmbeddingModel(**kwargs)

    # Default to LiteLLMEmbeddingModel if no special prefix is found
    return LiteLLMEmbeddingModel(name=embedding, config=kwargs)<|MERGE_RESOLUTION|>--- conflicted
+++ resolved
@@ -11,11 +11,7 @@
     Sequence,
     Sized,
 )
-<<<<<<< HEAD
-from typing import Any, cast
-=======
 from typing import TYPE_CHECKING, Any, cast
->>>>>>> e5b6447e
 
 import numpy as np
 from llmclient import (
@@ -376,16 +372,9 @@
 
         texts_list = list(texts)
 
-<<<<<<< HEAD
-        if texts_list and not self.client.collection_exists(self.collection_name):
-
-            params = models.VectorParams(
-                size=len(cast(list, texts_list[0].embedding)),
-=======
         if texts_list and not await self._collection_exists():
             params = models.VectorParams(
                 size=len(cast(Sized, texts_list[0].embedding)),
->>>>>>> e5b6447e
                 distance=models.Distance.COSINE,
             )
 
