import warnings

<<<<<<< HEAD
# TODO: remove after refactoring all models to avoid using _* private vars
warnings.filterwarnings(
    "ignore", message="Valid config keys have changed in V2:", module="pydantic"
)

from llmclient import (  # noqa: E402
=======
from llmclient import (
>>>>>>> 8d45638c
    EmbeddingModel,
    HybridEmbeddingModel,
    LiteLLMEmbeddingModel,
    LiteLLMModel,
    LLMModel,
    LLMResult,
    SentenceTransformerEmbeddingModel,
    SparseEmbeddingModel,
    embedding_model_factory,
)

<<<<<<< HEAD
from paperqa.agents import ask  # noqa: E402
from paperqa.agents.main import agent_query  # noqa: E402
from paperqa.agents.models import QueryRequest  # noqa: E402
from paperqa.docs import Docs, PQASession, print_callback  # noqa: E402
from paperqa.llms import (  # noqa: E402
=======
from paperqa.agents import ask
from paperqa.agents.main import agent_query
from paperqa.agents.models import QueryRequest
from paperqa.docs import Docs, PQASession, print_callback
from paperqa.llms import (
>>>>>>> 8d45638c
    NumpyVectorStore,
    QdrantVectorStore,
    VectorStore,
)
<<<<<<< HEAD
from paperqa.settings import Settings, get_settings  # noqa: E402
from paperqa.types import Answer, Context, Doc, DocDetails, Text  # noqa: E402
from paperqa.version import __version__  # noqa: E402
=======
from paperqa.settings import Settings, get_settings
from paperqa.types import Answer, Context, Doc, DocDetails, Text
from paperqa.version import __version__

# TODO: remove after refactoring all models to avoid using _* private vars
warnings.filterwarnings(
    "ignore", message="Valid config keys have changed in V2:", module="pydantic"
)

>>>>>>> 8d45638c

__all__ = [
    "Answer",
    "Context",
    "Doc",
    "DocDetails",
    "Docs",
    "EmbeddingModel",
    "HybridEmbeddingModel",
    "LLMModel",
    "LLMResult",
    "LiteLLMEmbeddingModel",
    "LiteLLMModel",
    "NumpyVectorStore",
    "PQASession",
    "QdrantVectorStore",
    "QueryRequest",
    "SentenceTransformerEmbeddingModel",
    "Settings",
    "SparseEmbeddingModel",
    "Text",
    "VectorStore",
    "__version__",
    "agent_query",
    "ask",
    "embedding_model_factory",
    "get_settings",
    "print_callback",
]<|MERGE_RESOLUTION|>--- conflicted
+++ resolved
@@ -1,15 +1,6 @@
 import warnings
 
-<<<<<<< HEAD
-# TODO: remove after refactoring all models to avoid using _* private vars
-warnings.filterwarnings(
-    "ignore", message="Valid config keys have changed in V2:", module="pydantic"
-)
-
-from llmclient import (  # noqa: E402
-=======
 from llmclient import (
->>>>>>> 8d45638c
     EmbeddingModel,
     HybridEmbeddingModel,
     LiteLLMEmbeddingModel,
@@ -21,28 +12,15 @@
     embedding_model_factory,
 )
 
-<<<<<<< HEAD
-from paperqa.agents import ask  # noqa: E402
-from paperqa.agents.main import agent_query  # noqa: E402
-from paperqa.agents.models import QueryRequest  # noqa: E402
-from paperqa.docs import Docs, PQASession, print_callback  # noqa: E402
-from paperqa.llms import (  # noqa: E402
-=======
 from paperqa.agents import ask
 from paperqa.agents.main import agent_query
 from paperqa.agents.models import QueryRequest
 from paperqa.docs import Docs, PQASession, print_callback
 from paperqa.llms import (
->>>>>>> 8d45638c
     NumpyVectorStore,
     QdrantVectorStore,
     VectorStore,
 )
-<<<<<<< HEAD
-from paperqa.settings import Settings, get_settings  # noqa: E402
-from paperqa.types import Answer, Context, Doc, DocDetails, Text  # noqa: E402
-from paperqa.version import __version__  # noqa: E402
-=======
 from paperqa.settings import Settings, get_settings
 from paperqa.types import Answer, Context, Doc, DocDetails, Text
 from paperqa.version import __version__
@@ -52,7 +30,6 @@
     "ignore", message="Valid config keys have changed in V2:", module="pydantic"
 )
 
->>>>>>> 8d45638c
 
 __all__ = [
     "Answer",
