from __future__ import annotations

import contextlib
import json
import os
import re
import tempfile
from collections.abc import Callable
from datetime import datetime
from io import BytesIO
from pathlib import Path
from typing import Any, BinaryIO, cast
from uuid import UUID, uuid4

from pydantic import (
    BaseModel,
    ConfigDict,
    Field,
    ValidationInfo,
    field_validator,
)

from .clients import DEFAULT_CLIENTS, DocMetadataClient
from .config import MaybeSettings, get_settings
from .core import llm_parse_json, map_fxn_summary
from .llms import (
    EmbeddingModel,
    LLMModel,
    NumpyVectorStore,
    VectorStore,
)
from .paths import PAPERQA_DIR
from .readers import read_doc
from .types import (
    Answer,
    Doc,
    DocDetails,
    DocKey,
    LLMResult,
    Text,
    set_llm_answer_ids,
)
from .utils import (
    gather_with_concurrency,
    get_loop,
    maybe_is_html,
    maybe_is_pdf,
    maybe_is_text,
    md5sum,
    name_in_text,
)


# this is just to reduce None checks/type checks
async def empty_callback(result: LLMResult):
    pass


async def print_callback(result: LLMResult):
    pass


class Docs(BaseModel):
    """A collection of documents to be used for answering questions."""

    model_config = ConfigDict(extra="forbid")

    id: UUID = Field(default_factory=uuid4)
    docs: dict[DocKey, Doc | DocDetails] = {}
    texts: list[Text] = []
    docnames: set[str] = set()
    texts_index: VectorStore = Field(default_factory=NumpyVectorStore)
    name: str = Field(default="default", description="Name of this docs collection")
    index_path: Path | None = Field(
        default=PAPERQA_DIR, description="Path to save index", validate_default=True
    )
    deleted_dockeys: set[DocKey] = set()

    @field_validator("index_path")
    @classmethod
    def handle_default(cls, value: Path | None, info: ValidationInfo) -> Path | None:
        if value == PAPERQA_DIR:
            return PAPERQA_DIR / info.data["name"]
        return value

    def clear_docs(self):
        self.texts = []
        self.docs = {}
        self.docnames = set()

    def _get_unique_name(self, docname: str) -> str:
        """Create a unique name given proposed name."""
        suffix = ""
        while docname + suffix in self.docnames:
            # move suffix to next letter
            suffix = "a" if suffix == "" else chr(ord(suffix) + 1)
        docname += suffix
        return docname

    def add_file(
        self,
        file: BinaryIO,
        citation: str | None = None,
        docname: str | None = None,
        dockey: DocKey | None = None,
        settings: MaybeSettings = None,
        llm_model: LLMModel | None = None,
        embedding_model: EmbeddingModel | None = None,
    ) -> str | None:
        loop = get_loop()
        return loop.run_until_complete(
            self.aadd_file(
                file,
                citation=citation,
                docname=docname,
                dockey=dockey,
                settings=settings,
                llm_model=llm_model,
                embedding_model=embedding_model,
            )
        )

    async def aadd_file(
        self,
        file: BinaryIO,
        citation: str | None = None,
        docname: str | None = None,
        dockey: DocKey | None = None,
        title: str | None = None,
        doi: str | None = None,
        authors: list[str] | None = None,
        settings: MaybeSettings = None,
        llm_model: LLMModel | None = None,
        embedding_model: EmbeddingModel | None = None,
        **kwargs,
    ) -> str | None:
        """Add a document to the collection."""
        # just put in temp file and use existing method
        suffix = ".txt"
        if maybe_is_pdf(file):
            suffix = ".pdf"
        elif maybe_is_html(file):
            suffix = ".html"

        with tempfile.NamedTemporaryFile(suffix=suffix) as f:
            f.write(file.read())
            f.seek(0)
            return await self.aadd(
                Path(f.name),
                citation=citation,
                docname=docname,
                dockey=dockey,
                title=title,
                doi=doi,
                authors=authors,
                settings=settings,
                llm_model=llm_model,
                embedding_model=embedding_model,
                **kwargs,
            )

    def add_url(
        self,
        url: str,
        citation: str | None = None,
        docname: str | None = None,
        dockey: DocKey | None = None,
        settings: MaybeSettings = None,
        llm_model: LLMModel | None = None,
        embedding_model: EmbeddingModel | None = None,
    ) -> str | None:
        loop = get_loop()
        return loop.run_until_complete(
            self.aadd_url(
                url,
                citation=citation,
                docname=docname,
                dockey=dockey,
                settings=settings,
                llm_model=llm_model,
                embedding_model=embedding_model,
            )
        )

    async def aadd_url(
        self,
        url: str,
        citation: str | None = None,
        docname: str | None = None,
        dockey: DocKey | None = None,
        settings: MaybeSettings = None,
        llm_model: LLMModel | None = None,
        embedding_model: EmbeddingModel | None = None,
    ) -> str | None:
        """Add a document to the collection."""
        import urllib.request

        with urllib.request.urlopen(url) as f:  # noqa: ASYNC210, S310
            # need to wrap to enable seek
            file = BytesIO(f.read())
            return await self.aadd_file(
                file,
                citation=citation,
                docname=docname,
                dockey=dockey,
                settings=settings,
                llm_model=llm_model,
                embedding_model=embedding_model,
            )

    def add(
        self,
        path: Path,
        citation: str | None = None,
        docname: str | None = None,
        dockey: DocKey | None = None,
        title: str | None = None,
        doi: str | None = None,
        authors: list[str] | None = None,
        settings: MaybeSettings = None,
        llm_model: LLMModel | None = None,
        embedding_model: EmbeddingModel | None = None,
        **kwargs,
    ) -> str | None:
        loop = get_loop()
        return loop.run_until_complete(
            self.aadd(
                path,
                citation=citation,
                docname=docname,
                dockey=dockey,
                title=title,
                doi=doi,
                authors=authors,
                settings=settings,
                llm_model=llm_model,
                embedding_model=embedding_model,
                **kwargs,
            )
        )

    async def aadd(  # noqa: PLR0912
        self,
        path: Path,
        citation: str | None = None,
        docname: str | None = None,
        dockey: DocKey | None = None,
        title: str | None = None,
        doi: str | None = None,
        authors: list[str] | None = None,
        settings: MaybeSettings = None,
        llm_model: LLMModel | None = None,
        embedding_model: EmbeddingModel | None = None,
        **kwargs,
    ) -> str | None:
        """Add a document to the collection."""
        all_settings = get_settings(settings)
        parse_config = all_settings.parsing
        if dockey is None:
            # md5 sum of file contents (not path!)
            dockey = md5sum(path)
        if llm_model is None:
            llm_model = all_settings.get_llm()
        if citation is None:
            # skip system because it's too hesitant to answer
            cite_chain = llm_model.make_chain(
                prompt=parse_config.citation_prompt,
                skip_system=True,
            )
            # peak first chunk
            fake_doc = Doc(docname="", citation="", dockey=dockey)
            texts = read_doc(
                path,
                fake_doc,
                chunk_chars=parse_config.chunk_size,
                overlap=parse_config.overlap,
            )
            if len(texts) == 0:
                raise ValueError(f"Could not read document {path}. Is it empty?")
            chain_result = await cite_chain({"text": texts[0].text}, None, None)
            citation = chain_result.text
            if (
                len(citation) < 3  # noqa: PLR2004
                or "Unknown" in citation
                or "insufficient" in citation
            ):
                citation = f"Unknown, {os.path.basename(path)}, {datetime.now().year}"

        if docname is None:
            # get first name and year from citation
            match = re.search(r"([A-Z][a-z]+)", citation)
            if match is not None:
                author = match.group(1)
            else:
                # panicking - no word??
                raise ValueError(
                    f"Could not parse docname from citation {citation}. "
                    "Consider just passing key explicitly - e.g. docs.py "
                    "(path, citation, key='mykey')"
                )
            year = ""
            match = re.search(r"(\d{4})", citation)
            if match is not None:
                year = match.group(1)
            docname = f"{author}{year}"
        docname = self._get_unique_name(docname)

        doc = Doc(docname=docname, citation=citation, dockey=dockey)

        # try to extract DOI / title from the citation
        if (doi is title is None) and parse_config.use_doc_details:
            structured_cite_chain = llm_model.make_chain(
                prompt=parse_config.structured_citation_prompt,
                skip_system=True,
            )
            chain_result = await structured_cite_chain(
                {"citation": citation}, None, None
            )
            with contextlib.suppress(json.JSONDecodeError):
                clean_text = chain_result.text.strip("`")
                if clean_text.startswith("json"):
                    clean_text = clean_text.replace("json", "", 1)
                citation_json = json.loads(clean_text)
                if citation_title := citation_json.get("title"):
                    title = citation_title
                if citation_doi := citation_json.get("doi"):
                    doi = citation_doi
                if citation_author := citation_json.get("authors"):
                    authors = citation_author

        # see if we can upgrade to DocDetails
        # if not, we can progress with a normal Doc
        # if "overwrite_fields_from_metadata" is used:
        # will map "docname" to "key", and "dockey" to "doc_id"
        if (title or doi) and parse_config.use_doc_details:
            if kwargs.get("metadata_client"):
                metadata_client = kwargs["metadata_client"]
            else:
                metadata_client = DocMetadataClient(
                    session=kwargs.pop("session", None),
                    clients=kwargs.pop("clients", DEFAULT_CLIENTS),
                )

            query_kwargs: dict[str, Any] = {}

            if doi:
                query_kwargs["doi"] = doi
            if authors:
                query_kwargs["authors"] = authors
            if title:
                query_kwargs["title"] = title

            doc = await metadata_client.upgrade_doc_to_doc_details(
                doc, **(query_kwargs | kwargs)
            )

        texts = read_doc(
            path,
            doc,
            chunk_chars=parse_config.chunk_size,
            overlap=parse_config.overlap,
        )
        # loose check to see if document was loaded
        if (
            len(texts) == 0
            or len(texts[0].text) < 10  # noqa: PLR2004
            or (
                not parse_config.disable_doc_valid_check
                and not maybe_is_text(texts[0].text)
            )
        ):
            raise ValueError(
                f"This does not look like a text document: {path}. Pass disable_check to ignore this error."
            )
        if await self.aadd_texts(texts, doc, all_settings, embedding_model):
            return docname
        return None

    def add_texts(
        self,
        texts: list[Text],
        doc: Doc,
        settings: MaybeSettings = None,
        embedding_model: EmbeddingModel | None = None,
    ) -> bool:
        loop = get_loop()
        return loop.run_until_complete(
            self.aadd_texts(
                texts, doc, settings=settings, embedding_model=embedding_model
            )
        )

    async def aadd_texts(
        self,
        texts: list[Text],
        doc: Doc,
        settings: MaybeSettings = None,
        embedding_model: EmbeddingModel | None = None,
    ) -> bool:
        """
        Add chunked texts to the collection.

        NOTE: this is useful if you have already chunked the texts yourself.

        Returns:
            True if the doc was added, otherwise False if already in the collection.
        """
        all_settings = get_settings(settings)

        if embedding_model is None:
            embedding_model = all_settings.get_embedding_model()

        if doc.dockey in self.docs:
            return False
        if not texts:
            raise ValueError("No texts to add.")
        # 1. Calculate text embeddings if not already present, but don't set them into
        # the texts until we've set up the Doc's embedding, so callers can retry upon
        # OpenAI rate limit errors
        text_embeddings: list[list[float]] | None = (
            await embedding_model.embed_documents(texts=[t.text for t in texts])
            if texts[0].embedding is None
            else None
        )
        # 2. Now we can set the text embeddings
        if text_embeddings is not None:
            for t, t_embedding in zip(texts, text_embeddings, strict=True):
                t.embedding = t_embedding
        # 4. Update texts and the Doc's name
        if doc.docname in self.docnames:
            new_docname = self._get_unique_name(doc.docname)
            for t in texts:
                t.name = t.name.replace(doc.docname, new_docname)
            doc.docname = new_docname
        # 5. We do not embed here, because we do it lazily
        self.docs[doc.dockey] = doc
        self.texts += texts
        self.docnames.add(doc.docname)
        return True

    def delete(
        self,
        name: str | None = None,
        docname: str | None = None,
        dockey: DocKey | None = None,
    ) -> None:
        """Delete a document from the collection."""
        # name is an alias for docname
        name = docname if name is None else name

        if name is not None:
            doc = next((doc for doc in self.docs.values() if doc.docname == name), None)
            if doc is None:
                return
            self.docnames.remove(doc.docname)
            dockey = doc.dockey
        del self.docs[dockey]
        self.deleted_dockeys.add(dockey)
        self.texts = list(filter(lambda x: x.doc.dockey != dockey, self.texts))

    def _build_texts_index(self):
        texts = [t for t in self.texts if t not in self.texts_index]
        self.texts_index.add_texts_and_embeddings(texts)

    async def retrieve_texts(
        self,
        query: str,
        k: int,
        settings: MaybeSettings = None,
        embedding_model: EmbeddingModel | None = None,
    ) -> list[Text]:

        settings = get_settings(settings)
        if embedding_model is None:
            embedding_model = settings.get_embedding_model()

        # TODO: should probably happen elsewhere
        self.texts_index.mmr_lambda = settings.texts_index_mmr_lambda

        self._build_texts_index()
        _k = k + len(self.deleted_dockeys)
        matches: list[Text] = cast(
            list[Text],
            (
                await self.texts_index.max_marginal_relevance_search(
                    query, k=_k, fetch_k=2 * _k, embedding_model=embedding_model
                )
            )[0],
        )
        matches = [m for m in matches if m.doc.dockey not in self.deleted_dockeys]
        return matches[:k]

    def get_evidence(
        self,
        query: Answer | str,
        exclude_text_filter: set[str] | None = None,
        settings: MaybeSettings = None,
        callbacks: list[Callable] | None = None,
        embedding_model: EmbeddingModel | None = None,
        summary_llm_model: LLMModel | None = None,
    ) -> Answer:
        return get_loop().run_until_complete(
            self.aget_evidence(
                query=query,
                exclude_text_filter=exclude_text_filter,
                settings=settings,
                callbacks=callbacks,
                embedding_model=embedding_model,
                summary_llm_model=summary_llm_model,
            )
        )

    async def aget_evidence(
        self,
        query: Answer | str,
        exclude_text_filter: set[str] | None = None,
        settings: MaybeSettings = None,
        callbacks: list[Callable] | None = None,
        embedding_model: EmbeddingModel | None = None,
        summary_llm_model: LLMModel | None = None,
    ) -> Answer:

<<<<<<< HEAD
        s = get_settings(settings)
        answer_config = s.answer
        prompt_config = s.prompts
=======
        answer = Answer(question=query) if isinstance(query, str) else query

        if len(self.docs) == 0 and len(self.texts_index) == 0:
            return answer

        evidence_settings = get_settings(settings)
        answer_config = evidence_settings.answer
        prompt_config = evidence_settings.prompts

        if embedding_model is None:
            embedding_model = evidence_settings.get_embedding_model()

        if summary_llm_model is None:
            summary_llm_model = evidence_settings.get_summary_llm()
>>>>>>> b8998c69

        answer = (
            Answer(question=query, config_md5=s.m5) if isinstance(query, str) else query
        )

        if len(self.docs) == 0 and len(self.texts_index) == 0:
            return answer

        exclude_text_filter = exclude_text_filter or set()
        exclude_text_filter |= {c.text.name for c in answer.contexts}

        _k = answer_config.evidence_k
        if exclude_text_filter:
            _k += len(
                exclude_text_filter
            )  # heuristic - get enough so we can downselect

        if answer_config.evidence_retrieval:
            matches = await self.retrieve_texts(
                answer.question, _k, evidence_settings, embedding_model
            )
        else:
            matches = self.texts

        if exclude_text_filter:
            matches = [m for m in matches if m.text not in exclude_text_filter]

        matches = (
            matches[: answer_config.evidence_k]
            if answer_config.evidence_retrieval
            else matches
        )

        summary_chain = None

        if not answer_config.evidence_skip_summary:
            if prompt_config.use_json:
                summary_chain = summary_llm_model.make_chain(
                    prompt=prompt_config.summary_json,
                    system_prompt=prompt_config.summary_json_system,
                )
            else:
                summary_chain = summary_llm_model.make_chain(
                    prompt=prompt_config.summary,
                    system_prompt=prompt_config.system,
                )

        with set_llm_answer_ids(answer.id):
            results = await gather_with_concurrency(
                answer_config.max_concurrent_requests,
                [
                    map_fxn_summary(
                        m,
                        answer.question,
                        summary_chain,
                        {
                            "summary_length": answer_config.evidence_summary_length,
                            "citation": f"{m.name}: {m.doc.citation}",
                        },
                        llm_parse_json if prompt_config.use_json else None,
                        callbacks,
                    )
                    for m in matches
                ],
            )

        for _, llm_result in results:
            answer.add_tokens(llm_result)

        answer.contexts += [r for r, _ in results if r is not None]
        return answer

    def query(
        self,
        query: Answer | str,
        settings: MaybeSettings = None,
        callbacks: list[Callable] | None = None,
        llm_model: LLMModel | None = None,
        summary_llm_model: LLMModel | None = None,
        embedding_model: EmbeddingModel | None = None,
    ) -> Answer:
        return get_loop().run_until_complete(
            self.aquery(
                query,
                settings=settings,
                callbacks=callbacks,
                llm_model=llm_model,
                summary_llm_model=summary_llm_model,
                embedding_model=embedding_model,
            )
        )

    async def aquery(  # noqa: PLR0912
        self,
        query: Answer | str,
        settings: MaybeSettings = None,
        callbacks: list[Callable] | None = None,
        llm_model: LLMModel | None = None,
        summary_llm_model: LLMModel | None = None,
        embedding_model: EmbeddingModel | None = None,
    ) -> Answer:

<<<<<<< HEAD
        s = get_settings(settings)
        answer_config = s.answer
        prompt_config = s.prompts
=======
        answer = Answer(question=query) if isinstance(query, str) else query

        query_settings = get_settings(settings)
        answer_config = query_settings.answer
        prompt_config = query_settings.prompts

        if llm_model is None:
            llm_model = query_settings.get_llm()
        if summary_llm_model is None:
            summary_llm_model = query_settings.get_summary_llm()
        if embedding_model is None:
            embedding_model = query_settings.get_embedding_model()
>>>>>>> b8998c69

        answer = (
            Answer(question=query, config_md5=s.m5) if isinstance(query, str) else query
        )

        contexts = answer.contexts

        if not contexts:
            answer = await self.aget_evidence(
                answer,
                callbacks=callbacks,
                settings=settings,
                embedding_model=embedding_model,
                summary_llm_model=summary_llm_model,
            )
            contexts = answer.contexts
        pre_str = None
        if prompt_config.pre is not None:
            pre_chain = llm_model.make_chain(
                prompt=prompt_config.pre,
                system_prompt=prompt_config.system,
            )
            with set_llm_answer_ids(answer.id):
                pre = await pre_chain({"question": answer.question}, callbacks, "pre")
            answer.add_tokens(pre)
            pre_str = pre.text

        filtered_contexts = sorted(
            contexts,
            key=lambda x: x.score,
            reverse=True,
        )[: answer_config.answer_max_sources]
        # remove any contexts with a score of 0
        filtered_contexts = [c for c in filtered_contexts if c.score > 0]

        context_str = "\n\n".join(
            [
                f"{c.text.name}: {c.context}"
                + "".join([f"\n{k}: {v}" for k, v in (c.model_extra or {}).items()])
                + (
                    f"\nFrom {c.text.doc.citation}"
                    if answer_config.evidence_detailed_citations
                    else ""
                )
                for c in filtered_contexts
            ]
            + ([f"Extra background information: {pre_str}"] if pre_str else [])
        )

        valid_names = [c.text.name for c in filtered_contexts]
        context_str += "\n\nValid keys: " + ", ".join(valid_names)

        bib = {}
        if len(context_str) < 10:  # noqa: PLR2004
            answer_text = (
                "I cannot answer this question due to insufficient information."
            )
        else:
            qa_chain = llm_model.make_chain(
                prompt=prompt_config.qa,
                system_prompt=prompt_config.system,
            )
            with set_llm_answer_ids(answer.id):
                answer_result = await qa_chain(
                    {
                        "context": context_str,
                        "answer_length": answer_config.answer_length,
                        "question": answer.question,
                        "example_citation": prompt_config.EXAMPLE_CITATION,
                    },
                    callbacks,
                    "answer",
                )
            answer_text = answer_result.text
            answer.add_tokens(answer_result)
        # it still happens
        if prompt_config.EXAMPLE_CITATION in answer_text:
            answer_text = answer_text.replace(prompt_config.EXAMPLE_CITATION, "")
        for c in filtered_contexts:
            name = c.text.name
            citation = c.text.doc.citation
            # do check for whole key (so we don't catch Callahan2019a with Callahan2019)
            if name_in_text(name, answer_text):
                bib[name] = citation
        bib_str = "\n\n".join(
            [f"{i+1}. ({k}): {c}" for i, (k, c) in enumerate(bib.items())]
        )

        if answer_config.answer_filter_extra_background:
            answer_text = re.sub(
                r"\([Ee]xtra [Bb]ackground [Ii]nformation\)",
                "",
                answer_text,
            )

        formatted_answer = f"Question: {answer.question}\n\n{answer_text}\n"
        if len(bib) > 0:
            formatted_answer += f"\nReferences\n\n{bib_str}\n"

        if prompt_config.post is not None:
            chain = llm_model.make_chain(
                prompt=prompt_config.post,
                system_prompt=prompt_config.system,
            )
            with set_llm_answer_ids(answer.id):
                post = await chain(answer.model_dump(), callbacks, "post")
            answer_text = post.text
            answer.add_tokens(post)
            formatted_answer = f"Question: {answer.question}\n\n{post}\n"
            if len(bib) > 0:
                formatted_answer += f"\nReferences\n\n{bib_str}\n"

        # now at end we modify, so we could have retried earlier
        answer.answer = answer_text
        answer.formatted_answer = formatted_answer
        answer.references = bib_str
        answer.contexts = contexts
        answer.context = context_str

        return answer<|MERGE_RESOLUTION|>--- conflicted
+++ resolved
@@ -520,33 +520,24 @@
         summary_llm_model: LLMModel | None = None,
     ) -> Answer:
 
-<<<<<<< HEAD
-        s = get_settings(settings)
-        answer_config = s.answer
-        prompt_config = s.prompts
-=======
-        answer = Answer(question=query) if isinstance(query, str) else query
-
-        if len(self.docs) == 0 and len(self.texts_index) == 0:
-            return answer
-
         evidence_settings = get_settings(settings)
         answer_config = evidence_settings.answer
         prompt_config = evidence_settings.prompts
 
+        answer = (
+            Answer(question=query, config_md5=evidence_settings.m5)
+            if isinstance(query, str)
+            else query
+        )
+
+        if len(self.docs) == 0 and len(self.texts_index) == 0:
+            return answer
+
         if embedding_model is None:
             embedding_model = evidence_settings.get_embedding_model()
 
         if summary_llm_model is None:
             summary_llm_model = evidence_settings.get_summary_llm()
->>>>>>> b8998c69
-
-        answer = (
-            Answer(question=query, config_md5=s.m5) if isinstance(query, str) else query
-        )
-
-        if len(self.docs) == 0 and len(self.texts_index) == 0:
-            return answer
 
         exclude_text_filter = exclude_text_filter or set()
         exclude_text_filter |= {c.text.name for c in answer.contexts}
@@ -642,13 +633,6 @@
         embedding_model: EmbeddingModel | None = None,
     ) -> Answer:
 
-<<<<<<< HEAD
-        s = get_settings(settings)
-        answer_config = s.answer
-        prompt_config = s.prompts
-=======
-        answer = Answer(question=query) if isinstance(query, str) else query
-
         query_settings = get_settings(settings)
         answer_config = query_settings.answer
         prompt_config = query_settings.prompts
@@ -659,10 +643,11 @@
             summary_llm_model = query_settings.get_summary_llm()
         if embedding_model is None:
             embedding_model = query_settings.get_embedding_model()
->>>>>>> b8998c69
 
         answer = (
-            Answer(question=query, config_md5=s.m5) if isinstance(query, str) else query
+            Answer(question=query, config_md5=query_settings.m5)
+            if isinstance(query, str)
+            else query
         )
 
         contexts = answer.contexts
