--- conflicted
+++ resolved
@@ -22,12 +22,7 @@
 except ImportError:
     USE_VOYAGE = False
 
-<<<<<<< HEAD
-
-from .core import retrieve
-=======
 from .clients import ALL_CLIENTS, DocMetadataClient
->>>>>>> 9cd976a2
 from .llms import (
     HybridEmbeddingModel,
     LLMModel,
