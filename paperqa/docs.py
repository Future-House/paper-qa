from __future__ import annotations

import asyncio
import json
import logging
import os
import re
import tempfile
from collections.abc import Callable
from datetime import datetime
from functools import partial
from io import BytesIO
from pathlib import Path
from typing import Any, BinaryIO, cast
from uuid import UUID, uuid4

from llmclient import (
    Embeddable,
    EmbeddingModel,
    LLMModel,
    LLMResult,
)
from pydantic import (
    BaseModel,
    ConfigDict,
    Field,
    ValidationInfo,
    field_validator,
)

from paperqa.clients import DEFAULT_CLIENTS, DocMetadataClient
from paperqa.core import llm_parse_json, map_fxn_summary
from paperqa.llms import (
    NumpyVectorStore,
    PromptRunner,
    VectorStore,
)
from paperqa.paths import PAPERQA_DIR
from paperqa.prompts import CANNOT_ANSWER_PHRASE
from paperqa.readers import read_doc
from paperqa.settings import MaybeSettings, get_settings
from paperqa.types import (
    Doc,
    DocDetails,
    DocKey,
    PQASession,
    Text,
    set_llm_session_ids,
)
from paperqa.utils import (
    gather_with_concurrency,
    get_loop,
    maybe_is_html,
    maybe_is_pdf,
    maybe_is_text,
    md5sum,
    name_in_text,
)

logger = logging.getLogger(__name__)


# this is just to reduce None checks/type checks
async def empty_callback(result: LLMResult) -> None:
    pass


async def print_callback(result: LLMResult) -> None:
    pass


class Docs(BaseModel):
    """A collection of documents to be used for answering questions."""

    model_config = ConfigDict(extra="forbid")

    id: UUID = Field(default_factory=uuid4)
    docs: dict[DocKey, Doc | DocDetails] = Field(default_factory=dict)
    texts: list[Text] = Field(default_factory=list)
    docnames: set[str] = Field(default_factory=set)
    texts_index: VectorStore = Field(default_factory=NumpyVectorStore)
    name: str = Field(default="default", description="Name of this docs collection")
    index_path: Path | None = Field(
        default=PAPERQA_DIR, description="Path to save index", validate_default=True
    )
    deleted_dockeys: set[DocKey] = Field(default_factory=set)

    def __eq__(self, other) -> bool:
        if (
            not isinstance(other, type(self))
            or not isinstance(self.texts_index, NumpyVectorStore)
            or not isinstance(other.texts_index, NumpyVectorStore)
        ):
            return NotImplemented
        return (
            self.docs == other.docs
            and len(self.texts) == len(other.texts)
            and all(  # TODO: implement Text.__eq__
                getattr(self_text, attr) == getattr(other_text, attr)
                for attr in ("text", "name", "doc")
                for self_text, other_text in zip(self.texts, other.texts, strict=True)
            )
            and self.docnames == other.docnames
            and self.texts_index == other.texts_index
            and self.name == other.name
            and self.index_path == other.index_path
            # NOTE: ignoring deleted_dockeys
        )

    @field_validator("index_path")
    @classmethod
    def handle_default(cls, value: Path | None, info: ValidationInfo) -> Path | None:
        if value == PAPERQA_DIR:
            return PAPERQA_DIR / info.data["name"]
        return value

    def clear_docs(self) -> None:
        self.texts = []
        self.docs = {}
        self.docnames = set()
        self.texts_index.clear()

    def _get_unique_name(self, docname: str) -> str:
        """Create a unique name given proposed name."""
        suffix = ""
        while docname + suffix in self.docnames:
            # move suffix to next letter
            suffix = "a" if not suffix else chr(ord(suffix) + 1)
        docname += suffix
        return docname

    def add_file(
        self,
        file: BinaryIO,
        citation: str | None = None,
        docname: str | None = None,
        dockey: DocKey | None = None,
        settings: MaybeSettings = None,
        llm_model: LLMModel | None = None,
        embedding_model: EmbeddingModel | None = None,
    ) -> str | None:
        return get_loop().run_until_complete(
            self.aadd_file(
                file,
                citation=citation,
                docname=docname,
                dockey=dockey,
                settings=settings,
                llm_model=llm_model,
                embedding_model=embedding_model,
            )
        )

    async def aadd_file(
        self,
        file: BinaryIO,
        citation: str | None = None,
        docname: str | None = None,
        dockey: DocKey | None = None,
        title: str | None = None,
        doi: str | None = None,
        authors: list[str] | None = None,
        settings: MaybeSettings = None,
        llm_model: LLMModel | None = None,
        embedding_model: EmbeddingModel | None = None,
        **kwargs,
    ) -> str | None:
        """Add a document to the collection."""
        # just put in temp file and use existing method
        suffix = ".txt"
        if maybe_is_pdf(file):
            suffix = ".pdf"
        elif maybe_is_html(file):
            suffix = ".html"

        with tempfile.NamedTemporaryFile(suffix=suffix) as f:
            f.write(file.read())
            f.seek(0)
            return await self.aadd(
                Path(f.name),
                citation=citation,
                docname=docname,
                dockey=dockey,
                title=title,
                doi=doi,
                authors=authors,
                settings=settings,
                llm_model=llm_model,
                embedding_model=embedding_model,
                **kwargs,
            )

    def add_url(
        self,
        url: str,
        citation: str | None = None,
        docname: str | None = None,
        dockey: DocKey | None = None,
        settings: MaybeSettings = None,
        llm_model: LLMModel | None = None,
        embedding_model: EmbeddingModel | None = None,
    ) -> str | None:
        return get_loop().run_until_complete(
            self.aadd_url(
                url,
                citation=citation,
                docname=docname,
                dockey=dockey,
                settings=settings,
                llm_model=llm_model,
                embedding_model=embedding_model,
            )
        )

    async def aadd_url(
        self,
        url: str,
        citation: str | None = None,
        docname: str | None = None,
        dockey: DocKey | None = None,
        settings: MaybeSettings = None,
        llm_model: LLMModel | None = None,
        embedding_model: EmbeddingModel | None = None,
    ) -> str | None:
        """Add a document to the collection."""
        import urllib.request

        with urllib.request.urlopen(url) as f:  # noqa: ASYNC210, S310
            # need to wrap to enable seek
            file = BytesIO(f.read())
            return await self.aadd_file(
                file,
                citation=citation,
                docname=docname,
                dockey=dockey,
                settings=settings,
                llm_model=llm_model,
                embedding_model=embedding_model,
            )

    def add(
        self,
        path: str | Path,
        citation: str | None = None,
        docname: str | None = None,
        dockey: DocKey | None = None,
        title: str | None = None,
        doi: str | None = None,
        authors: list[str] | None = None,
        settings: MaybeSettings = None,
        llm_model: LLMModel | None = None,
        embedding_model: EmbeddingModel | None = None,
        **kwargs,
    ) -> str | None:
        return get_loop().run_until_complete(
            self.aadd(
                path,
                citation=citation,
                docname=docname,
                dockey=dockey,
                title=title,
                doi=doi,
                authors=authors,
                settings=settings,
                llm_model=llm_model,
                embedding_model=embedding_model,
                **kwargs,
            )
        )

    async def aadd(  # noqa: PLR0912
        self,
        path: str | Path,
        citation: str | None = None,
        docname: str | None = None,
        dockey: DocKey | None = None,
        title: str | None = None,
        doi: str | None = None,
        authors: list[str] | None = None,
        settings: MaybeSettings = None,
        llm_model: LLMModel | None = None,
        embedding_model: EmbeddingModel | None = None,
        **kwargs,
    ) -> str | None:
        """Add a document to the collection."""
        all_settings = get_settings(settings)
        parse_config = all_settings.parsing
        if dockey is None:
            # md5 sum of file contents (not path!)
            dockey = md5sum(path)
        if llm_model is None:
            llm_model = all_settings.get_llm()
        if citation is None:
            # Peek first chunk
            texts = read_doc(
                path,
                Doc(docname="", citation="", dockey=dockey),  # Fake doc
                chunk_chars=parse_config.chunk_size,
                overlap=parse_config.overlap,
                page_size_limit=parse_config.page_size_limit,
            )
            if not texts:
                raise ValueError(f"Could not read document {path}. Is it empty?")
            result = await llm_model.run_prompt(
                prompt=parse_config.citation_prompt,
                data={"text": texts[0].text},
                system_prompt=None,  # skip system because it's too hesitant to answer
            )
            citation = result.text
            if (
                len(citation) < 3  # noqa: PLR2004
                or "Unknown" in citation
                or "insufficient" in citation
            ):
                citation = f"Unknown, {os.path.basename(path)}, {datetime.now().year}"

        if docname is None:
            # get first name and year from citation
            match = re.search(r"([A-Z][a-z]+)", citation)
            if match is not None:
                author = match.group(1)
            else:
                # panicking - no word??
                raise ValueError(
                    f"Could not parse docname from citation {citation}. "
                    "Consider just passing key explicitly - e.g. docs.py "
                    "(path, citation, key='mykey')"
                )
            year = ""
            match = re.search(r"(\d{4})", citation)
            if match is not None:
                year = match.group(1)
            docname = f"{author}{year}"
        docname = self._get_unique_name(docname)

        doc = Doc(docname=docname, citation=citation, dockey=dockey)

        # try to extract DOI / title from the citation
        if (doi is title is None) and parse_config.use_doc_details:
            # TODO: specify a JSON schema here when many LLM providers support this
            result = await llm_model.run_prompt(
                prompt=parse_config.structured_citation_prompt,
                data={"citation": citation},
                system_prompt=None,
            )
            # This code below tries to isolate the JSON
            # based on observed messages from LLMs
            # it does so by isolating the content between
            # the first { and last } in the response.
            # Since the anticipated structure should  not be nested,
            # we don't have to worry about nested curlies.
            clean_text = result.text.split("{", 1)[-1].split("}", 1)[0]
            clean_text = "{" + clean_text + "}"
            try:
                citation_json = json.loads(clean_text)
                if citation_title := citation_json.get("title"):
                    title = citation_title
                if citation_doi := citation_json.get("doi"):
                    doi = citation_doi
                if citation_author := citation_json.get("authors"):
                    authors = citation_author
            except (json.JSONDecodeError, AttributeError):
                # json.JSONDecodeError: clean_text was not actually JSON
                # AttributeError: citation_json was not a dict (e.g. a list)
                logger.warning(
                    "Failed to parse all of title, DOI, and authors from the"
                    " ParsingSettings.structured_citation_prompt's response"
                    f" {clean_text}, consider using a manifest file or specifying a"
                    " different citation prompt."
                )
        # see if we can upgrade to DocDetails
        # if not, we can progress with a normal Doc
        # if "overwrite_fields_from_metadata" is used:
        # will map "docname" to "key", and "dockey" to "doc_id"
        if (title or doi) and parse_config.use_doc_details:
            if kwargs.get("metadata_client"):
                metadata_client = kwargs["metadata_client"]
            else:
                metadata_client = DocMetadataClient(
                    session=kwargs.pop("session", None),
                    clients=kwargs.pop("clients", DEFAULT_CLIENTS),
                )

            query_kwargs: dict[str, Any] = {}

            if doi:
                query_kwargs["doi"] = doi
            if authors:
                query_kwargs["authors"] = authors
            if title:
                query_kwargs["title"] = title
            doc = await metadata_client.upgrade_doc_to_doc_details(
                doc, **(query_kwargs | kwargs)
            )

        texts = read_doc(
            path,
            doc,
            chunk_chars=parse_config.chunk_size,
            overlap=parse_config.overlap,
            page_size_limit=parse_config.page_size_limit,
        )
        # loose check to see if document was loaded
        if (
            not texts
            or len(texts[0].text) < 10  # noqa: PLR2004
            or (
                not parse_config.disable_doc_valid_check
                # Use the first few text chunks to avoid potential issues with title page parsing in the first chunk
                and not maybe_is_text("".join(text.text for text in texts[:5]))
            )
        ):
            raise ValueError(
                f"This does not look like a text document: {path}. Pass disable_check"
                " to ignore this error."
            )
        if await self.aadd_texts(texts, doc, all_settings, embedding_model):
            return docname
        return None

    def add_texts(
        self,
        texts: list[Text],
        doc: Doc,
        settings: MaybeSettings = None,
        embedding_model: EmbeddingModel | None = None,
    ) -> bool:
        return get_loop().run_until_complete(
            self.aadd_texts(
                texts, doc, settings=settings, embedding_model=embedding_model
            )
        )

    async def aadd_texts(
        self,
        texts: list[Text],
        doc: Doc,
        settings: MaybeSettings = None,
        embedding_model: EmbeddingModel | None = None,
    ) -> bool:
        """
        Add chunked texts to the collection.

        This is useful to use if you have already chunked the texts yourself.

        Returns:
            True if the doc was added, otherwise False if already in the collection.
        """
        if doc.dockey in self.docs:
            return False
        if not texts:
            raise ValueError("No texts to add.")

        all_settings = get_settings(settings)
        if not all_settings.parsing.defer_embedding and not embedding_model:
            # want to embed now!
            embedding_model = all_settings.get_embedding_model()

        # 0. Short-circuit if it is caught by a filter
        for doc_filter in all_settings.parsing.doc_filters or []:
            if not doc.matches_filter_criteria(doc_filter):
                return False

        # 1. Calculate text embeddings if not already present
        if embedding_model and texts[0].embedding is None:
            for t, t_embedding in zip(
                texts,
                await embedding_model.embed_documents(texts=[t.text for t in texts]),
                strict=True,
            ):
                t.embedding = t_embedding
        # 2. Update texts' and Doc's name
        if doc.docname in self.docnames:
            new_docname = self._get_unique_name(doc.docname)
            for t in texts:
                t.name = t.name.replace(doc.docname, new_docname)
            doc.docname = new_docname
        # 3. Update self
        # NOTE: we defer adding texts to the texts index to retrieval time
        # (e.g. `self.texts_index.add_texts_and_embeddings(texts)`)
        self.docs[doc.dockey] = doc
        self.texts += texts
        self.docnames.add(doc.docname)
        return True

    def delete(
        self,
        name: str | None = None,
        docname: str | None = None,
        dockey: DocKey | None = None,
    ) -> None:
        """Delete a document from the collection."""
        # name is an alias for docname
        name = docname if name is None else name

        if name is not None:
            doc = next((doc for doc in self.docs.values() if doc.docname == name), None)
            if doc is None:
                return
            self.docnames.remove(doc.docname)
            dockey = doc.dockey
        del self.docs[dockey]
        self.deleted_dockeys.add(dockey)
        self.texts = list(filter(lambda x: x.doc.dockey != dockey, self.texts))

    async def _build_texts_index(self, embedding_model: EmbeddingModel) -> None:
        texts = [t for t in self.texts if t not in self.texts_index]
        # For any embeddings we are supposed to lazily embed, embed them now
        to_embed = [t for t in texts if t.embedding is None]
        if to_embed:
            for t, t_embedding in zip(
                to_embed,
                await embedding_model.embed_documents(texts=[t.text for t in to_embed]),
                strict=True,
            ):
                t.embedding = t_embedding
<<<<<<< HEAD
        if asyncio.iscoroutinefunction(self.texts_index.add_texts_and_embeddings):
            await self.texts_index.add_texts_and_embeddings(texts)
        else:
            self.texts_index.add_texts_and_embeddings(texts)
=======
        await self.texts_index.add_texts_and_embeddings(texts)
>>>>>>> 525bb320

    async def retrieve_texts(
        self,
        query: str,
        k: int,
        settings: MaybeSettings = None,
        embedding_model: EmbeddingModel | None = None,
        partitioning_fn: Callable[[Embeddable], int] | None = None,
    ) -> list[Text]:

        settings = get_settings(settings)
        if embedding_model is None:
            embedding_model = settings.get_embedding_model()

        # TODO: should probably happen elsewhere
        self.texts_index.mmr_lambda = settings.texts_index_mmr_lambda

        await self._build_texts_index(embedding_model)
        _k = k + len(self.deleted_dockeys)
        matches: list[Text] = cast(
            list[Text],
            (
                await self.texts_index.max_marginal_relevance_search(
                    query,
                    k=_k,
                    fetch_k=2 * _k,
                    embedding_model=embedding_model,
                    partitioning_fn=partitioning_fn,
                )
            )[0],
        )
        matches = [m for m in matches if m.doc.dockey not in self.deleted_dockeys]
        return matches[:k]

    def get_evidence(
        self,
        query: PQASession | str,
        exclude_text_filter: set[str] | None = None,
        settings: MaybeSettings = None,
        callbacks: list[Callable] | None = None,
        embedding_model: EmbeddingModel | None = None,
        summary_llm_model: LLMModel | None = None,
        partitioning_fn: Callable[[Embeddable], int] | None = None,
    ) -> PQASession:
        return get_loop().run_until_complete(
            self.aget_evidence(
                query=query,
                exclude_text_filter=exclude_text_filter,
                settings=settings,
                callbacks=callbacks,
                embedding_model=embedding_model,
                summary_llm_model=summary_llm_model,
                partitioning_fn=partitioning_fn,
            )
        )

    async def aget_evidence(
        self,
        query: PQASession | str,
        exclude_text_filter: set[str] | None = None,
        settings: MaybeSettings = None,
        callbacks: list[Callable] | None = None,
        embedding_model: EmbeddingModel | None = None,
        summary_llm_model: LLMModel | None = None,
        partitioning_fn: Callable[[Embeddable], int] | None = None,
    ) -> PQASession:

        evidence_settings = get_settings(settings)
        answer_config = evidence_settings.answer
        prompt_config = evidence_settings.prompts

        session = (
            PQASession(question=query, config_md5=evidence_settings.md5)
            if isinstance(query, str)
            else query
        )

        if not self.docs and len(self.texts_index) == 0:
            return session

        if embedding_model is None:
            embedding_model = evidence_settings.get_embedding_model()

        if summary_llm_model is None:
            summary_llm_model = evidence_settings.get_summary_llm()

        exclude_text_filter = exclude_text_filter or set()
        exclude_text_filter |= {c.text.name for c in session.contexts}

        _k = answer_config.evidence_k
        if exclude_text_filter:
            _k += len(
                exclude_text_filter
            )  # heuristic - get enough so we can downselect

        if answer_config.evidence_retrieval:
            matches = await self.retrieve_texts(
                session.question,
                _k,
                evidence_settings,
                embedding_model,
                partitioning_fn=partitioning_fn,
            )
        else:
            matches = self.texts

        if exclude_text_filter:
            matches = [m for m in matches if m.text not in exclude_text_filter]

        matches = (
            matches[: answer_config.evidence_k]
            if answer_config.evidence_retrieval
            else matches
        )

        prompt_runner: PromptRunner | None = None
        if not answer_config.evidence_skip_summary:
            if prompt_config.use_json:
                prompt_runner = partial(
                    summary_llm_model.run_prompt,
                    prompt_config.summary_json,
                    system_prompt=prompt_config.summary_json_system,
                )
            else:
                prompt_runner = partial(
                    summary_llm_model.run_prompt,
                    prompt_config.summary,
                    system_prompt=prompt_config.system,
                )

        with set_llm_session_ids(session.id):
            results = await gather_with_concurrency(
                answer_config.max_concurrent_requests,
                [
                    map_fxn_summary(
                        text=m,
                        question=session.question,
                        prompt_runner=prompt_runner,
                        extra_prompt_data={
                            "summary_length": answer_config.evidence_summary_length,
                            "citation": f"{m.name}: {m.doc.formatted_citation}",
                        },
                        parser=llm_parse_json if prompt_config.use_json else None,
                        callbacks=callbacks,
                    )
                    for m in matches
                ],
            )

        for _, llm_result in results:
            session.add_tokens(llm_result)

        session.contexts += [r for r, _ in results]
        return session

    def query(
        self,
        query: PQASession | str,
        settings: MaybeSettings = None,
        callbacks: list[Callable] | None = None,
        llm_model: LLMModel | None = None,
        summary_llm_model: LLMModel | None = None,
        embedding_model: EmbeddingModel | None = None,
        partitioning_fn: Callable[[Embeddable], int] | None = None,
    ) -> PQASession:
        return get_loop().run_until_complete(
            self.aquery(
                query,
                settings=settings,
                callbacks=callbacks,
                llm_model=llm_model,
                summary_llm_model=summary_llm_model,
                embedding_model=embedding_model,
                partitioning_fn=partitioning_fn,
            )
        )

    async def aquery(  # noqa: PLR0912
        self,
        query: PQASession | str,
        settings: MaybeSettings = None,
        callbacks: list[Callable] | None = None,
        llm_model: LLMModel | None = None,
        summary_llm_model: LLMModel | None = None,
        embedding_model: EmbeddingModel | None = None,
        partitioning_fn: Callable[[Embeddable], int] | None = None,
    ) -> PQASession:

        query_settings = get_settings(settings)
        answer_config = query_settings.answer
        prompt_config = query_settings.prompts

        if llm_model is None:
            llm_model = query_settings.get_llm()
        if summary_llm_model is None:
            summary_llm_model = query_settings.get_summary_llm()
        if embedding_model is None:
            embedding_model = query_settings.get_embedding_model()

        session = (
            PQASession(question=query, config_md5=query_settings.md5)
            if isinstance(query, str)
            else query
        )

        contexts = session.contexts
        if answer_config.get_evidence_if_no_contexts and not contexts:
            session = await self.aget_evidence(
                session,
                callbacks=callbacks,
                settings=settings,
                embedding_model=embedding_model,
                summary_llm_model=summary_llm_model,
                partitioning_fn=partitioning_fn,
            )
            contexts = session.contexts
        pre_str = None
        if prompt_config.pre is not None:
            with set_llm_session_ids(session.id):
                pre = await llm_model.run_prompt(
                    prompt=prompt_config.pre,
                    data={"question": session.question},
                    callbacks=callbacks,
                    name="pre",
                    system_prompt=prompt_config.system,
                )
            session.add_tokens(pre)
            pre_str = pre.text

        # sort by first score, then name
        filtered_contexts = sorted(
            contexts,
            key=lambda x: (-x.score, x.text.name),
        )[: answer_config.answer_max_sources]
        # remove any contexts with a score of 0
        filtered_contexts = [c for c in filtered_contexts if c.score > 0]

        # shim deprecated flag
        # TODO: remove in v6
        context_inner_prompt = prompt_config.context_inner
        if (
            not answer_config.evidence_detailed_citations
            and "\nFrom {citation}" in context_inner_prompt
        ):
            # Only keep "\nFrom {citation}" if we are showing detailed citations
            context_inner_prompt = context_inner_prompt.replace("\nFrom {citation}", "")

        inner_context_strs = [
            context_inner_prompt.format(
                name=c.text.name,
                text=c.context,
                citation=c.text.doc.formatted_citation,
                **(c.model_extra or {}),
            )
            for c in filtered_contexts
        ]
        if pre_str:
            inner_context_strs += (
                [f"Extra background information: {pre_str}"] if pre_str else []
            )

        context_str = prompt_config.context_outer.format(
            context_str="\n\n".join(inner_context_strs),
            valid_keys=", ".join([c.text.name for c in filtered_contexts]),
        )

        bib = {}
        if len(context_str) < 10:  # noqa: PLR2004
            answer_text = (
                f"{CANNOT_ANSWER_PHRASE} this question due to insufficient information."
            )
        else:
            with set_llm_session_ids(session.id):
                answer_result = await llm_model.run_prompt(
                    prompt=prompt_config.qa,
                    data={
                        "context": context_str,
                        "answer_length": answer_config.answer_length,
                        "question": session.question,
                        "example_citation": prompt_config.EXAMPLE_CITATION,
                    },
                    callbacks=callbacks,
                    name="answer",
                    system_prompt=prompt_config.system,
                )
            answer_text = answer_result.text
            session.add_tokens(answer_result)
        # it still happens
        if prompt_config.EXAMPLE_CITATION in answer_text:
            answer_text = answer_text.replace(prompt_config.EXAMPLE_CITATION, "")
        for c in filtered_contexts:
            name = c.text.name
            citation = c.text.doc.formatted_citation
            # do check for whole key (so we don't catch Callahan2019a with Callahan2019)
            if name_in_text(name, answer_text):
                bib[name] = citation
        bib_str = "\n\n".join(
            [f"{i + 1}. ({k}): {c}" for i, (k, c) in enumerate(bib.items())]
        )

        if answer_config.answer_filter_extra_background:
            answer_text = re.sub(
                r"\([Ee]xtra [Bb]ackground [Ii]nformation\)",
                "",
                answer_text,
            )

        formatted_answer = f"Question: {session.question}\n\n{answer_text}\n"
        if bib:
            formatted_answer += f"\nReferences\n\n{bib_str}\n"

        if prompt_config.post is not None:
            with set_llm_session_ids(session.id):
                post = await llm_model.run_prompt(
                    prompt=prompt_config.post,
                    data=session.model_dump(),
                    callbacks=callbacks,
                    name="post",
                    system_prompt=prompt_config.system,
                )
            answer_text = post.text
            session.add_tokens(post)
            formatted_answer = f"Question: {session.question}\n\n{post}\n"
            if bib:
                formatted_answer += f"\nReferences\n\n{bib_str}\n"

        # now at end we modify, so we could have retried earlier
        session.answer = answer_text
        session.formatted_answer = formatted_answer
        session.references = bib_str
        session.contexts = contexts
        session.context = context_str

        return session<|MERGE_RESOLUTION|>--- conflicted
+++ resolved
@@ -514,14 +514,8 @@
                 strict=True,
             ):
                 t.embedding = t_embedding
-<<<<<<< HEAD
-        if asyncio.iscoroutinefunction(self.texts_index.add_texts_and_embeddings):
-            await self.texts_index.add_texts_and_embeddings(texts)
-        else:
-            self.texts_index.add_texts_and_embeddings(texts)
-=======
+
         await self.texts_index.add_texts_and_embeddings(texts)
->>>>>>> 525bb320
 
     async def retrieve_texts(
         self,
