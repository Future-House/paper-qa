--- conflicted
+++ resolved
@@ -100,32 +100,8 @@
         client: Any | None = None
         if "embedding_client" in data:
             embedding_client = data.pop("embedding_client")
-<<<<<<< HEAD
         if "client" in data:
             client = data.pop("client")
-=======
-        # convenience to pull embedding_client from client if reasonable
-        elif (
-            "client" in data
-            and data["client"] is not None
-            and type(data["client"]) == AsyncOpenAI
-        ):
-            # convenience
-            embedding_client = data["client"]
-        elif "embedding" in data and data["embedding"] != "default":
-            embedding_client = None
-        else:
-            embedding_client = AsyncOpenAI()
-        if "client" in data:
-            client = data.pop("client")
-        elif "llm_model" in data and data["llm_model"] is not None:
-            # except if it is an OpenAILLMModel
-            client = (
-                AsyncOpenAI() if type(data["llm_model"]) == OpenAILLMModel else None
-            )
-        else:
-            client = AsyncOpenAI()
->>>>>>> 7b28a344
         # backwards compatibility
         if "doc_index" in data:
             data["docs_index"] = data.pop("doc_index")
@@ -134,28 +110,12 @@
 
     @model_validator(mode="before")
     @classmethod
-    def setup_alias_models(cls, data: Any) -> Any:  # noqa: C901, PLR0912
+    def setup_alias_models(cls, data: Any) -> Any:
         if isinstance(data, dict):
             if "llm" in data and data["llm"] != "default":
-<<<<<<< HEAD
                 data["llm_model"] = llm_model_factory(data["llm"])
             if "summary_llm" in data and data["summary_llm"] is not None:
                 data["summary_llm_model"] = llm_model_factory(data["summary_llm"])
-=======
-                if is_openai_model(data["llm"]):
-                    data["llm_model"] = OpenAILLMModel(config={"model": data["llm"]})
-                elif data["llm"] == "langchain":
-                    data["llm_model"] = LangchainLLMModel()
-                else:
-                    raise ValueError(f"Could not guess model type for {data['llm']}. ")
-            if "summary_llm" in data and data["summary_llm"] is not None:
-                if is_openai_model(data["summary_llm"]):
-                    data["summary_llm_model"] = OpenAILLMModel(
-                        config={"model": data["summary_llm"]}
-                    )
-                else:
-                    raise ValueError(f"Could not guess model type for {data['llm']}. ")
->>>>>>> 7b28a344
             if "embedding" in data and data["embedding"] != "default":
                 if "texts_index" not in data:
                     data["texts_index"] = vector_store_factory(data["embedding"])
@@ -234,12 +194,10 @@
         client: Any | None = None,
         embedding_client: Any | None = None,
     ):
-        if client is None:
-            if isinstance(self.llm_model, OpenAILLMModel):
-                client = AsyncOpenAI()
+        if client is None and isinstance(self.llm_model, OpenAILLMModel):
+            client = AsyncOpenAI()
         self._client = client
-        if embedding_client is None:
-<<<<<<< HEAD
+        if embedding_client is None:  # noqa: SIM102
             # check if we have an openai embedding model in use
             if isinstance(self.texts_index.embedding_model, OpenAIEmbeddingModel) or (
                 isinstance(self.texts_index.embedding_model, HybridEmbeddingModel)
@@ -248,13 +206,9 @@
                     for m in self.texts_index.embedding_model.models
                 )
             ):
-                if isinstance(client, AsyncOpenAI):
-                    embedding_client = client
-                else:
-                    embedding_client = AsyncOpenAI()
-=======
-            embedding_client = client if type(client) == AsyncOpenAI else AsyncOpenAI()
->>>>>>> 7b28a344
+                embedding_client = (
+                    client if isinstance(client, AsyncOpenAI) else AsyncOpenAI()
+                )
         self._embedding_client = embedding_client
         Docs.make_llm_names_consistent(self)
 
