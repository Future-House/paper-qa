--- conflicted
+++ resolved
@@ -347,11 +347,7 @@
                 )
         # see if we can upgrade to DocDetails
         # if not, we can progress with a normal Doc
-<<<<<<< HEAD
-        # if "overwrite_ids_from_metadata" is used:
-=======
         # if "fields_to_overwrite_from_metadata" is used:
->>>>>>> 7ce600bf
         # will map "docname" to "key", and "dockey" to "doc_id"
         if (title or doi) and parse_config.use_doc_details:
             if kwargs.get("metadata_client"):
