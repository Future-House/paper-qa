--- conflicted
+++ resolved
@@ -115,14 +115,10 @@
 class ParsingSettings(BaseModel):
     """Settings relevant for parsing and chunking documents."""
 
-<<<<<<< HEAD
-    chunk_size: int = Field(default=5000, description="Number of characters per chunk")
-=======
     chunk_size: int = Field(
-        default=3000,
+        default=5000,
         description="Number of characters per chunk. If 0, no chunking will be done.",
     )
->>>>>>> caca42a6
     use_doc_details: bool = Field(
         default=True, description="Whether to try to get metadata details for a Doc"
     )
