import json
import logging
from contextlib import suppress
from datetime import datetime
from typing import Any

import aiohttp
from aiohttp import ClientResponseError, ClientSession
from aiohttp.web import HTTPBadRequest
from tenacity import (
    retry,
    retry_if_exception_type,
    stop_after_attempt,
    wait_incrementing,
)

from paperqa.docs import Docs
from paperqa.settings import Settings
from paperqa.types import DocDetails, Embeddable, Text
from paperqa.utils import gather_with_concurrency, logging_filters

logger = logging.getLogger(__name__)


CLINICAL_TRIALS_BASE = "clinicaltrials.gov"
CLINICAL_TRIALS_URL = f"https://{CLINICAL_TRIALS_BASE}"
STUDIES_API_URL = CLINICAL_TRIALS_URL + "/api/v2/studies"
SEARCH_API_FIELDS = "NCTId,OfficialTitle"
SEARCH_PAGE_SIZE = 1000
TRIAL_API_FIELDS = "protocolSection,derivedSection"
DOWNLOAD_CONCURRENCY = 20
TRIAL_CHAR_TRUNCATION_SIZE = 28_000  # stay under 8k tokens for embeddings context limit
MALFORMATTED_QUERY_STATUS: int = 400


class CookieWarningFilter(logging.Filter):
    """Filters out invalid cookie warning.

    clincialtrials.gov always sends an x-enc header which aiohttp parsers can't handle
    """

    def filter(self, record):
        return "Can not load response cookies" not in record.getMessage()


@retry(
    stop=stop_after_attempt(3),
    wait=wait_incrementing(0.1, 0.1),
    retry=retry_if_exception_type(ClientResponseError),
)
async def api_search_clinical_trials(query: str, session: ClientSession) -> dict:

    with logging_filters(loggers={"aiohttp.client"}, filters={CookieWarningFilter}):
        async with (
            session.get(
                STUDIES_API_URL,
                params={
                    "query.term": query,
                    "fields": SEARCH_API_FIELDS,
                    "pageSize": SEARCH_PAGE_SIZE,
                    "countTotal": "true",
                    "sort": "@relevance",
                },
            ) as response,
        ):
            if response.status == MALFORMATTED_QUERY_STATUS:
                # the 400s from clinicaltrials.gov are not JSON
                raise HTTPBadRequest(reason=await response.text())
            response.raise_for_status()
            return await response.json()


@retry(
    stop=stop_after_attempt(3),
    wait=wait_incrementing(0.1, 0.1),
)
async def api_get_clinical_trial(nct_id: str, session: ClientSession) -> dict | None:
    with logging_filters(loggers={"aiohttp.client"}, filters={CookieWarningFilter}):
        with suppress(ClientResponseError):
            async with session.get(
                f"{STUDIES_API_URL}/{nct_id}",
                params={"fields": TRIAL_API_FIELDS},
            ) as response:
                response.raise_for_status()
                return await response.json()
        return None


async def search_retrieve_clinical_trials(
    query: str,
    session: ClientSession,
    limit: int = 10,
    offset: int = 0,
) -> tuple[list[dict], int]:

    search_results = await api_search_clinical_trials(query, session=session)
    return (
        [
            trial
            for trial in await gather_with_concurrency(
                DOWNLOAD_CONCURRENCY,
                [
                    api_get_clinical_trial(
                        result["protocolSection"]["identificationModule"]["nctId"],
                        session,
                    )
                    for result in search_results.get("studies", [])[
                        offset : offset + limit
                    ]
                ],
            )
            if trial
        ],
        search_results.get("totalCount", 0),
    )


def format_to_doc_details(trial_data: dict) -> DocDetails:
    """
    Format clinical trial data into ICMJE citation style.

    Args:
        trial_data (dict): Clinical trial data in ClinicalTrials.gov JSON format
    """
    protocol = trial_data.get("protocolSection", {})

    investigator = (
        protocol.get("sponsorCollaboratorsModule", {})
        .get("responsibleParty", {})
        .get("investigatorFullName", "")
    )
    title = protocol.get("identificationModule", {}).get("briefTitle", "")
    organization = (
        protocol.get("sponsorCollaboratorsModule", {})
        .get("leadSponsor", {})
        .get("name", "")
    )
    start_date = (
        protocol.get("statusModule", {}).get("startDateStruct", {}).get("date", "")
    )
    nct_id = protocol.get("identificationModule", {}).get("nctId", "")

    # Extract year from date (assuming YYYY-MM format)
    year = start_date.split("-")[0] if start_date else ""

    citation_parts = []

    if investigator:
        citation_parts.append(f"{investigator}.")

    if title:
        citation_parts.append(f" {title}.")

    if organization:
        citation_parts.append(f" {organization}.")

    if year:
        citation_parts.append(f" {year}.")

    if nct_id:
        citation_parts.append(f" ClinicalTrials.gov Identifier: {nct_id}")

    citation = "".join(citation_parts)

    return DocDetails(
        title=title,
        docname=nct_id,
        dockey=nct_id,
        authors=[investigator],
        year=year or None,
        citation=citation,
        other={"client_source": [CLINICAL_TRIALS_BASE]},
<<<<<<< HEAD
        overwrite_ids_from_metadata=False,
        overwrite_citation_from_metadata=False,
=======
        fields_to_overwrite_from_metadata=set(),
>>>>>>> 7ce600bf
    )


def parse_clinical_trial(json_data: dict[str, Any]) -> str:
    """Convert clinical trial JSON data into human readable format."""
    protocol = json_data.get("protocolSection", {})
    # Get different sections
    identification = protocol.get("identificationModule", {})
    status = protocol.get("statusModule", {})
    description = protocol.get("descriptionModule", {})
    eligibility = protocol.get("eligibilityModule", {})
    design = protocol.get("designModule", {})

    # Build all sections at once
    sections = [
        # Title and Basic Information
        "CLINICAL TRIAL INFORMATION",
        "=" * 25,
        f"NCT Number: {identification.get('nctId', 'Not provided')}",
        f"Title: {identification.get('briefTitle', 'Not provided')}",
        (
            "Organization:"
            f" {identification.get('organization', {}).get('fullName', 'Not provided')}"
        ),
        # Status Information
        "\nSTUDY STATUS",
        "=" * 13,
        f"Overall Status: {status.get('overallStatus', 'Not provided')}",
        f"Start Date: {status.get('startDateStruct', {}).get('date', 'Not provided')}",
        (
            "Completion Date:"
            f" {status.get('completionDateStruct', {}).get('date', 'Not provided')}"
        ),
        # Study Description
        "\nSTUDY DESCRIPTION",
        "=" * 17,
        description.get("briefSummary", "Not provided"),
        # Study Design
        "\nSTUDY DESIGN",
        "=" * 13,
        f"Study Type: {design.get('studyType', 'Not provided')}",
        f"Phase: {', '.join(design.get('phases', ['Not provided']))}",
        (
            "Enrollment:"
            f" {design.get('enrollmentInfo', {}).get('count', 'Not provided')} participants"
        ),
        # Eligibility
        "\nELIGIBILITY CRITERIA",
        "=" * 19,
        eligibility.get("eligibilityCriteria", "Not provided"),
    ]

    # Add detailed description if available
    if description.get("detailedDescription"):
        detailed_section = [
            "\nDETAILED DESCRIPTION",
            "=" * 20,
            description.get("detailedDescription", "Not provided"),
        ]
        # Insert detailed description after brief summary
        sections[13:13] = detailed_section

    # Format the final text
    return "\n".join(sections)


async def add_clinical_trials_to_docs(
    query: str,
    docs: Docs,
    settings: Settings,
    limit: int = 10,
    offset: int = 0,
    session: ClientSession | None = None,
) -> tuple[int, int, str | None]:
    """Add clinical trials to the docs state.

    Args:
        query: Query to search for.
        docs: Docs state to add the trials to.
        settings: Query settings.
        limit: Number of trials to add.
        offset: Offset for the search results.
        session: AIOHTTP session.

    Returns:
        tuple[int, int, str | None]:
            Total number of trials found, number of trials added, and error message if any.
    """
    # Cookies are not needed, and malformed via clinicaltrials.gov
    _session = aiohttp.ClientSession() if session is None else session

    logger.info(f"Querying clinical trials for: {query}.")

    try:
        trials, total_result_count = await search_retrieve_clinical_trials(
            query, _session, limit, offset
        )
    except Exception as e:
        logger.warning(f"Failed to retrieve clinical trials for query: {query}.")
        # close session if it was ephemeral
        if session is None:
            await _session.close()
        return (0, 0, str(e))

    logger.info(f"Successfully found {len(trials)} trials.")

    inital_docs_size = len(docs.texts)

    for trial in trials:
        trial_text = (
            parse_clinical_trial(trial)
            if settings.parsing.use_human_readable_clinical_trials
            else json.dumps(trial)
        )
        doc_details = format_to_doc_details(trial)
        # always uses full object, no chunking for clinical trials
        # for embedding model context windows, we truncate at TRIAL_CHAR_TRUNCATION_SIZE
        await docs.aadd_texts(
            texts=[
                Text(
                    text=trial_text[:TRIAL_CHAR_TRUNCATION_SIZE],
                    name=doc_details.docname,
                    doc=doc_details,
                )
            ],
            doc=doc_details,
            settings=settings,
        )
    logger.info(f"Added {len(docs.texts) - inital_docs_size} trials to docs state.")

    # we add a final context stub representing the metadata surrounding this search
    # it can be used to answer questions about the search results
    meta_details = DocDetails(
        title="Clinical Trials Search Result",
        docname=f"Clinical Trial Search: {query}",
        dockey=f"Clinical Trial Search: {query}",
        authors=["PaperQA"],
        year=datetime.now().year,
        citation=f"Clinical Trials Search via ClinicalTrials.gov: {query}",
        other={"client_source": [CLINICAL_TRIALS_BASE]},
<<<<<<< HEAD
        overwrite_ids_from_metadata=False,
        overwrite_citation_from_metadata=False,
=======
        fields_to_overwrite_from_metadata=set(),
>>>>>>> 7ce600bf
    )

    await docs.aadd_texts(
        texts=[
            Text(
                text=(
                    f"After querying the ClinicalTrials.gov API for '{query}',"
                    f" {total_result_count} trials were found."
                ),
                name=meta_details.docname,
                doc=meta_details,
            )
        ],
        doc=meta_details,
        settings=settings,
    )

    # close session if it was ephemeral
    if session is None:
        await _session.close()

    return (total_result_count, len(docs.texts) - inital_docs_size, None)


def partition_clinical_trials_by_source(text: Embeddable) -> int:
    if (
        hasattr(text, "doc")
        and isinstance(text.doc, DocDetails)
        and CLINICAL_TRIALS_BASE in text.doc.other.get("client_source", [])
    ):
        return 1
    return 0<|MERGE_RESOLUTION|>--- conflicted
+++ resolved
@@ -170,12 +170,7 @@
         year=year or None,
         citation=citation,
         other={"client_source": [CLINICAL_TRIALS_BASE]},
-<<<<<<< HEAD
-        overwrite_ids_from_metadata=False,
-        overwrite_citation_from_metadata=False,
-=======
         fields_to_overwrite_from_metadata=set(),
->>>>>>> 7ce600bf
     )
 
 
@@ -316,12 +311,7 @@
         year=datetime.now().year,
         citation=f"Clinical Trials Search via ClinicalTrials.gov: {query}",
         other={"client_source": [CLINICAL_TRIALS_BASE]},
-<<<<<<< HEAD
-        overwrite_ids_from_metadata=False,
-        overwrite_citation_from_metadata=False,
-=======
         fields_to_overwrite_from_metadata=set(),
->>>>>>> 7ce600bf
     )
 
     await docs.aadd_texts(
