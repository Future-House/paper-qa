--- conflicted
+++ resolved
@@ -466,11 +466,7 @@
 
 async def maybe_get_manifest(
     filename: anyio.Path | None = None,
-<<<<<<< HEAD
-) -> dict[Any, dict[Any, Any]]:
-=======
 ) -> dict[str, dict[str, Any]]:
->>>>>>> c07f2a8e
     if not filename:
         return {}
     if filename.suffix == ".csv":
