--- conflicted
+++ resolved
@@ -9,12 +9,8 @@
 import pickle
 import warnings
 import zlib
-<<<<<<< HEAD
-from collections.abc import Callable, Sequence
-=======
 from collections import Counter
-from collections.abc import AsyncIterator, Callable, Collection, Sequence
->>>>>>> f8d364a0
+from collections.abc import AsyncIterator, Callable, Sequence
 from datetime import datetime
 from enum import StrEnum, auto
 from typing import TYPE_CHECKING, Any, ClassVar
