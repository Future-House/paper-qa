--- conflicted
+++ resolved
@@ -7,14 +7,10 @@
 import pathlib
 import pickle
 import zlib
-from collections.abc import Collection
+from collections.abc import Sequence
 from enum import Enum, auto
 from io import StringIO
-<<<<<<< HEAD
 from typing import Any, ClassVar
-=======
-from typing import Any, ClassVar, Sequence
->>>>>>> 8088379d
 from uuid import UUID
 
 import anyio
@@ -362,7 +358,7 @@
 
             # We set the LLM/SummaryLLM because
             # it could be that all metadata fails and it has to peek to first page
-            # TODO: Eventually we will have an LLM obejct of some kinda passed here
+            # TODO: Eventually we will have an LLM object of some kinda passed here
             # (or coming from settings)
             tmp_docs = Docs(
                 llm=settings.llm,
@@ -427,15 +423,9 @@
         directory = await directory.absolute()
 
     search_index = SearchIndex(
-<<<<<<< HEAD
-        fields=SearchIndex.REQUIRED_FIELDS | {"title", "year"},
+        fields=[*SearchIndex.REQUIRED_FIELDS, "title", "year"],
         index_name=_settings.get_index_name(),
         index_directory=_settings.agent.index_directory,
-=======
-        fields=[*SearchIndex.REQUIRED_FIELDS, "title", "year"],
-        index_name=index_name,
-        index_directory=index_directory or pqa_directory("indexes"),
->>>>>>> 8088379d
     )
 
     manifest_file = (
