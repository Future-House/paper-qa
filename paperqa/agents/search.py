--- conflicted
+++ resolved
@@ -455,21 +455,12 @@
 
 def fetch_kwargs_from_manifest(
     file_location: str, manifest: dict[str, Any], manifest_fallback_location: str
-<<<<<<< HEAD
-) -> dict[Any, Any]:
-    manifest_entry: dict[Any, Any] | None = manifest.get(file_location) or manifest.get(
-        manifest_fallback_location
-    )
-    if manifest_entry:
-        return DocDetails(**manifest_entry).model_dump()
-=======
 ) -> dict[str, Any]:
     manifest_entry: DocDetails | None = manifest.get(file_location) or manifest.get(
         manifest_fallback_location
     )
     if manifest_entry:
         return manifest_entry.model_dump()
->>>>>>> 7ce600bf
     return {}
 
 
