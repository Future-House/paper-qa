from __future__ import annotations

import contextlib
import csv
import json
import logging
import os
import pathlib
import pickle
import warnings
import zlib
from collections.abc import Callable, Collection, Sequence
from datetime import datetime
from enum import StrEnum, auto
from typing import TYPE_CHECKING, Any, ClassVar
from uuid import UUID

import anyio
from pydantic import BaseModel
from rich.progress import (
    BarColumn,
    MofNCompleteColumn,
    Progress,
    TaskProgressColumn,
    TextColumn,
    TimeElapsedColumn,
    TimeRemainingColumn,
)
from tantivy import (  # pylint: disable=no-name-in-module
    Document,
    Index,
    Schema,
    SchemaBuilder,
    Searcher,
)
from tenacity import (
    RetryError,
    retry,
    retry_if_exception_type,
    stop_after_attempt,
    wait_random_exponential,
)

from paperqa.docs import Docs
from paperqa.settings import IndexSettings, get_settings
from paperqa.types import DocDetails
from paperqa.utils import ImpossibleParsingError, hexdigest

from .models import SupportsPickle

if TYPE_CHECKING:
    from tantivy import IndexWriter

    from paperqa.settings import MaybeSettings, Settings

logger = logging.getLogger(__name__)


class AsyncRetryError(Exception):
    """Flags a retry for another tenacity attempt."""


class RobustEncoder(json.JSONEncoder):
    """JSON encoder that can handle UUID and set objects."""

    def default(self, o):
        if isinstance(o, UUID):
            # if the obj is uuid, we simply return the value of uuid
            return str(o)
        if isinstance(o, set):
            return list(o)
        if isinstance(o, os.PathLike):
            return str(o)
        if isinstance(o, datetime):
            return o.isoformat()
        return json.JSONEncoder.default(self, o)


class SearchDocumentStorage(StrEnum):
    """Method to serialize a document."""

    JSON_MODEL_DUMP = auto()  # utf-8 JSON dump
    PICKLE_COMPRESSED = auto()  # pickle + zlib compression
    PICKLE_UNCOMPRESSED = auto()  # pickle

    def extension(self) -> str:
        if self == SearchDocumentStorage.JSON_MODEL_DUMP:
            return "json"
        if self == SearchDocumentStorage.PICKLE_COMPRESSED:
            return "zip"
        return "pkl"

    def write_to_string(self, data: BaseModel | SupportsPickle) -> bytes:
        if self == SearchDocumentStorage.JSON_MODEL_DUMP:
            if isinstance(data, BaseModel):
                return json.dumps(data.model_dump(), cls=RobustEncoder).encode("utf-8")
            raise ValueError("JSON_MODEL_DUMP requires a BaseModel object.")
        if self == SearchDocumentStorage.PICKLE_COMPRESSED:
            return zlib.compress(pickle.dumps(data))
        return pickle.dumps(data)

    def read_from_string(self, data: str | bytes) -> BaseModel | SupportsPickle:
        if self == SearchDocumentStorage.JSON_MODEL_DUMP:
            return json.loads(data)
        if self == SearchDocumentStorage.PICKLE_COMPRESSED:
            return pickle.loads(zlib.decompress(data))  # type: ignore[arg-type] # noqa: S301
        return pickle.loads(data)  # type: ignore[arg-type] # noqa: S301


ENV_VAR_MATCH: Collection[str] = {"1", "true"}

# Cache keys are a two-tuple of index name and absolute index directory
# Cache values are a two-tuple of an opened Index instance and the count
# of SearchIndex instances currently referencing that Index
_OPENED_INDEX_CACHE: dict[tuple[str, str], tuple[Index, int]] = {}
DONT_USE_OPENED_INDEX_CACHE = (
    os.environ.get("PQA_INDEX_DONT_CACHE_INDEXES", "").lower() in ENV_VAR_MATCH
)


def reap_opened_index_cache() -> None:
    """Delete any unreferenced Index instances from the Index cache."""
    for index_name, (index, count) in _OPENED_INDEX_CACHE.items():
        if count == 0:
            _OPENED_INDEX_CACHE.pop(index_name)
            del index


class SearchIndex:
    """Wrapper around a tantivy.Index exposing higher-level behaviors for documents."""

    REQUIRED_FIELDS: ClassVar[list[str]] = ["file_location", "body"]

    def __init__(
        self,
        fields: Sequence[str] | None = None,
        index_name: str = "pqa_index",
        index_directory: str | os.PathLike = IndexSettings.model_fields[
            "index_directory"
        ].default,
        storage: SearchDocumentStorage = SearchDocumentStorage.PICKLE_COMPRESSED,
    ):
        if fields is None:
            fields = self.REQUIRED_FIELDS
        self.fields = fields
        if not all(f in self.fields for f in self.REQUIRED_FIELDS):
            raise ValueError(
                f"{self.REQUIRED_FIELDS} must be included in search index fields."
            )
        self.index_name = index_name
        self._index_directory = index_directory
        self._schema: Schema | None = None
        self._index: Index | None = None
        self._searcher: Searcher | None = None
        self._writer: IndexWriter | None = None
        self._index_files: dict[str, str] = {}
        self.changed = False
        self.storage = storage

    @property
    async def index_directory(  # TODO: rename to index_root_directory
        self,
    ) -> anyio.Path:
        directory = anyio.Path(self._index_directory).joinpath(self.index_name)
        await directory.mkdir(parents=True, exist_ok=True)
        return directory

    @property
    async def index_filename(  # TODO: rename to index_meta_directory
        self,
    ) -> anyio.Path:
        """Directory to store files used to house index internals."""
        index_dir = (await self.index_directory) / "index"
        await index_dir.mkdir(exist_ok=True)
        return index_dir

    @property
    async def docs_index_directory(self) -> anyio.Path:
        """Directory to store documents (e.g. chunked PDFs) given the storage type."""
        docs_dir = (await self.index_directory) / "docs"
        await docs_dir.mkdir(exist_ok=True)
        return docs_dir

    @property
    async def file_index_filename(self) -> anyio.Path:
        """File containing a zlib-compressed pickle of the index_files."""
        return (await self.index_directory) / "files.zip"

    @property
    def schema(self) -> Schema:
        if not self._schema:
            schema_builder = SchemaBuilder()
            for field in self.fields:
                schema_builder.add_text_field(field, stored=True)
            self._schema = schema_builder.build()
        return self._schema

    @property
    async def index(self) -> Index:
        if not self._index:
            index_meta_directory = await self.index_filename
            if await (index_meta_directory / "meta.json").exists():
                if DONT_USE_OPENED_INDEX_CACHE:
                    self._index = Index.open(path=str(index_meta_directory))
                else:
                    key = self.index_name, str(await index_meta_directory.absolute())
                    # NOTE: now we know we're using the cache and have created the cache
                    # key. And we know we're in asyncio.gather race condition risk land.
                    # All of the following operations are *synchronous* so we are not
                    # giving the opportunity for an await to switch to another parallel
                    # version of this code. Otherwise, we risk counts being incorrect
                    # due to race conditions
                    if key not in _OPENED_INDEX_CACHE:  # open a new Index
                        self._index = Index.open(path=str(index_meta_directory))
                        prev_count: int = 0
                    else:  # reuse Index
                        self._index, prev_count = _OPENED_INDEX_CACHE[key]
                    _OPENED_INDEX_CACHE[key] = self._index, prev_count + 1
            else:
                # NOTE: this creates the above meta.json file
                self._index = Index(self.schema, path=str(index_meta_directory))
        return self._index

    def __del__(self) -> None:
        index_meta_directory = (
            pathlib.Path(self._index_directory) / self.index_name / "index"
        )
        key = self.index_name, str(index_meta_directory.absolute())
        if key in _OPENED_INDEX_CACHE:
            index, count = _OPENED_INDEX_CACHE[key]
            _OPENED_INDEX_CACHE[key] = index, count - 1

    @property
    async def searcher(self) -> Searcher:
        if not self._searcher:
            index = await self.index
            index.reload()
            self._searcher = index.searcher()
        return self._searcher
    
    @property
    async def writer(self) -> IndexWriter:
        if not self._writer:
            index = await self.index
            self._writer = index.writer()
        return self._writer

    @property
    async def count(self) -> int:
        return (await self.searcher).num_docs

    @property
    async def index_files(self) -> dict[str, str]:
        if not self._index_files:
            file_index_path = await self.file_index_filename
            if await file_index_path.exists():
                async with await anyio.open_file(file_index_path, "rb") as f:
                    content = await f.read()
                    self._index_files = pickle.loads(  # noqa: S301
                        zlib.decompress(content)
                    )
        return self._index_files

    @staticmethod
    def filehash(body: str) -> str:
        return hexdigest(body)

    async def filecheck(self, filename: str, body: str | None = None) -> bool:
        """Check if this index contains the filename and if the body's filehash matches."""
        filehash: str | None = self.filehash(body) if body else None
        index_files = await self.index_files
        return bool(
            index_files.get(filename)
            and (filehash is None or index_files[filename] == filehash)
        )

    async def mark_failed_document(self, path: str | os.PathLike) -> None:
        (await self.index_files)[str(path)] = FAILED_DOCUMENT_ADD_ID
        self.changed = True
        
    async def release_lock(self) -> None:
        """Remove any stale lock files from the index metadata directory."""
        index_meta_dir = pathlib.Path(str(await self.index_filename))
        for lock_file in index_meta_dir.glob("*.lock"):
            try:
                lock_file.unlink()
                logger.info(f"Removed stale lock file: {lock_file}")
            except Exception as ex:
                logger.exception(
                    f"Could not remove stale lock file: {lock_file}: {ex}"
                )

    async def add_document(
        self,
        index_doc: dict[str, Any],  # TODO: rename to something more intuitive
        document: Any | None = None,
        lock_acquisition_max_retries: int = 1000,
    ) -> None:
        """
        Add the input document to this index.

        Args:
            index_doc: "Document" (thinking types.Doc) of metadata such as 'title' to
                use in the index.
            document: Document to store according to the specified storage method.
            lock_acquisition_max_retries: Amount of retries to acquire a file lock. A
                large default of 1000 is used because lock acquisition can take a while.
        """

        @retry(
            stop=stop_after_attempt(lock_acquisition_max_retries),
            wait=wait_random_exponential(multiplier=0.25, max=60),
            retry=retry_if_exception_type(AsyncRetryError),
        )
        async def _add_document() -> None:
            if not await self.filecheck(index_doc["file_location"], index_doc["body"]):
                try:
                    writer: IndexWriter = await self.writer
                    writer.add_document(Document.from_dict(index_doc))  # type: ignore[call-arg]
                    # writer.commit()
                    # writer.wait_merging_threads()

                    filehash = self.filehash(index_doc["body"])
                    (await self.index_files)[index_doc["file_location"]] = filehash

                    if document:
                        docs_index_dir = await self.docs_index_directory
                        async with await anyio.open_file(
                            docs_index_dir / f"{filehash}.{self.storage.extension()}",
                            "wb",
                        ) as f:
                            await f.write(self.storage.write_to_string(document))

                    self.changed = True
                except ValueError as e:
                    if "Failed to acquire Lockfile: LockBusy." in str(e):
                        raise AsyncRetryError("Failed to acquire lock.") from e
                    raise

        try:
            await _add_document()  # If this runs, we succeeded
        except RetryError:
            logger.exception(
                f"Failed to add document to {index_doc['file_location']}"
                f" within {lock_acquisition_max_retries} attempts."
            )
            raise
        
    async def commit(self) -> None:
        """Commit all pending changes to the index."""
        if self._writer:
            self._writer.commit()
            self._writer.wait_merging_threads()
            self._searcher = None
            self._writer = None


    @staticmethod
    @retry(
        stop=stop_after_attempt(1000),
        wait=wait_random_exponential(multiplier=0.25, max=60),
        retry=retry_if_exception_type(AsyncRetryError),
        reraise=True,
    )
    def delete_document(index: Index, file_location: str) -> None:
        try:
            writer: IndexWriter = index.writer()
            writer.delete_documents("file_location", file_location)
            writer.commit()
            writer.wait_merging_threads()
        except ValueError as e:
            if "Failed to acquire Lockfile: LockBusy." in str(e):
                raise AsyncRetryError("Failed to acquire lock") from e
            raise

    async def remove_from_index(self, file_location: str) -> None:
        index_files = await self.index_files
        if index_files.get(file_location):
            self.delete_document(await self.index, file_location)
            filehash = index_files.pop(file_location)
            docs_index_dir = await self.docs_index_directory
            # TODO: since the directory is part of the filehash these
            # are always missing. Unsure of how to get around this.
            await (docs_index_dir / f"{filehash}.{self.storage.extension()}").unlink(
                missing_ok=True
            )

            self.changed = True

    async def save_index(self) -> None:
        await self.commit()
        file_index_path = await self.file_index_filename
        async with await anyio.open_file(file_index_path, "wb") as f:
            await f.write(zlib.compress(pickle.dumps(await self.index_files)))
        self.changed = False

    async def get_saved_object(
        self, file_location: str, keep_filenames: bool = False
    ) -> Any | tuple[Any, str] | None:
        filehash = (await self.index_files).get(file_location)
        if filehash:
            docs_index_dir = await self.docs_index_directory
            async with await anyio.open_file(
                docs_index_dir / f"{filehash}.{self.storage.extension()}", "rb"
            ) as f:
                content = await f.read()
                if keep_filenames:
                    return self.storage.read_from_string(content), file_location
                return self.storage.read_from_string(content)
        return None

    def clean_query(self, query: str) -> str:
        for replace in ("*", "[", "]", ":", "(", ")", "{", "}", "~", '"'):
            query = query.replace(replace, "")
        return query

    async def query(
        self,
        query: str,
        top_n: int = 10,
        offset: int = 0,
        min_score: float = 0.0,
        keep_filenames: bool = False,
        field_subset: list[str] | None = None,
    ) -> list[Any]:
        query_fields = list(field_subset or self.fields)
        searcher = await self.searcher
        index = await self.index
        addresses = [
            s[1]
            for s in searcher.search(
                index.parse_query(self.clean_query(query), query_fields),
                top_n,
                offset=offset,
            ).hits
            if s[0] > min_score
        ]
        search_index_docs = [searcher.doc(address) for address in addresses]
        return [
            result
            for result in [
                await self.get_saved_object(
                    doc["file_location"][0], keep_filenames=keep_filenames  # type: ignore[index]
                )
                for doc in search_index_docs
            ]
            if result is not None
        ]


async def maybe_get_manifest(
    filename: anyio.Path | None = None,
) -> dict[str, DocDetails]:
    if not filename:
        return {}
    if filename.suffix == ".csv":
        try:
            async with await anyio.open_file(filename, mode="r") as file:
                content = await file.read()
            records = [DocDetails(**r) for r in csv.DictReader(content.splitlines())]
            file_loc_to_records = {
                str(r.file_location): r for r in records if r.file_location
            }
            if not file_loc_to_records:
                raise ValueError(  # noqa: TRY301
                    "No mapping of file location to details extracted from manifest"
                    f" file {filename}."
                )
            logger.debug(
                f"Found manifest file at {filename}, read {len(records)} records"
                f" from it, which maps to {len(file_loc_to_records)} locations."
            )
        except FileNotFoundError:
            logger.warning(f"Manifest file at {filename} could not be found.")
        except Exception:
            logger.exception(f"Error reading manifest file {filename}.")
        else:
            return file_loc_to_records
    else:
        logger.error(f"Invalid manifest file type: {filename.suffix}")

    return {}


FAILED_DOCUMENT_ADD_ID = "ERROR"

<<<<<<< HEAD
processed = 0
=======
def get_manifest_kwargs(
    manifest: dict[str, Any], manifest_fallback_location: str, file_location: str
) -> dict[str, Any]:
    if file_location in manifest:
        manifest_entry: DocDetails = manifest[file_location]
        return manifest_entry.model_dump()
    if manifest_fallback_location in manifest:
        manifest_entry: DocDetails = manifest[manifest_fallback_location]
        return manifest_entry.model_dump()
    return {}

>>>>>>> b1aec304
async def process_file(
    rel_file_path: anyio.Path,
    search_index: SearchIndex,
    manifest: dict[str, Any],
    semaphore: anyio.Semaphore,
    settings: Settings,
    progress_bar_update: Callable[[], Any] | None = None,
) -> None:
    global processed
    
    abs_file_path = (
        pathlib.Path(settings.agent.index.paper_directory).absolute() / rel_file_path
    )
    fallback_title = rel_file_path.name
    if settings.agent.index.use_absolute_paper_directory:
        file_location = str(abs_file_path)
        manifest_fallback_location = str(rel_file_path)
    else:
        file_location = str(rel_file_path)
        manifest_fallback_location = str(abs_file_path)

    async with semaphore:
        if not await search_index.filecheck(filename=file_location):
            logger.info(f"New file to index: {file_location}...")

            manifest_kwargs = get_manifest_kwargs(manifest, manifest_fallback_location, file_location)  

            tmp_docs = Docs()
            try:
                await tmp_docs.aadd(
                    path=abs_file_path,
                    fields=["title", "author", "journal", "year"],
                    settings=settings,
                    **manifest_kwargs,
                )
            except (ValueError, ImpossibleParsingError):
                logger.exception(
                    f"Error parsing {file_location}, skipping index for this file."
                )
                await search_index.mark_failed_document(file_location)
                # Save so we can resume the build without rebuilding this file if a
                # separate process_file invocation leads to a segfault or crash
                await search_index.save_index()
                if progress_bar_update:
                    progress_bar_update()
                return

            this_doc = next(iter(tmp_docs.docs.values()))

            if isinstance(this_doc, DocDetails):
                title = this_doc.title or fallback_title
                year = this_doc.year or "Unknown year"
            else:
                title, year = fallback_title, "Unknown year"

            await search_index.add_document(
                {
                    "title": title,
                    "year": year,
                    "file_location": file_location,
                    "body": "".join(t.text for t in tmp_docs.texts),
                },
                document=tmp_docs,
            )
            
            processed += 1
            if processed == settings.agent.index.concurrency:
                await search_index.save_index()
                logger.info(f"Saved index after processing {processed} files.")
                processed = 0
            
            logger.info(f"Complete ({title}).")

        # Update progress bar for either a new or previously indexed file
        if progress_bar_update:
            progress_bar_update()


WARN_IF_INDEXING_MORE_THAN = 999


def _make_progress_bar_update(
    sync_index_w_directory: bool, total: int
) -> tuple[contextlib.AbstractContextManager, Callable[[], Any] | None]:
    # Disable should override enable
    env_var_disable = (
        os.environ.get("PQA_INDEX_DISABLE_PROGRESS_BAR", "").lower() in ENV_VAR_MATCH
    )
    env_var_enable = (
        os.environ.get("PQA_INDEX_ENABLE_PROGRESS_BAR", "").lower() in ENV_VAR_MATCH
    )
    try:
        is_cli = is_running_under_cli()  # pylint: disable=used-before-assignment
    except NameError:  # Work around circular import
        from . import is_running_under_cli

        is_cli = is_running_under_cli()

    if sync_index_w_directory and not env_var_disable and (is_cli or env_var_enable):
        # Progress.get_default_columns with a few more
        progress = Progress(
            TextColumn("[progress.description]{task.description}"),
            BarColumn(),
            TimeElapsedColumn(),
            MofNCompleteColumn(),
            TaskProgressColumn(),
            TimeRemainingColumn(),
        )
        task_id = progress.add_task("Indexing...", total=total)

        def progress_bar_update() -> None:
            progress.update(task_id, advance=1)

        return progress, progress_bar_update
    return contextlib.nullcontext(), None


async def get_directory_index(  # noqa: PLR0912
    index_name: str | None = None,
    sync_index_w_directory: bool = True,
    settings: MaybeSettings = None,
    build: bool = True,
) -> SearchIndex:
    """
    Create a Tantivy index by reading from a directory of text files.

    This function only reads from the source directory, not edits or writes to it.

    Args:
        index_name: Deprecated override on the name of the index. If unspecified,
            the default behavior is to generate the name from the input settings.
        sync_index_w_directory: Opt-out flag to sync the index (add or delete index
            files) with the source paper directory.
        settings: Application settings.
        build: Opt-out flag (default is True) to read the contents of the source paper
            directory and if sync_index_w_directory is enabled also update the index.
    """
    _settings = get_settings(settings)
    index_settings = _settings.agent.index
    if index_name:
        warnings.warn(
            "The index_name argument has been moved to"
            f" {type(_settings.agent.index).__name__},"
            " this deprecation will conclude in version 6.",
            category=DeprecationWarning,
            stacklevel=2,
        )
        index_settings.name = index_name
    del index_name

    search_index = SearchIndex(
        fields=[*SearchIndex.REQUIRED_FIELDS, "title", "year"],
        index_name=index_settings.name or _settings.get_index_name(),
        index_directory=index_settings.index_directory,
    )
    # NOTE: if the index was not previously built, its index_files will be empty.
    # Otherwise, the index_files will not be empty
    if not build:
        if not await search_index.index_files:
            raise RuntimeError(
                f"Index {search_index.index_name} was empty, please rebuild it."
            )
        return search_index

    if not sync_index_w_directory:
        warnings.warn(
            "The sync_index_w_directory argument has been moved to"
            f" {type(_settings.agent.index).__name__},"
            " this deprecation will conclude in version 6.",
            category=DeprecationWarning,
            stacklevel=2,
        )
        index_settings.sync_with_paper_directory = sync_index_w_directory
    del sync_index_w_directory

    paper_directory = anyio.Path(index_settings.paper_directory)
    manifest = await maybe_get_manifest(
        filename=await index_settings.finalize_manifest_file()
    )
    valid_papers_rel_file_paths = [
        file.relative_to(paper_directory)
        async for file in (
            paper_directory.rglob("*")
            if index_settings.recurse_subdirectories
            else paper_directory.iterdir()
        )
        if file.suffix in {".txt", ".pdf", ".html"}
    ]
    if len(valid_papers_rel_file_paths) > WARN_IF_INDEXING_MORE_THAN:
        logger.warning(
            f"Indexing {len(valid_papers_rel_file_paths)} files into the index"
            f" {search_index.index_name}, may take a few minutes."
        )

    index_unique_file_paths: set[str] = set((await search_index.index_files).keys())
    if extra_index_files := (
        index_unique_file_paths - {str(f) for f in valid_papers_rel_file_paths}
    ):
        if index_settings.sync_with_paper_directory:
            for extra_file in extra_index_files:
                logger.warning(
                    f"[bold red]Removing {extra_file} from index.[/bold red]"
                )
                await search_index.remove_from_index(extra_file)
            logger.warning("[bold red]Files removed![/bold red]")
        else:
            logger.warning(
                f"[bold red]Indexed files {extra_index_files} are missing from paper"
                f" folder ({paper_directory}).[/bold red]"
            )

    semaphore = anyio.Semaphore(index_settings.concurrency)
    progress_bar, progress_bar_update_fn = _make_progress_bar_update(
        index_settings.sync_with_paper_directory, total=len(valid_papers_rel_file_paths)
    )
    with progress_bar:
        async with anyio.create_task_group() as tg:
            for rel_file_path in valid_papers_rel_file_paths:
                if index_settings.sync_with_paper_directory:
                    tg.start_soon(
                        process_file,
                        rel_file_path,
                        search_index,
                        manifest,
                        semaphore,
                        _settings,
                        progress_bar_update_fn,
                    )
                else:
                    logger.debug(
                        f"File {rel_file_path} found in paper directory"
                        f" {paper_directory}."
                    )

    if search_index.changed:
        await search_index.save_index()
    else:
        logger.debug("No changes to index.")

    return search_index<|MERGE_RESOLUTION|>--- conflicted
+++ resolved
@@ -484,9 +484,6 @@
 
 FAILED_DOCUMENT_ADD_ID = "ERROR"
 
-<<<<<<< HEAD
-processed = 0
-=======
 def get_manifest_kwargs(
     manifest: dict[str, Any], manifest_fallback_location: str, file_location: str
 ) -> dict[str, Any]:
@@ -498,7 +495,7 @@
         return manifest_entry.model_dump()
     return {}
 
->>>>>>> b1aec304
+processed = 0
 async def process_file(
     rel_file_path: anyio.Path,
     search_index: SearchIndex,
