--- conflicted
+++ resolved
@@ -190,14 +190,9 @@
                 isinstance(msg, ToolResponseMessage)
                 and msg.name == GenerateAnswer.gen_answer.__name__
                 and GenerateAnswer.did_not_fail_to_answer(msg.content)
-<<<<<<< HEAD
                 for msg in response_messages
-            ),
-=======
-                for msg in msgs
             )
             or self._has_excess_answer_failures(),
->>>>>>> 405f885b
             False,
         )
 
