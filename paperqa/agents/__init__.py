from __future__ import annotations

import argparse
import logging
import os
from datetime import datetime
from typing import Any

from pydantic_settings import CliSettingsSource

from .. import __version__
from ..config import Settings
from ..utils import get_loop

try:
    from rich.console import Console
    from rich.logging import RichHandler

    from .main import agent_query, search
    from .models import AnswerResponse, QueryRequest
    from .search import SearchIndex, get_directory_index

except ImportError as e:
    raise ImportError(
        '"agents" module is not installed please install it using "pip install paper-qa[agents]"'
    ) from e

logger = logging.getLogger(__name__)


def configure_cli_logging(verbosity: int = 0) -> None:
    """Suppress loquacious loggers according to verbosity level."""
    verbosity_map = {
        0: {
            "paperqa.agents": logging.INFO,
            "paperqa.agents.helpers": logging.WARNING,
            "paperqa.agents.main": logging.WARNING,
            "paperqa.agents.main.agent_callers": logging.INFO,
            "anthropic": logging.WARNING,
            "openai": logging.WARNING,
            "httpx": logging.WARNING,
            "paperqa.agents.models": logging.WARNING,
            "paperqa.agents.search": logging.INFO,
        }
    }

    verbosity_map[1] = verbosity_map[0] | {
        "paperqa.agents.main": logging.INFO,
        "paperqa.models": logging.INFO,
    }

    verbosity_map[2] = verbosity_map[1] | {
        "paperqa.agents.helpers": logging.DEBUG,
        "paperqa.agents.main": logging.DEBUG,
        "paperqa.agents.main.agent_callers": logging.DEBUG,
        "paperqa.models": logging.DEBUG,
        "paperqa.agents.search": logging.DEBUG,
    }

    rich_handler = RichHandler(
        rich_tracebacks=True,
        markup=True,
        show_path=False,
        show_level=False,
        console=Console(force_terminal=True),
    )

    rich_handler.setFormatter(logging.Formatter("%(message)s", datefmt="[%X]"))

    module_logger = logging.getLogger("paperqa")

    if not any(isinstance(h, RichHandler) for h in module_logger.handlers):
        module_logger.addHandler(rich_handler)

    for logger_name, logger in logging.Logger.manager.loggerDict.items():
        if isinstance(logger, logging.Logger) and (
            log_level := verbosity_map.get(min(verbosity, 2), {}).get(logger_name)
        ):
            logger.setLevel(log_level)

    if verbosity > 0:
        print(f"PaperQA version: {__version__}")


def get_file_timestamps(path: os.PathLike | str) -> dict[str, str]:
    # Get the stats for the file/directory
    stats = os.stat(path)

    # Get created time (ctime)
    created_time = datetime.fromtimestamp(stats.st_ctime)

    # Get modified time (mtime)
    modified_time = datetime.fromtimestamp(stats.st_mtime)

    return {
        "created_at": created_time.strftime("%Y-%m-%d %H:%M:%S"),
        "modified_at": modified_time.strftime("%Y-%m-%d %H:%M:%S"),
    }


def ask(query: str, settings: Settings) -> AnswerResponse:
    """Query PaperQA via an agent."""
    configure_cli_logging(verbosity=settings.verbosity)

    loop = get_loop()

    request = QueryRequest(
        query=query,
        settings=settings,
    )

    return loop.run_until_complete(
        agent_query(
            request,
            docs=None,
            verbosity=settings.verbosity,
            agent_type=settings.agent.agent_type,
        )
    )


def search_query(
    query: str,
    index_name: str,
    settings: Settings,
) -> list[tuple[AnswerResponse, str] | tuple[Any, str]]:
    """Search using a pre-built PaperQA index."""
    configure_cli_logging(verbosity=0)
    loop = get_loop()
    return loop.run_until_complete(
        search(
            query,
            index_name=index_name,
            index_directory=settings.index_directory,
        )
    )


def build_index(
    settings: Settings,
) -> SearchIndex:
    """Build a PaperQA search index, this will also happen automatically upon using `ask`."""
    configure_cli_logging(verbosity=settings.verbosity)
    loop = get_loop()

    return loop.run_until_complete(get_directory_index(settings=settings))


def main():
    parser = argparse.ArgumentParser(description="PaperQA CLI")

    parser.add_argument(
        "--settings",
        "-s",
        default="default",
        help="Named settings to use. Will search in local, pqa directory, and package last",
    )

    subparsers = parser.add_subparsers(
        title="commands", dest="command", description="Available commands"
    )

<<<<<<< HEAD
    # Index command
    index_parser = subparsers.add_parser(  # noqa: F841
        "index", help="Build a PaperQA search index"
    )
=======
    # Show command
    subparsers.add_parser("view", help="View the chosen settings")
>>>>>>> 2dcb6599

    # Create CliSettingsSource instance
    cli_settings = CliSettingsSource(Settings, root_parser=parser)

    # Now use argparse to parse the remaining arguments
    args, remaining_args = parser.parse_known_args()
    # Parse arguments using CliSettingsSource
    settings = Settings.from_name(
        args.settings, cli_source=cli_settings(args=remaining_args)
    )

    match args.command:
        case "ask":
            ask(args.query, settings)
        case "view":
            configure_cli_logging(settings.verbosity)
            logger.info(f"Viewing: {args.settings}")
            logger.info(settings.model_dump_json(indent=2))
        case "search":
            search_query(args.query, args.index_name, settings)
        case "index":
            build_index(args.verbosity)
        case _:
            configure_cli_logging(verbosity=1)
            commands = ", ".join({"view", "ask", "search", "index"})
            brief_help = f"\nRun with commands: {{{commands}}}\n\n"
            brief_help += "For more information, run with --help"
            print(brief_help)


if __name__ == "__main__":
    main()<|MERGE_RESOLUTION|>--- conflicted
+++ resolved
@@ -160,15 +160,8 @@
         title="commands", dest="command", description="Available commands"
     )
 
-<<<<<<< HEAD
-    # Index command
-    index_parser = subparsers.add_parser(  # noqa: F841
-        "index", help="Build a PaperQA search index"
-    )
-=======
     # Show command
     subparsers.add_parser("view", help="View the chosen settings")
->>>>>>> 2dcb6599
 
     # Create CliSettingsSource instance
     cli_settings = CliSettingsSource(Settings, root_parser=parser)
