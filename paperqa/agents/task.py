__all__ = [
    "ENV_NAME",
    "TASK_DATASET_NAME",
    "GradablePaperQAEnvironment",
    "LitQATaskDataset",
    "LitQAv2TaskDataset",
    "LitQAv2TaskSplit",
]
import json
import logging
import os
import random
import re
import time
from abc import ABC
from collections.abc import Awaitable, Callable, Iterable, Mapping, Sequence
from copy import deepcopy
from enum import StrEnum
from typing import TYPE_CHECKING, Any, Self, assert_never, cast
from uuid import UUID

import pandas as pd
from aviary.core import (
    TASK_DATASET_REGISTRY,
    Environment,
    Frame,
    Messages,
    TaskDataset,
    ToolRequestMessage,
    ToolResponseMessage,
)
from aviary.env import ENV_REGISTRY
from aviary.utils import (
    DEFAULT_EVAL_MODEL_NAME,
    MultipleChoiceEvaluation,
    MultipleChoiceQuestion,
)
from llmclient import EmbeddingModel, LiteLLMModel, LLMModel

from paperqa._ldp_shims import (
    Callback,
    ComputeTrajectoryMetricsMixin,
    bulk_evaluate_consensus,
)
from paperqa.docs import Docs
from paperqa.litqa import (
    DEFAULT_AVIARY_PAPER_HF_HUB_NAME,
    DEFAULT_LABBENCH_HF_HUB_NAME,
    DEFAULT_REWARD_MAPPING,
    read_litqa_v2_from_hub,
)
from paperqa.prompts import lfrqa_prompt, lfrqa_system_prompt
from paperqa.settings import Settings, get_settings
from paperqa.types import DocDetails, PQASession
from paperqa.utils import strip_citations

from .env import POPULATE_FROM_SETTINGS, PaperQAEnvironment
from .search import SearchIndex, maybe_get_manifest
from .tools import Complete, EnvironmentState

if TYPE_CHECKING:
    from ldp.agent import Agent
    from ldp.data_structures import Trajectory, Transition

logger = logging.getLogger(__name__)


class GradablePaperQAEnvironment(PaperQAEnvironment):
    """Extended environment that can grade answers."""

    def __init__(
        self,
        query: str | MultipleChoiceQuestion,
        settings: Settings,
        docs: Docs,
        llm_model: LiteLLMModel | None = POPULATE_FROM_SETTINGS,
        summary_llm_model: LiteLLMModel | None = POPULATE_FROM_SETTINGS,
        embedding_model: EmbeddingModel | None = POPULATE_FROM_SETTINGS,
        session_id: UUID | None = None,
        sources: str | list[str] | None = None,
        rewards: Mapping[str, float] = DEFAULT_REWARD_MAPPING,
        evaluation_callback: (
            Callable[[MultipleChoiceEvaluation], Awaitable] | None
        ) = None,
        **env_kwargs,
    ):
        super().__init__(
            query,
            settings,
            docs,
            llm_model,
            summary_llm_model,
            embedding_model,
            session_id,
            **env_kwargs,
        )
        # Enables checking an Index has the right DOI(s)
        self.sources: list[str] | None = (
            [sources] if isinstance(sources, str) else sources
        )
        self._evaluation_callback = evaluation_callback
        self._rewards = rewards

    async def validate_sources(
        self, manifest_or_index: dict[str, DocDetails] | SearchIndex | None = None
    ) -> None:
        """Validate the sources can be found in the input manifest or index."""
        if not self.sources:
            return
        if manifest_or_index is None:  # Let's try to load in the manifest
            manifest_or_index = await maybe_get_manifest(
                filename=await self._settings.agent.index.finalize_manifest_file()
            )
        if isinstance(manifest_or_index, SearchIndex):
            entity: str = "index"
            file_names: set[str] = {k for k in await manifest_or_index.index_files if k}
            lowercased_dois: set[str] = set()
        else:
            entity = "manifest"
            file_names = {k for k in manifest_or_index if k}
            lowercased_dois = {
                v["doi"].lower() for v in manifest_or_index.values() if v["doi"]
            }
        if not file_names:  # File names being empty means something's wrong
            logger.warning(
                f"Can't validate sources {self.sources} without a correctly specified"
                f" {entity}."
            )
            return
        not_found = [
            s
            for s in self.sources
            if s not in file_names and s.lower() not in lowercased_dois
        ]
        if not_found:
            question = (
                self._query
                if isinstance(self._query, str)
                else self._query.question_prompt
            )
            raise ValueError(
                f"Sources {not_found} of {self.sources} not found in the {entity},"
                f" the corresponding query was {question!r}."
            )

    async def step(
        self, action: ToolRequestMessage
    ) -> tuple[Messages, float, bool, bool]:
        messages, reward, done, truncated = await super().step(action)
        if not done or not isinstance(self._query, MultipleChoiceQuestion):
            return messages, reward, done, truncated
        # If the ensuring evaluation fails (e.g. due to OpenAI being down), we can:
        # - Suppress the exception and declare the evaluation as incorrect, which can
        #   negatively reward what otherwise was a good trajectory containing a correct
        #   answer. We don't want "bad" offline data, so it's not what we do.
        # - Suppress the exception and just give super()'s reward, but again this could
        #   incorrectly reward what otherwise was a good trajectory.
        # - Don't suppress the exception, which leads to the trajectory failing, and
        #   removes it from the learnable pool. This is the only safe default behavior.
        evaluation, self.state.session.graded_answer = await self._query.grade(
            self.state.session.answer
        )
        if evaluation_callback := self._evaluation_callback:
            await evaluation_callback(evaluation)
        return messages, reward + self._rewards[evaluation.value], done, truncated

    def __deepcopy__(self, memo) -> Self:
        copy_state = deepcopy(self.state, memo)
        # We don't know the side effects of deep copying a litellm.Router,
        # so we force a shallow copy of these LiteLLMModels
        env_model_kwargs: dict[str, Any] = {
            name: model if model is None else type(model)(**model.model_dump())
            for name, model in (
                ("llm_model", self._llm_model),
                ("summary_llm_model", self._summary_llm_model),
                ("embedding_model", self._embedding_model),
            )
        }
        copy_self = type(self)(
            query=self._query,  # No need to copy since we read only
            settings=deepcopy(self._settings, memo),  # Deepcopy just to be safe
            docs=copy_state.docs,
            sources=self.sources,
            rewards=self._rewards,
            evaluation_callback=self._evaluation_callback,
            **env_model_kwargs,
        )
        copy_self.state = copy_state
        # Because we shallow copied the LiteLLMModels, we need to re-make the
        # tool functions within the tools
        copy_self.tools = copy_self.make_tools()
        return copy_self


ENV_NAME = "paperqa-local"
ENV_REGISTRY[ENV_NAME] = (
    GradablePaperQAEnvironment.__module__,
    GradablePaperQAEnvironment.__name__,
)


async def evaluate_consensus_sampling(
    data: Iterable[GradablePaperQAEnvironment | Frame],
    exclude_no_answer: bool = False,
    num_samples: int = 1,
    seed: int | None = None,
) -> tuple[dict[str, list[tuple[str, int]]], float]:
    """
    Create consensus groups based on question and evaluate the consensus for each.

    Args:
        data: Data to evaluate consensus upon, either gradable environments or frames.
        exclude_no_answer: Opt-in flag to filter out empty answers (due to the
            Environment/Frame not having a graded answer). Use of this flag does not
            affect the accuracy term of the return.
        num_samples: Passed through to evaluate_consensus.
        seed: Passed through to evaluate_consensus.

    Returns:
        Two-tuple of consensus list generated by collections.Counter.most_common (keys
            are question, values are list of (answer, vote count)) and the proportion of
            groups for which the consensus matches the ideal.
    """

    def extract_question(x: GradablePaperQAEnvironment | Frame) -> str:
        if isinstance(x, GradablePaperQAEnvironment):
            query: str | MultipleChoiceQuestion | dict[str, Any] = x._query
        else:
            query = x.info["query"]  # type: ignore[call-overload,index]
        if isinstance(query, str):
            return query
        if isinstance(query, MultipleChoiceQuestion):
            return query.question_prompt
        return query["question"]

    def extract_answer(x: GradablePaperQAEnvironment | Frame) -> str:
        ses: PQASession | dict[str, Any] = (
            x.state.session
            if isinstance(x.state, EnvironmentState)
            else cast(PQASession | dict[str, Any], x.state["session"])  # type: ignore[call-overload,index]
        )
        graded_answer = (
            ses.graded_answer if isinstance(ses, PQASession) else ses["graded_answer"]
        )
        # One can filter the below empty string injection via the exclude_no_answer arg
        return graded_answer or ""

    def extract_ideal(x: GradablePaperQAEnvironment | Frame) -> str:
        if isinstance(x, GradablePaperQAEnvironment):
            query: str | MultipleChoiceQuestion | dict[str, Any] = x._query
        else:
            query = x.info["query"]  # type: ignore[call-overload,index]
        if isinstance(query, str):
            raise ValueError(  # noqa: TRY004
                f"We require a {MultipleChoiceQuestion.__name__} variant to extract"
                " ideal answer, not a string."
            )
        if isinstance(query, MultipleChoiceQuestion):
            return query.ideal_answer
        return query["ideal_answer"]

    try:
        consensus, accuracy = await bulk_evaluate_consensus(
            data=data,
            grouping_fn=extract_question,
            extract_answer_fn=extract_answer,
            ideal_answer_fn=extract_ideal,
            num_samples=num_samples,
            seed=seed,
        )
    except TypeError:
        raise ImportError(
            "Evaluating consensus requires the 'ldp' extra for 'ldp'. Please:"
            " `pip install paper-qa[ldp]`."
        ) from None
    if exclude_no_answer:
        consensus = {
            q: [(a, c) for a, c in answers if a] for q, answers in consensus.items()
        }
    return consensus, accuracy


class StoreForConsensusSamplingCallback(Callback):
    """Store environments or frames for later consensus sampling."""

    def __init__(self):
        super().__init__()
        self.stored: list[GradablePaperQAEnvironment | Frame] = []

    async def after_transition(
        self,
        traj_id: str,  # noqa: ARG002
        agent: "Agent",  # noqa: ARG002
        env: Environment,
        transition: "Transition",
    ) -> None:
        if not isinstance(env, GradablePaperQAEnvironment):
            raise NotImplementedError(
                f"So far only handled {GradablePaperQAEnvironment} in this callback,"
                f" not {type(env)}."
            )
        if transition.done and not transition.failed:  # Only store once
            return
        self.stored.append(env.export_frame())

    async def evaluate_consensus_sampling(
        self, num_samples: int = 1, seed: int | None = None
    ) -> tuple[dict[str, list[tuple[str, int]]], float]:
        return await evaluate_consensus_sampling(
            data=self.stored, num_samples=num_samples, seed=seed
        )


class LitQATaskDataset(
    TaskDataset[GradablePaperQAEnvironment], ComputeTrajectoryMetricsMixin, ABC
):
    """
    Abstract base class for a task dataset of LitQA v1 or v2 questions.

    This is an ABC because it's non-specific to a LitQA version.
    Examples include LitQA v1, v2, or a test stub version of LitQA.
    """

    def __init__(
        self,
        settings: Settings | dict | None = None,
        base_docs: Docs | dict | None = None,
        rewards: Mapping[str, float] = DEFAULT_REWARD_MAPPING,
        question_kwargs: Mapping[str, Any] | None = None,
        eval_model: LLMModel | str = DEFAULT_EVAL_MODEL_NAME,
        **env_kwargs,
    ):
        if settings is None:
            settings = Settings()
        if isinstance(settings, dict):
            settings = Settings(**settings)
        self._settings = settings
        if base_docs is None:
            base_docs = Docs()
        if isinstance(base_docs, dict):
            base_docs = Docs(**base_docs)
        self._base_docs = base_docs
        self._rewards = rewards
        self._question_kwargs = question_kwargs
        self._eval_model = eval_model
        self._env_kwargs = env_kwargs

    def _make_gradable_environment(
        self,
        ideal_answer: str,
        distractors: str | list[str],
        question: str,
        sources: str | list[str] | None = None,
    ) -> GradablePaperQAEnvironment:
        mc_question = MultipleChoiceQuestion(
            question=question,
            options=(
                distractors
                if isinstance(distractors, list)
                else MultipleChoiceQuestion.split_options(distractors)
            ),
            ideal_answer=ideal_answer,
            **(self._question_kwargs or {}),
        )
        return GradablePaperQAEnvironment(
            query=mc_question,
            settings=self._settings,
            docs=self._base_docs.model_copy(),
            sources=sources,
            rewards=self._rewards,
            **self._env_kwargs,
        )

    def compute_trajectory_metrics(
        self, trajectories: "Sequence[Trajectory]"
    ) -> dict[str, list[float]]:
        total_paper_count: list[float] = []
        relevant_paper_count: list[float] = []
        evidence_count: list[float] = []
        for t in trajectories:
            split_certainties = [
                split_certainty
                for split_certainty in (
                    re.split(
                        pattern=Complete.CERTAINTY_SPLIT_REGEX_PATTERN,
                        string=obs.content,
                        maxsplit=1,
                    )
                    for obs in t.steps[-1].next_observation
                    if (
                        isinstance(obs, ToolResponseMessage)
                        and obs.name == Complete.TOOL_FN_NAME
                    )
                )
                # Filter for places where the regex split succeeded
                if len(split_certainty) >= 4  # noqa: PLR2004
            ]
            for i, metric_list in enumerate(
                (total_paper_count, relevant_paper_count, evidence_count),
                start=1,  # Regex extraction of status starts after has_successful_answer
            ):
                # NOTE: we use mean to not break if there's 2+ complete calls (which
                # we're prompted not to do). If it happens, they should all have the
                # same status, so the mean value should equal the individual values
                metric_list.append(
                    sum(int(sa[i]) for sa in split_certainties) / len(split_certainties)
                    if split_certainties  # Avoid div0 (when complete wasn't called)
                    else 0
                )
        return super().compute_trajectory_metrics(trajectories) | {
            "total_paper_count": total_paper_count,
            "relevant_paper_count": relevant_paper_count,
            "evidence_count": evidence_count,
            "correct": [
                int(t.steps[-1].reward == self._rewards["correct"])
                for t in trajectories
            ],
            "correct_unsure": [
                int(
                    t.steps[-1].reward
                    in {self._rewards["correct"], self._rewards["unsure"]}
                )
                for t in trajectories
            ],
        }


class LitQAv2TaskSplit(StrEnum):
    TRAIN = "train"
    EVAL = "eval"
    TEST = "test"

    def get_index(self) -> int:
        """
        Get the index of the train (0), eval (1), or test (2) split.

        NOTE: the value matches the index in read_litqa_v2_from_hub's returned splits.
        """
        if self == self.TRAIN:
            return 0
        if self == self.EVAL:
            return 1
        if self == self.TEST:
            return 2
        assert_never(self)  # type: ignore[arg-type]


class LitQAv2TaskDataset(LitQATaskDataset):
    """Task dataset of LitQA v2 questions."""

    def __init__(
        self,
        *args,
        train_eval_dataset: str = DEFAULT_LABBENCH_HF_HUB_NAME,
        test_dataset: str = DEFAULT_AVIARY_PAPER_HF_HUB_NAME,
        read_data_kwargs: Mapping[str, Any] | None = None,
        split: str | LitQAv2TaskSplit = LitQAv2TaskSplit.EVAL,
        **kwargs,
    ):
        super().__init__(*args, **kwargs)
        split_dfs = read_litqa_v2_from_hub(
            train_eval_dataset, test_dataset, **(read_data_kwargs or {})
        )
        self.data = split_dfs[LitQAv2TaskSplit(split).get_index()]

    def get_new_env_by_idx(self, idx: int) -> GradablePaperQAEnvironment:
        sources = []
        for s in self.data.iloc[idx].sources:
            try:
                (doi,) = (
                    s.split(substr, maxsplit=1)[1]
                    for substr in DocDetails.DOI_URL_FORMATS
                    if substr in s
                )
            except ValueError as exc:
                raise NotImplementedError(
                    f"Didn't handle DOI extraction from source {s!r}."
                ) from exc
            sources.append(doi)
        return self._make_gradable_environment(
            ideal_answer=self.data.iloc[idx].ideal,
            distractors=self.data.iloc[idx].distractors,
            question=self.data.iloc[idx].question,
            sources=sources,
        )

    def __len__(self) -> int:
        return len(self.data)


TASK_DATASET_NAME = "litqa-v2"
TASK_DATASET_REGISTRY[TASK_DATASET_NAME] = (
    LitQAv2TaskDataset.__module__,
    LitQAv2TaskDataset.__name__,
)


class LFRQAPairwiseEvalEnv(GradablePaperQAEnvironment):
    def __init__(self, qid: str, question: str, human_answer: str, *args, **kwargs):
        # NOTE I'm using qid and question and
        # maybe we could use session_id and query instead?
        kwargs["query"] = question

        # NOTE: I'm also passing this docs because they are required
        # but don't know if/how they are used
        kwargs["docs"] = Docs()
        super().__init__(*args, **kwargs)

        self.qid = qid
        self.question = question
        self.human_answer = human_answer

    def extract_best_answer_index(self, text: str) -> int:
        match = re.search(r"<rating>(\d+)</rating>", text)
        return int(match.group(1)) if match else None

    def log_results_to_json(
<<<<<<< HEAD
        self, llm_model_name: str, qid: str, question: str, pqa_answer: str, human_answer: str, pqa_answer_index: int, winner: str, result: str
=======
        self,
        qid: str,
        question: str,
        pqa_answer: str,
        human_answer: str,
        pqa_answer_index: int,
        winner: str,
        result: str,
>>>>>>> f94f6022
    ):
        evaluation_results = {
            "question": question,
            "paperqa_answer": pqa_answer,
            "human_answer": human_answer,
            "pqa_answer_index": pqa_answer_index,
            "winner": winner,
            "llm_response": result.text,
        }

        os.makedirs(f"rag-qa-benchmarking/results_{llm_model_name}", exist_ok=True)
        json_path = f"rag-qa-benchmarking/results_{llm_model_name}/{qid}.json"
        with open(json_path, "w") as f:
            json.dump(evaluation_results, f, indent=2)

    async def pairwise_evaluation(
        self, qid: str, question: str, pqa_answer: str, human_answer: str
    ) -> float:

        pairwise_eval_llm = get_settings(self._settings).get_pairwise_eval_llm()
        pqa_answer = strip_citations(pqa_answer)

        if random.random() < 0.5:
            data = {
                "question": question,
                "answer1": pqa_answer,
                "answer2": human_answer,
            }
            pqa_answer_index = 1
        else:
            data = {
                "question": question,
                "answer1": human_answer,
                "answer2": pqa_answer,
            }
            pqa_answer_index = 2

        result = await pairwise_eval_llm.run_prompt(
            prompt=lfrqa_prompt,
            data=data,
            system_prompt=lfrqa_system_prompt,
        )

        best_answer_index = self.extract_best_answer_index(result.text)
        winner = (
            "paperqa"
            if best_answer_index == pqa_answer_index
            else "human" if best_answer_index != 0 else "tie"
        )

        print("--------------------------------")
        print(f"For question {question} \n")
        print(f"PQa answer was:\n{pqa_answer} \n\n")
        print(f"Human answer was:\n{human_answer} \n\n")
        print(f"Winner is: {winner}\n")
<<<<<<< HEAD
        self.log_results_to_json(self._settings.llm, qid, question, pqa_answer, human_answer, pqa_answer_index, winner, result)
        
        reward = (
=======
        self.log_results_to_json(
            qid, question, pqa_answer, human_answer, pqa_answer_index, winner, result
        )

        return (
>>>>>>> f94f6022
            self._rewards["win"]
            if winner == "paperqa"
            else self._rewards["lose"] if winner == "human" else self._rewards["tie"]
        )

    async def step(
        self, action: ToolRequestMessage
    ) -> tuple[Messages, float, bool, bool]:
        messages, reward, done, truncated = await super().step(action)
        if done:
            reward = await self.pairwise_evaluation(
                self.qid, self.question, self.state.session.answer, self.human_answer
            )
        return messages, reward, done, truncated


class LFRQATaskDataset(
    TaskDataset[GradablePaperQAEnvironment], ComputeTrajectoryMetricsMixin
):
    """Task dataset for custom evaluation of non-multiple choice questions."""

    def __init__(
        self,
        data_path: str,
        num_questions: int | None = None,
        settings: Settings | dict | None = None,
    ):
        if settings is None:
            settings = Settings()
        if isinstance(settings, dict):
            settings = Settings(**settings)
        self._settings = settings

        if num_questions is not None:
            self.data = pd.read_csv(data_path).head(num_questions)
        else:
            self.data = pd.read_csv(data_path)

        self._rewards = {
            "win": 1,
            "tie": 0,
            "lose": -1,
        }

    def get_new_env_by_idx(self, idx: int) -> GradablePaperQAEnvironment:
        """Create a new environment instance for the given index."""
        row = self.data.iloc[idx]

        return LFRQAPairwiseEvalEnv(
            qid=row.qid,
            question=row.question,
            human_answer=row.answer,
            settings=self._settings,
            rewards=self._rewards,
        )

    def compute_trajectory_metrics(
        self, trajectories: "Sequence[Trajectory]"
    ) -> dict[str, list[float]]:
        metrics = super().compute_trajectory_metrics(trajectories)

        # Add custom metrics similar to LitQATaskDataset
        total_paper_count: list[float] = []
        relevant_paper_count: list[float] = []
        evidence_count: list[float] = []

        for t in trajectories:
            split_certainties = [
                split_certainty
                for split_certainty in (
                    re.split(
                        pattern=Complete.CERTAINTY_SPLIT_REGEX_PATTERN,
                        string=obs.content,
                        maxsplit=1,
                    )
                    for obs in t.steps[-1].next_observation
                    if (
                        isinstance(obs, ToolResponseMessage)
                        and obs.name == Complete.TOOL_FN_NAME
                    )
                )
                if len(split_certainty) >= 4
            ]

            for i, metric_list in enumerate(
                (total_paper_count, relevant_paper_count, evidence_count),
                start=1,
            ):
                metric_list.append(
                    sum(int(sa[i]) for sa in split_certainties) / len(split_certainties)
                    if split_certainties
                    else 0
                )

        return metrics | {
            "total_paper_count": total_paper_count,
            "relevant_paper_count": relevant_paper_count,
            "evidence_count": evidence_count,
            "paperqa_won": [
                int(t.steps[-1].reward == self._rewards["win"]) for t in trajectories
            ],
        }

    def __len__(self) -> int:
        return len(self.data)


# Register your custom dataset
CUSTOM_TASK_DATASET_NAME = "lfrqa"
TASK_DATASET_REGISTRY[CUSTOM_TASK_DATASET_NAME] = (
    LFRQATaskDataset.__module__,
    LFRQATaskDataset.__name__,
)<|MERGE_RESOLUTION|>--- conflicted
+++ resolved
@@ -515,9 +515,6 @@
         return int(match.group(1)) if match else None
 
     def log_results_to_json(
-<<<<<<< HEAD
-        self, llm_model_name: str, qid: str, question: str, pqa_answer: str, human_answer: str, pqa_answer_index: int, winner: str, result: str
-=======
         self,
         qid: str,
         question: str,
@@ -526,7 +523,6 @@
         pqa_answer_index: int,
         winner: str,
         result: str,
->>>>>>> f94f6022
     ):
         evaluation_results = {
             "question": question,
@@ -582,17 +578,9 @@
         print(f"PQa answer was:\n{pqa_answer} \n\n")
         print(f"Human answer was:\n{human_answer} \n\n")
         print(f"Winner is: {winner}\n")
-<<<<<<< HEAD
         self.log_results_to_json(self._settings.llm, qid, question, pqa_answer, human_answer, pqa_answer_index, winner, result)
         
         reward = (
-=======
-        self.log_results_to_json(
-            qid, question, pqa_answer, human_answer, pqa_answer_index, winner, result
-        )
-
-        return (
->>>>>>> f94f6022
             self._rewards["win"]
             if winner == "paperqa"
             else self._rewards["lose"] if winner == "human" else self._rewards["tie"]
