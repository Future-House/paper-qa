--- conflicted
+++ resolved
@@ -7,8 +7,6 @@
 from unittest.mock import patch
 
 import pytest
-
-# try:
 from langchain.agents.openai_functions_agent.base import OpenAIFunctionsAgent
 from langchain_openai import ChatOpenAI
 from pydantic import ValidationError
@@ -32,116 +30,48 @@
 )
 from paperqa.config import AgentSettings, Settings
 from paperqa.docs import Docs
-<<<<<<< HEAD
 from paperqa.types import Answer, Context, Doc, Text
-from paperqa.utils import get_year
-
-# except ImportError:
-#    pytest.skip("agents module is not installed", allow_module_level=True)
+from paperqa.utils import get_year, md5sum
 
 
 @pytest.mark.asyncio
 async def test_get_directory_index(agent_test_settings):
-
     index = await get_directory_index(
         settings=agent_test_settings,
     )
-    assert index.fields == {
-        "title",
-=======
-from paperqa.llms import LangchainLLMModel
-from paperqa.types import Answer, Context, Doc, PromptCollection, Text
-from paperqa.utils import get_year, md5sum
-
-try:
-    from langchain.agents.openai_functions_agent.base import OpenAIFunctionsAgent
-    from langchain_openai import ChatOpenAI
-    from tenacity import Retrying, retry_if_exception_type, stop_after_attempt
-
-    from paperqa.agents import agent_query
-    from paperqa.agents.helpers import (
-        compute_total_model_token_cost,
-        update_doc_models,
-    )
-    from paperqa.agents.models import (
-        AgentPromptCollection,
-        AgentStatus,
-        AnswerResponse,
-        MismatchedModelsError,
-        QueryRequest,
-    )
-    from paperqa.agents.prompts import STATIC_PROMPTS
-    from paperqa.agents.search import get_directory_index
-    from paperqa.agents.tools import (
-        GatherEvidenceTool,
-        GenerateAnswerTool,
-        PaperSearchTool,
-        SharedToolState,
-    )
-except ImportError:
-    pytest.skip("agents module is not installed", allow_module_level=True)
-
-
-@pytest.mark.asyncio
-async def test_get_directory_index(agent_index_dir, stub_data_dir):
-    index = await get_directory_index(
-        directory=anyio.Path(stub_data_dir),
-        index_name="pqa_index_0",
-        index_directory=agent_index_dir,
-    )
     assert index.fields == [
->>>>>>> 8088379d
         "file_location",
         "body",
         "title",
         "year",
-    }, "Incorrect fields in index"
-    # paper.pdf + bates.html + flag_day.html
-    assert len(await index.index_files) == 3, "Incorrect number of index files"
+    ], "Incorrect fields in index"
+    # paper.pdf + flag_day.html + bates.txt + obama.txt
+    assert len(await index.index_files) == 4, "Incorrect number of index files"
     results = await index.query(query="who is Frederick Bates?")
-<<<<<<< HEAD
-    # can't really check the dockey, since timestamps/articles change
-    assert results[0].docs.keys()
-
-
-@pytest.mark.asyncio
-async def test_get_directory_index_w_manifest(agent_test_settings):
+    assert results[0].docs.keys() == {
+        md5sum((agent_test_settings.agent.paper_directory / "bates.txt").absolute())
+    }
+
+
+@pytest.mark.asyncio
+async def test_get_directory_index_w_manifest(
+    agent_test_settings, reset_log_levels, caplog  # noqa: ARG001
+):
     agent_test_settings.agent.manifest_file = "stub_manifest.csv"
     index = await get_directory_index(settings=agent_test_settings)
-    assert index.fields == {
-        "title",
-=======
-    # docs.keys come from md5 hash of the file contents
-    assert results[0].docs.keys() == {
-        md5sum((stub_data_dir / "example.txt").absolute())
-    }
-
-
-@pytest.mark.asyncio
-async def test_get_directory_index_w_manifest(agent_index_dir, stub_data_dir):
-    index = await get_directory_index(
-        directory=anyio.Path(stub_data_dir),
-        index_name="pqa_index_0",
-        index_directory=agent_index_dir,
-        manifest_file=anyio.Path(stub_data_dir) / "stub_manifest.csv",
-    )
     assert index.fields == [
->>>>>>> 8088379d
         "file_location",
         "body",
         "title",
         "year",
-    }, "Incorrect fields in index"
-    # paper.pdf + bates.html + flag_day.html
-    assert len(await index.index_files) == 3, "Incorrect number of index files"
+    ], "Incorrect fields in index"
+    # paper.pdf + flag_day.html + bates.txt + obama.txt
+    assert len(await index.index_files) == 4, "Incorrect number of index files"
     results = await index.query(query="who is Frederick Bates?")
     top_result = next(iter(results[0].docs.values()))
-<<<<<<< HEAD
-    # can't really check the dockey, since timestamps/articles change
-    assert top_result.dockey
-=======
-    assert top_result.dockey == md5sum((stub_data_dir / "example2.txt").absolute())
->>>>>>> 8088379d
+    assert top_result.dockey == md5sum(
+        (agent_test_settings.agent.paper_directory / "bates.txt").absolute()
+    )
     # note: this title comes from the manifest, so we know it worked
     assert top_result.title == "Frederick Bates (Wikipedia article)"
 
@@ -149,31 +79,13 @@
 @pytest.mark.flaky(reruns=2, only_rerun=["AssertionError", "httpx.RemoteProtocolError"])
 @pytest.mark.parametrize("agent_type", ["fake", "OpenAIFunctionsAgent"])
 @pytest.mark.asyncio
-<<<<<<< HEAD
 async def test_agent_types(agent_test_settings, agent_type):
 
-=======
-async def test_agent_types(agent_index_dir, agent_type, stub_data_dir):
->>>>>>> 8088379d
     question = "How can you use XAI for chemical property prediction?"
 
     request = QueryRequest(
         query=question,
-<<<<<<< HEAD
         settings=agent_test_settings,
-=======
-        consider_sources=10,
-        max_sources=2,
-        embedding="sparse",
-        agent_tools=AgentPromptCollection(
-            search_count=2,
-            paper_directory=stub_data_dir,
-            index_directory=agent_index_dir,
-        ),
-    )
-    response = await agent_query(
-        request, agent_type=agent_type, index_directory=agent_index_dir
->>>>>>> 8088379d
     )
     response = await agent_query(request, agent_type=agent_type)
     assert response.answer.answer, "Answer not generated"
@@ -183,7 +95,6 @@
 
 
 @pytest.mark.asyncio
-<<<<<<< HEAD
 async def test_timeout(agent_test_settings):
     agent_test_settings.prompts.pre = None
     agent_test_settings.agent.timeout = 0.001
@@ -193,23 +104,6 @@
         QueryRequest(
             query="Are COVID-19 vaccines effective?", settings=agent_test_settings
         )
-=======
-async def test_timeout(agent_index_dir, stub_data_dir):
-    response = await agent_query(
-        QueryRequest(
-            query="Are COVID-19 vaccines effective?",
-            llm="gpt-4o-mini",
-            prompts=PromptCollection(pre=None),
-            # We just need one tool to test the timeout, gen_answer is not that fast
-            agent_tools=AgentPromptCollection(
-                timeout=0.001,
-                tool_names={"gen_answer"},
-                paper_directory=stub_data_dir,
-                index_directory=agent_index_dir,
-            ),
-        ),
-        Docs(),
->>>>>>> 8088379d
     )
     # ensure that GenerateAnswerTool was called
     assert response.status == AgentStatus.TIMEOUT, "Agent did not timeout"
@@ -217,11 +111,7 @@
 
 
 @pytest.mark.asyncio
-<<<<<<< HEAD
 async def test_propagate_options(agent_test_settings) -> None:
-=======
-async def test_propagate_options(agent_index_dir, stub_data_dir) -> None:
->>>>>>> 8088379d
     llm_name = "gpt-4o-mini"
     default_llm_names = {
         cls.model_fields[name].default  # type: ignore[attr-defined]
@@ -230,50 +120,6 @@
     assert (
         llm_name not in default_llm_names
     ), f"Assertions require not matching a default LLM name in {default_llm_names}."
-<<<<<<< HEAD
-=======
-    query = QueryRequest(
-        query="What is is a self-explanatory model?",
-        summary_llm=llm_name,
-        llm=llm_name,
-        max_sources=5,
-        consider_sources=6,
-        length="400 words",
-        prompts=PromptCollection(
-            pre=None, system="End all responses with ###", skip_summary=True
-        ),
-        # NOTE: this is testing that if our prompt forgets template fields (e.g. status),
-        # the code still runs, despite the presence of extra keyword arguments to format
-        agent_tools=AgentPromptCollection(
-            paper_directory=stub_data_dir,
-            index_directory=agent_index_dir,
-            agent_prompt=(
-                "Answer question: {question}. Search for papers, gather evidence, and"
-                " answer. If you do not have enough evidence, you can search for more"
-                " papers (preferred) or gather more evidence with a different phrase."
-                " You may rephrase or break-up the question in those steps. Once you"
-                " have five or more pieces of evidence from multiple sources, or you"
-                " have tried a few times, call {gen_answer_tool_name} tool. The"
-                " {gen_answer_tool_name} tool output is visible to the user, so you do"
-                " not need to restate the answer and can simply terminate if the answer"
-                " looks sufficient."
-            ),
-            tool_names={"paper_search", "gather_evidence", "gen_answer"},
-        ),
-    )
-    for attempt in Retrying(
-        stop=stop_after_attempt(3), retry=retry_if_exception_type(AssertionError)
-    ):
-        with attempt:
-            docs = Docs(llm=llm_name, summary_llm=llm_name)
-            docs.prompts = query.prompts  # this line happens in main
-            response = await agent_query(query, docs, agent_type="fake")
-            assert response.status == AgentStatus.SUCCESS, "Agent did not succeed"
-    result = response.answer
-    assert len(result.answer) > 200, "Answer did not return any results"
-    assert result.answer_length == query.length, "Answer length did not propagate"
-    assert "###" in result.answer, "Answer did not propagate system prompt"
->>>>>>> 8088379d
 
     agent_test_settings.llm = llm_name
     agent_test_settings.answer.answer_max_sources = 5
@@ -284,25 +130,9 @@
     agent_test_settings.answer.evidence_skip_summary = True
     agent_test_settings.answer.evidence_detailed_citations = False
 
-<<<<<<< HEAD
     query = QueryRequest(
         query="What is is a self-explanatory model?",
         settings=agent_test_settings,
-=======
-@pytest.mark.flaky(reruns=3, only_rerun=["AssertionError"])
-@pytest.mark.asyncio
-async def test_mixing_langchain_clients(caplog, agent_index_dir, stub_data_dir) -> None:
-    docs = Docs()
-    query = QueryRequest(
-        query="What is is a self-explanatory model?",
-        max_sources=2,
-        consider_sources=3,
-        llm="gemini-1.5-flash",
-        summary_llm="gemini-1.5-flash",
-        agent_tools=AgentPromptCollection(
-            paper_directory=stub_data_dir, index_directory=agent_index_dir
-        ),
->>>>>>> 8088379d
     )
     response = await agent_query(query, agent_type="fake")
     assert response.status == AgentStatus.SUCCESS, "Agent did not succeed"
@@ -310,7 +140,7 @@
     assert len(result.answer) > 200, "Answer did not return any results"
     assert "###" in result.answer, "Answer did not propagate system prompt"
     assert (
-        len(result.contexts[0].context) == agent_test_settings.parsing.chunk_chars
+        len(result.contexts[0].context) == agent_test_settings.parsing.chunk_size
     ), "Summary was not skipped"
 
 
@@ -337,7 +167,6 @@
 
 @pytest.mark.flaky(reruns=3, only_rerun=["AssertionError"])
 @pytest.mark.asyncio
-<<<<<<< HEAD
 async def test_agent_sharing_state(agent_test_settings, subtests: SubTests) -> None:
     agent_test_settings.agent.search_count = 3  # Keep low for speed
     agent_test_settings.answer.evidence_k = 2
@@ -351,33 +180,11 @@
     update_doc_models(my_docs, query)
     tool_state = SharedToolState(
         docs=my_docs, answer=answer, settings=agent_test_settings
-=======
-async def test_agent_sharing_state(
-    agent_stub_answer, subtests: SubTests, agent_index_dir, stub_data_dir
-) -> None:
-    tool_state = SharedToolState(docs=Docs(), answer=agent_stub_answer)
-    search_count = 3  # Keep low for speed
-    query = QueryRequest(
-        query=agent_stub_answer.question,
-        consider_sources=2,
-        max_sources=1,
-        agent_tools=AgentPromptCollection(
-            search_count=search_count,
-            index_directory=agent_index_dir,
-            paper_directory=stub_data_dir,
-        ),
->>>>>>> 8088379d
     )
 
     with subtests.test(msg=PaperSearchTool.__name__):
         tool = PaperSearchTool(
             shared_state=tool_state,
-<<<<<<< HEAD
-=======
-            search_count=search_count,
-            index_directory=agent_index_dir,
-            paper_directory=stub_data_dir,
->>>>>>> 8088379d
         )
         await tool.arun("XAI self explanatory model")
         assert tool_state.docs.docs, "Search did not save any papers"
@@ -387,7 +194,6 @@
         ), "Document type or DOI propagation failure"
 
     with subtests.test(msg=GatherEvidenceTool.__name__):
-<<<<<<< HEAD
         assert not answer.contexts, "No contexts is required for a later assertion"
 
         tool = GatherEvidenceTool(shared_state=tool_state, query=query)
@@ -406,32 +212,6 @@
         ), "Failed to regex extract answer from result"
         assert (
             len(answer.used_contexts) <= query.settings.answer.answer_max_sources
-=======
-        assert (
-            not agent_stub_answer.contexts
-        ), "No contexts is required for a later assertion"
-
-        tool = GatherEvidenceTool(shared_state=tool_state, query=query)
-        await tool.arun(agent_stub_answer.question)
-        assert (
-            len(agent_stub_answer.dockey_filter) > 0
-        ), "Filter did not preserve reference"
-        assert agent_stub_answer.contexts, "Evidence did not return any results"
-
-    with subtests.test(msg=f"{GenerateAnswerTool.__name__} working"):
-        tool = GenerateAnswerTool(shared_state=tool_state, query=query)
-        result = await tool.arun(agent_stub_answer.question)
-        assert re.search(
-            pattern=SharedToolState.STATUS_SEARCH_REGEX_PATTERN, string=result
-        )
-        assert len(agent_stub_answer.answer) > 200, "Answer did not return any results"
-        assert (
-            GenerateAnswerTool.extract_answer_from_message(result)
-            == agent_stub_answer.answer
-        ), "Failed to regex extract answer from result"
-        assert (
-            len(agent_stub_answer.contexts) <= query.max_sources
->>>>>>> 8088379d
         ), "Answer has more sources than expected"
 
 
@@ -515,100 +295,6 @@
     ]
 
 
-<<<<<<< HEAD
-=======
-def test_instruct_model():
-    docs = Docs(name="tmp")
-    query = QueryRequest(
-        summary_llm="gpt-3.5-turbo-instruct",
-        query="Are COVID-19 vaccines effective?",
-        llm="gpt-3.5-turbo-instruct",
-    )
-    update_doc_models(docs, query)
-    docs.query("Are COVID-19 vaccines effective?")
-    query.llm = "gpt-3.5-turbo-instruct"
-    query.summary_llm = "gpt-3.5-turbo-instruct"
-    update_doc_models(docs, query)
-    docs.query("Are COVID-19 vaccines effective?")
-
-
-def test_anthropic_model():
-    docs = Docs(name="tmp")
-    query = QueryRequest(
-        summary_llm="claude-3-sonnet-20240229",
-        query="Are COVID-19 vaccines effective?",
-        llm="claude-3-sonnet-20240229",
-    )
-    update_doc_models(docs, query)
-    answer = docs.query("Are COVID-19 vaccines effective?")
-
-    # make sure we can compute cost with this model.
-    compute_total_model_token_cost(answer.token_counts)
-
-
-def test_embeddings_anthropic():
-    docs = Docs(name="tmp")
-    query = QueryRequest(
-        summary_llm="claude-3-sonnet-20240229",
-        query="Are COVID-19 vaccines effective?",
-        llm="claude-3-sonnet-20240229",
-        embedding="sparse",
-    )
-    update_doc_models(docs, query)
-    _ = docs.query("Are COVID-19 vaccines effective?")
-
-    query = QueryRequest(
-        summary_llm="claude-3-sonnet-20240229",
-        query="Are COVID-19 vaccines effective?",
-        llm="claude-3-sonnet-20240229",
-        embedding="hybrid-text-embedding-3-small",
-    )
-    update_doc_models(docs, query)
-    _ = docs.query("Are COVID-19 vaccines effective?")
-
-
-@pytest.mark.asyncio
-async def test_gemini_model_construction(
-    stub_data_dir: Path,
-) -> None:
-    docs = Docs(name="tmp")
-    query = QueryRequest(
-        summary_llm="gemini-1.5-pro",
-        llm="gemini-1.5-pro",
-        embedding="sparse",
-    )
-    update_doc_models(docs, query)
-    assert isinstance(docs.llm_model, LangchainLLMModel)  # We use LangChain for Gemini
-    assert docs.llm_model.name == "gemini-1.5-pro", "Gemini Model: model not created"
-    assert "model" not in docs.llm_model.config, "model should not be in config"
-
-    # now try using it
-    await docs.aadd(stub_data_dir / "paper.pdf")
-    answer = await docs.aget_evidence(
-        Answer(question="Are COVID-19 vaccines effective?")
-    )
-    assert answer.contexts, "Gemini Model: no contexts returned"
-
-
-def test_query_request_summary():
-    """Test that we can set summary llm to none and it will skip summary."""
-    request = QueryRequest(query="Are COVID-19 vaccines effective?", summary_llm="none")
-    assert request.summary_llm == "gpt-4o-mini"
-    assert request.prompts.skip_summary, "Summary should be skipped with none llm"
-
-
-def test_query_request_preset_prompts():
-    """Test that we can set the prompt using our preset prompts."""
-    request = QueryRequest(
-        query="Are COVID-19 vaccines effective?",
-        prompts=PromptCollection(
-            summary_json_system=r"{gene_name} {summary} {relevance_score}"
-        ),
-    )
-    assert "gene_name" in request.prompts.summary_json_system
-
-
->>>>>>> 8088379d
 def test_query_request_docs_name_serialized():
     """Test that the query request has a docs_name property."""
     request = QueryRequest(query="Are COVID-19 vaccines effective?")
