--- conflicted
+++ resolved
@@ -1,11 +1,7 @@
 import asyncio
 from collections.abc import Iterable
 from copy import deepcopy
-<<<<<<< HEAD
-from datetime import datetime
-=======
 from typing import ClassVar
->>>>>>> 06b0a4c3
 from unittest.mock import patch
 
 import pytest
