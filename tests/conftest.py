from __future__ import annotations

import logging
import os
import shutil
import tempfile
import urllib.request
from collections.abc import Generator
from pathlib import Path
<<<<<<< HEAD
=======
from typing import Generator, Iterator
>>>>>>> 8088379d
from unittest.mock import patch

import pytest
from dotenv import load_dotenv

from paperqa.clients.crossref import CROSSREF_HEADER_KEY
from paperqa.clients.semantic_scholar import SEMANTIC_SCHOLAR_HEADER_KEY
from paperqa.config import Settings

PAPER_DIRECTORY = Path(__file__).parent


@pytest.fixture(autouse=True, scope="session")
def _load_env():
    load_dotenv()


@pytest.fixture(scope="session")
def vcr_config():
    return {
        "filter_headers": [CROSSREF_HEADER_KEY, SEMANTIC_SCHOLAR_HEADER_KEY],
        "record_mode": "none",
        "match_on": ["method", "host", "path", "query"],
        "allow_playback_repeats": True,
        "cassette_library_dir": "tests/cassettes",
    }


@pytest.fixture
def bates_fixture():
    url = "https://en.wikipedia.org/wiki/Frederick_Bates_(politician)"
    with urllib.request.urlopen(url) as response:
        html = response.read()
    with tempfile.NamedTemporaryFile(delete=False) as f:
        f.write(html)
        f.flush()
    return f.name


@pytest.fixture
def flag_day_fixture():
    url = "https://en.wikipedia.org/wiki/National_Flag_of_Canada_Day"
    with urllib.request.urlopen(url) as response:
        html = response.read()
    with tempfile.NamedTemporaryFile(delete=False) as f:
        f.write(html)
        f.flush()
    return f.name


@pytest.fixture
def tmp_path_cleanup(
    tmp_path: Path,
) -> Generator[Path, None, None]:
    yield tmp_path
    # Cleanup after the test
    if tmp_path.exists():
        shutil.rmtree(tmp_path, ignore_errors=True)


@pytest.fixture
def agent_home_dir(
    tmp_path_cleanup: str | os.PathLike,
    bates_fixture: os.PathLike,
    flag_day_fixture: os.PathLike,
) -> Generator[str | os.PathLike, None, None]:
    """Set up a unique temporary folder for the agent module."""
    # download necessary files if not present
    # tests are written to assume files are present in tests
    tests_dir = Path(__file__).parent
    with open(tests_dir / "bates.html", "w") as f, open(bates_fixture) as bates_f:
        f.write(bates_f.read())
    with (
        open(tests_dir / "flag_day.html", "w") as f,
        open(flag_day_fixture) as flag_day_f,
    ):
        f.write(flag_day_f.read())
    with patch.dict("os.environ", {"PQA_HOME": str(tmp_path_cleanup)}):
        yield tmp_path_cleanup


@pytest.fixture
def agent_index_dir(agent_home_dir: Path) -> Path:
    return agent_home_dir / ".pqa" / "indexes"


@pytest.fixture
<<<<<<< HEAD
def agent_test_settings(agent_index_dir: Path) -> Settings:
    settings = Settings()
    settings.agent.paper_directory = PAPER_DIRECTORY
    settings.agent.index_directory = agent_index_dir
    settings.agent.search_count = 2
    settings.embedding = "sparse"
    settings.answer.answer_max_sources = 2
    settings.answer.evidence_k = 10
    return settings
=======
def agent_stub_answer() -> Answer:
    return Answer(question="What is is a self-explanatory model?")
>>>>>>> 8088379d


@pytest.fixture
def stub_data_dir() -> Path:
    return Path(__file__).parent / "stub_data"


@pytest.fixture
def stub_data_dir_w_near_dupes(stub_data_dir: Path, tmp_path: Path) -> Iterator[Path]:

    # add some near duplicate files then removes them after testing
    for filename in ("example.txt", "example2.txt"):
        if not (tmp_path / f"{filename}_modified.txt").exists():
            with open(stub_data_dir / filename) as f:
                content = f.read()
            with open(tmp_path / f"{Path(filename).stem}_modified.txt", "w") as f:
                f.write(content)
                f.write("## MODIFIED FOR HASH")

    yield tmp_path

    if tmp_path.exists():
        shutil.rmtree(tmp_path, ignore_errors=True)


@pytest.fixture
def reset_log_levels(caplog):
    logging.getLogger().setLevel(logging.DEBUG)

    for name in logging.root.manager.loggerDict:
        logger = logging.getLogger(name)
        logger.setLevel(logging.DEBUG)
        logger.propagate = True

    caplog.set_level(logging.DEBUG)

    yield

    for name in logging.root.manager.loggerDict:
        logger = logging.getLogger(name)
        logger.setLevel(logging.NOTSET)
        logger.propagate = True<|MERGE_RESOLUTION|>--- conflicted
+++ resolved
@@ -3,14 +3,8 @@
 import logging
 import os
 import shutil
-import tempfile
-import urllib.request
-from collections.abc import Generator
+from collections.abc import Generator, Iterator
 from pathlib import Path
-<<<<<<< HEAD
-=======
-from typing import Generator, Iterator
->>>>>>> 8088379d
 from unittest.mock import patch
 
 import pytest
@@ -19,6 +13,7 @@
 from paperqa.clients.crossref import CROSSREF_HEADER_KEY
 from paperqa.clients.semantic_scholar import SEMANTIC_SCHOLAR_HEADER_KEY
 from paperqa.config import Settings
+from paperqa.types import Answer
 
 PAPER_DIRECTORY = Path(__file__).parent
 
@@ -40,28 +35,6 @@
 
 
 @pytest.fixture
-def bates_fixture():
-    url = "https://en.wikipedia.org/wiki/Frederick_Bates_(politician)"
-    with urllib.request.urlopen(url) as response:
-        html = response.read()
-    with tempfile.NamedTemporaryFile(delete=False) as f:
-        f.write(html)
-        f.flush()
-    return f.name
-
-
-@pytest.fixture
-def flag_day_fixture():
-    url = "https://en.wikipedia.org/wiki/National_Flag_of_Canada_Day"
-    with urllib.request.urlopen(url) as response:
-        html = response.read()
-    with tempfile.NamedTemporaryFile(delete=False) as f:
-        f.write(html)
-        f.flush()
-    return f.name
-
-
-@pytest.fixture
 def tmp_path_cleanup(
     tmp_path: Path,
 ) -> Generator[Path, None, None]:
@@ -74,20 +47,8 @@
 @pytest.fixture
 def agent_home_dir(
     tmp_path_cleanup: str | os.PathLike,
-    bates_fixture: os.PathLike,
-    flag_day_fixture: os.PathLike,
 ) -> Generator[str | os.PathLike, None, None]:
     """Set up a unique temporary folder for the agent module."""
-    # download necessary files if not present
-    # tests are written to assume files are present in tests
-    tests_dir = Path(__file__).parent
-    with open(tests_dir / "bates.html", "w") as f, open(bates_fixture) as bates_f:
-        f.write(bates_f.read())
-    with (
-        open(tests_dir / "flag_day.html", "w") as f,
-        open(flag_day_fixture) as flag_day_f,
-    ):
-        f.write(flag_day_f.read())
     with patch.dict("os.environ", {"PQA_HOME": str(tmp_path_cleanup)}):
         yield tmp_path_cleanup
 
@@ -98,32 +59,32 @@
 
 
 @pytest.fixture
-<<<<<<< HEAD
-def agent_test_settings(agent_index_dir: Path) -> Settings:
+def stub_data_dir() -> Path:
+    return Path(__file__).parent / "stub_data"
+
+
+@pytest.fixture
+def agent_test_settings(agent_index_dir: Path, stub_data_dir: Path) -> Settings:
     settings = Settings()
-    settings.agent.paper_directory = PAPER_DIRECTORY
+    settings.agent.paper_directory = stub_data_dir
     settings.agent.index_directory = agent_index_dir
     settings.agent.search_count = 2
     settings.embedding = "sparse"
     settings.answer.answer_max_sources = 2
     settings.answer.evidence_k = 10
     return settings
-=======
-def agent_stub_answer() -> Answer:
-    return Answer(question="What is is a self-explanatory model?")
->>>>>>> 8088379d
 
 
 @pytest.fixture
-def stub_data_dir() -> Path:
-    return Path(__file__).parent / "stub_data"
+def agent_stub_answer() -> Answer:
+    return Answer(question="What is is a self-explanatory model?")
 
 
 @pytest.fixture
 def stub_data_dir_w_near_dupes(stub_data_dir: Path, tmp_path: Path) -> Iterator[Path]:
 
     # add some near duplicate files then removes them after testing
-    for filename in ("example.txt", "example2.txt"):
+    for filename in ("bates.txt", "obama.txt"):
         if not (tmp_path / f"{filename}_modified.txt").exists():
             with open(stub_data_dir / filename) as f:
                 content = f.read()
