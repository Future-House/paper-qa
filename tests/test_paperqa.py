import os
import pickle
import tempfile
from io import BytesIO
from unittest import IsolatedAsyncioTestCase

import numpy as np
import pytest
import requests
from openai import AsyncOpenAI

from paperqa import (
    Answer,
    Doc,
    Docs,
    NumpyVectorStore,
    PromptCollection,
    Text,
    print_callback,
)
from paperqa.llms import (
    AnthropicLLMModel,
    EmbeddingModel,
    HybridEmbeddingModel,
    LangchainEmbeddingModel,
    LangchainLLMModel,
    LangchainVectorStore,
    LLMModel,
    OpenAIEmbeddingModel,
    OpenAILLMModel,
    SparseEmbeddingModel,
    get_score,
    guess_model_type,
    is_openai_model,
)
from paperqa.readers import read_doc
from paperqa.utils import (
    get_citenames,
    maybe_is_html,
    maybe_is_text,
    name_in_text,
    strings_similarity,
    strip_citations,
)


def test_is_openai_model():
    assert is_openai_model("gpt-3.5-turbo")
    assert is_openai_model("babbage-002")
    assert is_openai_model("gpt-4-1106-preview")
    assert is_openai_model("davinci-002")
    assert not is_openai_model("llama")
    assert not is_openai_model("labgpt")
    assert not is_openai_model("mixtral-7B")


def test_guess_model_type():
    assert guess_model_type("gpt-3.5-turbo") == "chat"
    assert guess_model_type("babbage-002") == "completion"
    assert guess_model_type("gpt-4-1106-preview") == "chat"
    assert guess_model_type("gpt-3.5-turbo-instruct") == "completion"
    assert guess_model_type("davinci-002") == "completion"


def test_get_citations():
    text = (
        "Yes, COVID-19 vaccines are effective. Various studies have documented the "
        "effectiveness of COVID-19 vaccines in preventing severe disease, "
        "hospitalization, and death. The BNT162b2 vaccine has shown effectiveness "
        "ranging from 65% to -41% for the 5-11 years age group and 76% to 46% for the "
        "12-17 years age group, after the emergence of the Omicron variant in New York "
        "(Dorabawila2022EffectivenessOT). Against the Delta variant, the effectiveness "
        "of the BNT162b2 vaccine was approximately 88% after two doses "
        "(Bernal2021EffectivenessOC pg. 1-3).\n\n"
        "Vaccine effectiveness was also found to be 89% against hospitalization and "
        "91% against emergency department or urgent care clinic visits "
        "(Thompson2021EffectivenessOC pg. 3-5, Goo2031Foo pg. 3-4). In the UK "
        "vaccination program, vaccine effectiveness was approximately 56% in "
        "individuals aged ≥70 years between 28-34 days post-vaccination, increasing to "
        "approximately 58% from day 35 onwards (Marfé2021EffectivenessOC).\n\n"
        "However, it is important to note that vaccine effectiveness can decrease over "
        "time. For instance, the effectiveness of COVID-19 vaccines against severe "
        "COVID-19 declined to 64% after 121 days, compared to around 90% initially "
        "(Chemaitelly2022WaningEO, Foo2019Bar). Despite this, vaccines still provide "
        "significant protection against severe outcomes (Bar2000Foo pg 1-3; Far2000 pg 2-5)."
    )
    ref = {
        "Dorabawila2022EffectivenessOT",
        "Bernal2021EffectivenessOC pg. 1-3",
        "Thompson2021EffectivenessOC pg. 3-5",
        "Goo2031Foo pg. 3-4",
        "Marfé2021EffectivenessOC",
        "Chemaitelly2022WaningEO",
        "Foo2019Bar",
        "Bar2000Foo pg 1-3",
        "Far2000 pg 2-5",
    }
    assert get_citenames(text) == ref


def test_single_author():
    text = "This was first proposed by (Smith 1999)."
    assert strip_citations(text) == "This was first proposed by ."


def test_multiple_authors():
    text = "Recent studies (Smith et al. 1999) show that this is true."
    assert strip_citations(text) == "Recent studies  show that this is true."


def test_multiple_citations():
    text = "As discussed by several authors (Smith et al. 1999; Johnson 2001; Lee et al. 2003)."
    assert strip_citations(text) == "As discussed by several authors ."


def test_citations_with_pages():
    text = "This is shown in (Smith et al. 1999, p. 150)."
    assert strip_citations(text) == "This is shown in ."


def test_citations_without_space():
    text = "Findings by(Smith et al. 1999)were significant."
    assert strip_citations(text) == "Findings bywere significant."


def test_citations_with_commas():
    text = "The method was adopted by (Smith, 1999, 2001; Johnson, 2002)."
    assert strip_citations(text) == "The method was adopted by ."


def test_citations_with_text():
    text = "This was noted (see Smith, 1999, for a review)."
    assert strip_citations(text) == "This was noted ."


def test_no_citations():
    text = "There are no references in this text."
    assert strip_citations(text) == "There are no references in this text."


def test_malformed_citations():
    text = "This is a malformed citation (Smith 199)."
    assert strip_citations(text) == "This is a malformed citation (Smith 199)."


def test_edge_case_citations():
    text = "Edge cases like (Smith et al.1999) should be handled."
    assert strip_citations(text) == "Edge cases like  should be handled."


def test_citations_with_special_characters():
    text = "Some names have dashes (O'Neil et al. 2000; Smith-Jones 1998)."
    assert strip_citations(text) == "Some names have dashes ."


def test_citations_with_nonstandard_chars():
    text = (
        "In non-English languages, citations might look different (Müller et al. 1999)."
    )
    assert (
        strip_citations(text)
        == "In non-English languages, citations might look different ."
    )


def test_ablations():
    tests_dir = os.path.dirname(os.path.abspath(__file__))
    doc_path = os.path.join(tests_dir, "paper.pdf")
    with open(doc_path, "rb") as f:
        docs = Docs(prompts=PromptCollection(skip_summary=True))
        docs.add_file(f, "Wellawatte et al, XAI Review, 2023")
        answer = docs.get_evidence(
            Answer(
                question="Which page is the statement 'Deep learning (DL) is advancing the boundaries of computational"
                + "chemistry because it can accurately model non-linear structure-function relationships.' on?"
            )
        )
        assert (
            answer.contexts[0].text.text == answer.contexts[0].context
        ), "summarization not ablated"
        answer = docs.get_evidence(
            Answer(
                question="Which page is the statement 'Deep learning (DL) is advancing the boundaries of computational"
                + "chemistry because it can accurately model non-linear structure-function relationships.' on?"
            ),
            disable_vector_search=True,
        )


def test_location_awareness():
    tests_dir = os.path.dirname(os.path.abspath(__file__))
    doc_path = os.path.join(tests_dir, "paper.pdf")
    with open(doc_path, "rb") as f:
        docs = Docs()
        docs.add_file(f, "Wellawatte et al, XAI Review, 2023")
        answer = docs.get_evidence(
            Answer(
                question="Which page is the statement 'Deep learning (DL) is advancing the boundaries of computational"
                + "chemistry because it can accurately model non-linear structure-function relationships.' on?"
            ),
            detailed_citations=True,
        )
        assert "2" in answer.context or "1" in answer.context


def test_maybe_is_text():
    assert maybe_is_text("This is a test. The sample conc. was 1.0 mM (at 245 ^F)")
    assert not maybe_is_text("\\C0\\C0\\B1\x00")
    # get front page of wikipedia
    r = requests.get("https://en.wikipedia.org/wiki/National_Flag_of_Canada_Day")
    assert maybe_is_text(r.text)

    assert maybe_is_html(BytesIO(r.text.encode()))

    # now force it to contain lots of weird encoding
    bad_text = r.text.encode("latin1", "ignore").decode("utf-16", "ignore")
    assert not maybe_is_text(bad_text)


def test_name_in_text():
    name1 = "FooBar2022"
    name2 = "FooBar2022a"
    name3 = "FooBar20"

    text1 = "As mentioned by FooBar2022, this is a great paper"
    assert name_in_text(name1, text1)
    assert not name_in_text(name2, text1)
    assert not name_in_text(name3, text1)

    text2 = "This is great, as found by FooBar20"
    assert name_in_text(name3, text2)
    assert not name_in_text(name1, text2)
    assert not name_in_text(name2, text2)

    text3 = "Per previous work (FooBar2022, FooBar2022a), this is great"
    assert name_in_text(name1, text3)
    assert name_in_text(name2, text3)
    assert not name_in_text(name3, text3)

    text4 = "Per previous work (Foo2022, Bar2023), this is great"
    assert not name_in_text(name1, text4)
    assert not name_in_text(name2, text4)
    assert not name_in_text(name3, text4)

    text5 = "Per previous work (FooBar2022; FooBar2022a), this is great"
    assert name_in_text(name1, text5)
    assert name_in_text(name2, text5)
    assert not name_in_text(name3, text5)

    text6 = "According to FooBar2022 and Foobars, this is great"
    assert name_in_text(name1, text6)
    assert not name_in_text(name2, text6)
    assert not name_in_text(name3, text6)

    text7 = "As stated by FooBar2022.\n\nThis is great"
    assert name_in_text(name1, text7)
    assert not name_in_text(name2, text7)
    assert not name_in_text(name3, text7)


def test_extract_score():
    sample = """
    The text describes an experiment where different cell subtypes,
    including colorectal cancer-associated fibroblasts, were treated with
    oxaliplatin for 12 days. The concentration of oxaliplatin used was the
    EC50 for each cell subtype, which was determined individually.
    The media were changed every 3 days to avoid complete cell death.
    The text does not provide information about the percentage of colorectal
    cancer-associated fibroblasts that typically survive at 2 weeks when cultured
    with oxaliplatin. (0/10)
    """
    assert get_score(sample) == 0

    sample = """
    COVID-19 vaccinations have been shown to be effective against hospitalization
    from the Omicron and Delta variants, though effectiveness may decrease over
    time. A study found that vaccine effectiveness against hospitalization peaked
    around 82-92% after a third dose but declined to 53-77% 15+ weeks after the third
    dose, depending on age group and hospitalization definition. Stricter
    definitions of hospitalization, like requiring oxygen use or ICU admission,
    showed higher and more sustained vaccine effectiveness. 8
    """

    assert get_score(sample) == 8

    sample = """
    Here is a 100-word summary of the text:
    The text discusses a phase 3 trial of a combined
    vector vaccine based on rAd26 and rAd5 vectors carrying the
    SARS-CoV-2 spike protein gene. The trial aimed to assess the efficacy,
    immunogenicity and safety of the vaccine against COVID-19 in adults.
    The study design was a randomized, double-blind, placebo-controlled trial
    done at 25 hospitals in Moscow, Russia. Eligible participants were 18 years
    or older with no history of COVID-19. The exclusion criteria ensured
    participants were healthy and had no contraindications for vaccination.
    The trial aimed to determine if the vaccine could safely and effectively
    provide protection against COVID-19. Relevance score: 8
    """

    assert get_score(sample) == 8

    sample = """
    Here is a 100-word summary of the provided text: The text details
    trial procedures for a COVID-19 vaccine, including screening
    visits, observation visits to assess vital signs, PCR testing, and
    telemedicine consultations. Participants who tested positive for
    COVID-19 during screening were excluded from the trial. During the trial
    , additional PCR tests were only done when COVID-19 symptoms were reported
    . An electronic health record platform was in place to record data from
    telemedicine consultations. The text details the screening and trial
    procedures but does not provide direct evidence regarding the
    effectiveness of COVID-19 vaccinations. Score: 3/10
    """

    assert get_score(sample) == 3

    sample = """
    Here is a 100-word summary of the text: The text discusses a
    phase 3 trial of a COVID-19 vaccine in Russia. The vaccine
    uses a heterologous prime-boost regimen, providing robust
    immune responses. The vaccine can be stored at -18°C and
    2-8°C. The study reports 91.6% efficacy against COVID-19 based on
    interim analysis of over 21,000 participants. The authors
    compare their results to other published COVID-19 vaccine
    efficacy data. They previously published safety and immunogenicity
    results from phase 1/2 trials of the same vaccine. Relevance score:
    8/10. The text provides details on the efficacy and immune response
    generated by one COVID-19 vaccine in a large phase 3 trial, which is
    relevant evidence to help answer the question regarding effectiveness
    of COVID-19 vaccinations.
    """

    assert get_score(sample) == 8

    sample = """
    Here is a 100-word summary of the text: The text discusses the safety and
    efficacy of the BNT162b2 mRNA Covid-19 vaccine. The study found that
    the vaccine was well tolerated with mostly mild to moderate side
    effects. The vaccine was found to be highly effective against Covid-19,
    with an observed vaccine efficacy of 90.5% after the second dose.
    Severe Covid-19 cases were also reduced among vaccine recipients.
    The vaccine showed an early protective effect after the first dose
    and reached full efficacy 7 days after the second dose. The favorable
    safety and efficacy results provide evidence that the BNT162b2 vaccine
    is effective against Covid-19. The text provides data on the efficacy
    and safety results from a clinical trial of the BNT162b2 Covid-19 vaccine,
    which is highly relevant to answering the question about the effectiveness
    of Covid-19 vaccinations.
    """

    assert get_score(sample) == 5

    sample = """
    Introduce dynamic elements such as moving nodes or edges to create a sense of activity within
    the network. 2. Add more nodes and connections to make the network
    appear more complex and interconnected. 3. Incorporate both red and
    green colors into the network, as the current screenshot only shows
    green lines. 4. Vary the thickness of the lines to add depth and
    visual interest. 5. Implement different shades of red and green to
    create a gradient effect for a more visually appealing experience.
    6. Consider adding a background color or pattern to enhance the
    contrast and make the network stand out. 7. Introduce interactive
    elements that allow users to manipulate the network, such as
    dragging nodes or zooming in/out. 8. Use animation effects like
    pulsing or changing colors to highlight certain parts of the network
    or to show activity. 9. Add labels or markers to provide information
      about the nodes or connections, if relevant to the purpose of the
        network visualization. 10. Consider the use of algorithms that
        organize the network in a visually appealing manner, such as
        force-directed placement or hierarchical layouts. 3/10 """

    assert get_score(sample) == 3

    sample = (
        "The text mentions a work by Shozo Yokoyama titled "
        '"Evolution of Dim-Light and Color Vision Pigments". '
        "This work, published in the Annual Review of Genomics and "
        "Human Genetics, discusses the evolution of human color vision. "
        "However, the text does not provide specific details or findings "
        "from Yokoyama's work. \n"
        "Relevance Score: 7"
    )

    assert get_score(sample) == 7

    sample = (
        "The evolution of human color vision is "
        "closely tied to theories about the nature "
        "of light, dating back to the 17th to 19th "
        "centuries. Initially, there was no clear distinction "
        "between the properties of light, the eye and retina, "
        "and color percepts. Major figures in science attempted "
        "to resolve these issues, with physicists leading most "
        "advances in color science into the 20th century. Prior "
        "to Newton, colors were viewed as stages between black "
        "and white. Newton was the first to describe colors in "
        "a modern sense, using prisms to disperse light into "
        "a spectrum of colors. He demonstrated that each color "
        "band could not be further divided and that different "
        "colors had different refrangibility. \n"
        "Relevance Score: 9.5"
    )

    assert get_score(sample) == 9


class TestChains(IsolatedAsyncioTestCase):
    async def test_chain_completion(self):
        client = AsyncOpenAI()
        llm = OpenAILLMModel(config=dict(model="babbage-002", temperature=0.2))
        call = llm.make_chain(
            client,
            "The {animal} says",
            skip_system=True,
        )
        outputs = []

        def accum(x):
            outputs.append(x)

        completion = await call(dict(animal="duck"), callbacks=[accum])  # type: ignore[call-arg]
        assert completion.seconds_to_first_token > 0
        assert completion.prompt_count > 0
        assert completion.completion_count > 0
        assert str(completion) == "".join(outputs)

        completion = await call(dict(animal="duck"))  # type: ignore[call-arg]
        assert completion.seconds_to_first_token == 0
        assert completion.seconds_to_last_token > 0

    async def test_chain_chat(self):
        client = AsyncOpenAI()
        llm = OpenAILLMModel(
            config=dict(temperature=0, model="gpt-3.5-turbo", max_tokens=56)
        )
        call = llm.make_chain(
            client,
            "The {animal} says",
            skip_system=True,
        )
        outputs = []

        def accum(x):
            outputs.append(x)

        completion = await call(dict(animal="duck"), callbacks=[accum])  # type: ignore[call-arg]
        assert completion.seconds_to_first_token > 0
        assert completion.prompt_count > 0
        assert completion.completion_count > 0
        assert str(completion) == "".join(outputs)

        completion = await call(dict(animal="duck"))  # type: ignore[call-arg]
        assert completion.seconds_to_first_token == 0
        assert completion.seconds_to_last_token > 0

        # check with mixed callbacks
        async def ac(x):
            pass

        completion = await call(dict(animal="duck"), callbacks=[accum, ac])  # type: ignore[call-arg]

    async def test_anthropic_chain(self):
        try:
            from anthropic import AsyncAnthropic
        except ImportError:
            return

        client = AsyncAnthropic()
        llm = AnthropicLLMModel()
        call = llm.make_chain(
            client,
            "The {animal} says",
            skip_system=True,
        )

        def accum(x):
            outputs.append(x)

        outputs: list[str] = []
        completion = await call(dict(animal="duck"), callbacks=[accum])  # type: ignore[call-arg]
        assert completion.seconds_to_first_token > 0
        assert completion.prompt_count > 0
        assert completion.completion_count > 0
        assert str(completion) == "".join(outputs)

        completion = await call(dict(animal="duck"))  # type: ignore[call-arg]
        assert completion.seconds_to_first_token == 0
        assert completion.seconds_to_last_token > 0


def test_docs():
    docs = Docs(llm="babbage-002")
    docs.add_url(
        "https://en.wikipedia.org/wiki/National_Flag_of_Canada_Day",
        citation="WikiMedia Foundation, 2023, Accessed now",
        dockey="test",
    )
    assert docs.docs["test"].docname == "Wiki2023"
    assert docs.llm == "babbage-002"
    assert docs.summary_llm == "babbage-002"


def test_evidence():
    doc_path = "example.html"
    with open(doc_path, "w", encoding="utf-8") as f:
        # get wiki page about politician
        r = requests.get("https://en.wikipedia.org/wiki/Frederick_Bates_(politician)")
        f.write(r.text)
    docs = Docs()
    docs.add(doc_path, "WikiMedia Foundation, 2023, Accessed now")  # type: ignore[arg-type]
    original_doc = next(iter(docs.docs.values()))
    assert (
        original_doc.embedding is not None
    ), "For downstream assertions of in-tact embedding, we need an embedding"
    evidence = docs.get_evidence(
        Answer(question="For which state was Bates a governor?"), k=1, max_sources=1
    )
    print(evidence.context)
    assert "Missouri" in evidence.context
    assert original_doc.embedding is not None, "Embedding should have remained in-tact"
    assert (
        evidence.contexts[0].text.doc.embedding is None
    ), "Embedding should have been removed"

    evidence = docs.get_evidence(
        Answer(question="For which state was Bates a governor?"),
        detailed_citations=True,
    )
    assert "Based on WikiMedia Foundation, 2023, Accessed now" in evidence.context
    os.remove(doc_path)


def test_json_evidence():
    doc_path = "example.html"
    with open(doc_path, "w", encoding="utf-8") as f:
        # get wiki page about politician
        r = requests.get("https://en.wikipedia.org/wiki/Frederick_Bates_(politician)")
        f.write(r.text)
    summary_llm = OpenAILLMModel(
        config=dict(
            model="gpt-3.5-turbo-1106",
            response_format=dict(type="json_object"),
            temperature=0.0,
        )
    )
    docs = Docs(
        prompts=PromptCollection(json_summary=True),
        summary_llm_model=summary_llm,
        llm_result_callback=print_callback,
    )
    docs.add(doc_path, "WikiMedia Foundation, 2023, Accessed now")  # type: ignore[arg-type]
    evidence = docs.get_evidence(
        Answer(question="For which state was Bates a governor?"), k=1, max_sources=1
    )
    print(evidence.context)
    assert "Missouri" in evidence.context

    evidence = docs.get_evidence(
        Answer(question="For which state was Bates a governor?"),
        detailed_citations=True,
    )
    assert "Based on WikiMedia Foundation, 2023, Accessed now" in evidence.context
    os.remove(doc_path)


def test_custom_json_props():
    doc_path = "example.html"
    with open(doc_path, "w", encoding="utf-8") as f:
        # get wiki page about politician
        r = requests.get("https://en.wikipedia.org/wiki/Frederick_Bates_(politician)")
        f.write(r.text)
    summary_llm = OpenAILLMModel(
        config=dict(
            model="gpt-3.5-turbo-0125",
            response_format=dict(type="json_object"),
            temperature=0.0,
        )
    )
    my_prompts = PromptCollection(
        json_summary=True,
        summary_json_system="Provide a summary of the excerpt that could help answer the question based on the excerpt.  "
        "The excerpt may be irrelevant. Do not directly answer the question - only summarize relevant information. "
        "Respond with the following JSON format:\n\n"
        '{{\n"summary": "...",\n"person_name": "...",\n"relevance_score": "..."}}\n\n'
        "where `summary` is relevant information from text - "
        "about 100 words words, `person_name` specifies the person discussed in "
        "the excerpt (may be different than query), and `relevance_score` is "
        "the relevance of `summary` to answer the question (integer out of 10).",
    )
    docs = Docs(
        prompts=my_prompts,
        summary_llm_model=summary_llm,
        llm_result_callback=print_callback,
    )
    docs.add(doc_path, "WikiMedia Foundation, 2023, Accessed now")  # type: ignore[arg-type]
    evidence = docs.get_evidence(
        Answer(question="For which state was Bates a governor?"), k=1, max_sources=1
    )
    assert "person_name" in evidence.contexts[0].model_extra
    assert "person_name: " in evidence.context
    print(evidence.context)
    answer = docs.query("What is Frederick Bates's greatest accomplishment?")
    assert "person_name" in answer.context
    os.remove(doc_path)


def test_query():
    docs = Docs()
    docs.add_url(
        "https://en.wikipedia.org/wiki/Frederick_Bates_(politician)",
        citation="WikiMedia Foundation, 2023, Accessed now",
        dockey="test",
    )
    docs.query("What is Frederick Bates's greatest accomplishment?")


def test_answer_attributes():
    docs = Docs()
    docs.add_url(
        "https://en.wikipedia.org/wiki/Frederick_Bates_(politician)",
        citation="WikiMedia Foundation, 2023, Accessed now",
        dockey="test",
    )
    answer = docs.query("What is Frederick Bates's greatest accomplishment?")
    used_citations = answer.used_contexts
    assert len(used_citations) > 0
    assert len(used_citations) < len(answer.contexts)
    assert (
        answer.get_citation(list(used_citations)[0])
        == "WikiMedia Foundation, 2023, Accessed now"
    )

    # make sure it is serialized correctly
    js = answer.model_dump_json()
    assert "used_contexts" in js

    # make sure it can be deserialized
    answer2 = Answer.model_validate_json(js)
    assert answer2.used_contexts == used_citations


def test_llmresult_callbacks():
    my_results = []

    async def my_callback(result):
        my_results.append(result)

    docs = Docs(llm_result_callback=my_callback)
    docs.add_url(
        "https://en.wikipedia.org/wiki/Frederick_Bates_(politician)",
        citation="WikiMedia Foundation, 2023, Accessed now",
        dockey="test",
    )
    docs.query("What is Frederick Bates's greatest accomplishment?")
    assert any([x.name == "answer" for x in my_results])
    assert len(my_results) > 1


def test_duplicate() -> None:
    """Check Docs doesn't store duplicates, while checking nonduplicate docs are stored."""
    docs = Docs()
    assert docs.add_url(
        "https://en.wikipedia.org/wiki/Frederick_Bates_(politician)",
        citation="WikiMedia Foundation, 2023, Accessed now",
        dockey="test1",
    )
    assert (
        docs.add_url(
            "https://en.wikipedia.org/wiki/Frederick_Bates_(politician)",
            citation="WikiMedia Foundation, 2023, Accessed now",
            dockey="test1",
        )
        is None
    )
    assert len(docs.docs) == 1, "Should have added only one document"
    assert docs.add_url(
        "https://en.wikipedia.org/wiki/National_Flag_of_Canada_Day",
        citation="WikiMedia Foundation, 2023, Accessed now",
        dockey="test2",
    )
    assert (
        len(set(docs.docs.values())) == 2
    ), "Unique documents should be hashed as unique"


def test_custom_embedding():
    class MyEmbeds(EmbeddingModel):
        name: str = "my_embed"

        async def embed_documents(self, client, texts):
            return [[1, 2, 3] for _ in texts]

    docs = Docs(
        docs_index=NumpyVectorStore(embedding_model=MyEmbeds()),
        texts_index=NumpyVectorStore(embedding_model=MyEmbeds()),
        embedding_client=None,
    )
    assert docs._embedding_client is None
    assert docs.embedding == "my_embed"
    docs.add_url(
        "https://en.wikipedia.org/wiki/Frederick_Bates_(politician)",
        citation="WikiMedia Foundation, 2023, Accessed now",
        dockey="test",
    )
    assert docs.docs["test"].embedding == [1, 2, 3]


def test_sparse_embedding():
    docs = Docs(
        docs_index=NumpyVectorStore(embedding_model=SparseEmbeddingModel()),
        texts_index=NumpyVectorStore(embedding_model=SparseEmbeddingModel()),
        embedding_client=None,
    )
    assert docs._embedding_client is None
    assert docs.embedding.startswith("sparse")  # type: ignore[union-attr]
    docs.add_url(
        "https://en.wikipedia.org/wiki/Frederick_Bates_(politician)",
        citation="WikiMedia Foundation, 2023, Accessed now",
        dockey="test",
    )
    assert any(docs.docs["test"].embedding)  # type: ignore[arg-type]


def test_hyrbrid_embedding():
    model = HybridEmbeddingModel(
        models=[
            OpenAIEmbeddingModel(),
            SparseEmbeddingModel(),
        ]
    )
    docs = Docs(
        docs_index=NumpyVectorStore(embedding_model=model),
        texts_index=NumpyVectorStore(embedding_model=model),
    )
    assert type(docs._embedding_client) is AsyncOpenAI
    assert docs.embedding.startswith("hybrid")  # type: ignore[union-attr]
    docs.add_url(
        "https://en.wikipedia.org/wiki/Frederick_Bates_(politician)",
        citation="WikiMedia Foundation, 2023, Accessed now",
        dockey="test",
    )
    assert any(docs.docs["test"].embedding)  # type: ignore[arg-type]


def test_sentence_transformer_embedding():
    from paperqa import SentenceTransformerEmbeddingModel

    docs = Docs(embedding="sentence-transformers")
    assert docs._embedding_client is None
    docs.add_url(
        "https://en.wikipedia.org/wiki/Frederick_Bates_(politician)",
        citation="WikiMedia Foundation, 2023, Accessed now",
        dockey="test",
    )
    assert any(docs.docs["test"].embedding)  # type: ignore[arg-type]

    docs = Docs(
        texts_index=NumpyVectorStore(
            embedding_model=SentenceTransformerEmbeddingModel()
        ),
        doc_index=NumpyVectorStore(embedding_model=SentenceTransformerEmbeddingModel()),
        embedding_client=None,
    )
    assert docs._embedding_client is None
    docs.add_url(
        "https://en.wikipedia.org/wiki/Frederick_Bates_(politician)",
        citation="WikiMedia Foundation, 2023, Accessed now",
        dockey="test",
    )
    assert any(docs.docs["test"].embedding)  # type: ignore[arg-type]


def test_custom_llm():
    class MyLLM(LLMModel):
        name: str = "myllm"

        async def acomplete(self, client, prompt):
            assert client is None
            return "Echo"

    docs = Docs(llm_model=MyLLM(), client=None)
    docs.add_url(
        "https://en.wikipedia.org/wiki/Frederick_Bates_(politician)",
        citation="WikiMedia Foundation, 2023, Accessed now",
        dockey="test",
    )
    evidence = docs.get_evidence(Answer(question="Echo"))
    assert "Echo" in evidence.context


def test_custom_llm_stream():
    class MyLLM(LLMModel):
        name: str = "myllm"

        async def acomplete_iter(self, client, prompt):
            assert client is None
            yield "Echo"

    docs = Docs(llm_model=MyLLM(), client=None)
    docs.add_url(
        "https://en.wikipedia.org/wiki/Frederick_Bates_(politician)",
        citation="WikiMedia Foundation, 2023, Accessed now",
        dockey="test",
    )
    evidence = docs.get_evidence(
        Answer(question="Echo"), get_callbacks=lambda x: [lambda y: print(y, end="")]
    )
    assert "Echo" in evidence.context


def test_langchain_llm():
    from langchain_openai import ChatOpenAI, OpenAI

    docs = Docs(llm="langchain", client=ChatOpenAI(model="gpt-3.5-turbo"))
    assert type(docs.llm_model) == LangchainLLMModel
    assert type(docs.summary_llm_model) == LangchainLLMModel
    assert docs.llm == "gpt-3.5-turbo"
    assert docs.summary_llm == "gpt-3.5-turbo"
    docs.add_url(
        "https://en.wikipedia.org/wiki/Frederick_Bates_(politician)",
        citation="WikiMedia Foundation, 2023, Accessed now",
        dockey="test",
    )
    assert docs._client is not None
    assert type(docs.llm_model) == LangchainLLMModel
    assert docs.summary_llm_model == docs.llm_model

    docs.get_evidence(
        Answer(question="What is Frederick Bates's greatest accomplishment?"),
        get_callbacks=lambda x: [lambda y: print(y, end="")],
    )

    assert docs.llm_model.llm_type == "chat"

    # trying without callbacks (different codepath)
    docs.get_evidence(
        Answer(question="What is Frederick Bates's greatest accomplishment?")
    )

    # now completion

    docs = Docs(llm_model=LangchainLLMModel(), client=OpenAI(model="babbage-002"))
    docs.add_url(
        "https://en.wikipedia.org/wiki/Frederick_Bates_(politician)",
        citation="WikiMedia Foundation, 2023, Accessed now",
        dockey="test",
    )
    docs.get_evidence(
        Answer(question="What is Frederick Bates's greatest accomplishment?"),
        get_callbacks=lambda x: [lambda y: print(y, end="")],
    )

    assert docs.summary_llm_model.llm_type == "completion"  # type: ignore[union-attr]

    # trying without callbacks (different codepath)
    docs.get_evidence(
        Answer(question="What is Frederick Bates's greatest accomplishment?")
    )

    # now make sure we can pickle it
    docs_pickle = pickle.dumps(docs)
    docs2 = pickle.loads(docs_pickle)
    assert docs2._client is None
    assert docs2.llm == "babbage-002"
    docs2.set_client(OpenAI(model="babbage-002"))
    assert docs2.summary_llm == "babbage-002"
    docs2.get_evidence(
        Answer(question="What is Frederick Bates's greatest accomplishment?"),
        get_callbacks=lambda x: [lambda y: print(y)],
    )


def test_langchain_embeddings():
    from langchain_openai import OpenAIEmbeddings

    docs = Docs(
        texts_index=NumpyVectorStore(embedding_model=LangchainEmbeddingModel()),
        docs_index=NumpyVectorStore(embedding_model=LangchainEmbeddingModel()),
        embedding_client=OpenAIEmbeddings(),
    )
    assert docs._embedding_client is not None

    docs.add_url(
        "https://en.wikipedia.org/wiki/Frederick_Bates_(politician)",
        citation="WikiMedia Foundation, 2023, Accessed now",
        dockey="test",
    )
    docs = Docs(embedding="langchain", embedding_client=OpenAIEmbeddings())
    docs.add_url(
        "https://en.wikipedia.org/wiki/Frederick_Bates_(politician)",
        citation="WikiMedia Foundation, 2023, Accessed now",
        dockey="test",
    )


class TestVectorStore(IsolatedAsyncioTestCase):
    async def test_langchain_vector_store(self):
        from langchain_community.vectorstores.faiss import FAISS
        from langchain_openai import OpenAIEmbeddings

        some_texts = [
            Text(
                embedding=OpenAIEmbeddings().embed_query("test"),
                text="this is a test",
                name="test",
                doc=Doc(docname="test", citation="test", dockey="test"),
            )
        ]

        # checks on builder
        try:
            index = LangchainVectorStore()
            index.add_texts_and_embeddings(some_texts)
            raise "Failed to check for builder"  # type: ignore[misc]
        except ValueError:
            pass

        try:
            index = LangchainVectorStore(store_builder=lambda x: None)
            raise "Failed to count arguments"  # type: ignore[misc]
        except ValueError:
            pass

        try:
            index = LangchainVectorStore(store_builder="foo")
            raise "Failed to check if builder is callable"  # type: ignore[misc]
        except ValueError:
            pass

        # now with real builder
        index = LangchainVectorStore(
            store_builder=lambda x, y: FAISS.from_embeddings(x, OpenAIEmbeddings(), y)
        )
        assert index._store is None
        index.add_texts_and_embeddings(some_texts)
        assert index._store is not None
        # check search returns Text obj
        data, score = await index.similarity_search(None, "test", k=1)  # type: ignore[unreachable]
        print(data)
        assert type(data[0]) == Text

        # now try with convenience
        index = LangchainVectorStore(cls=FAISS, embedding_model=OpenAIEmbeddings())
        assert index._store is None
        index.add_texts_and_embeddings(some_texts)
        assert index._store is not None

        docs = Docs(
            texts_index=LangchainVectorStore(
                cls=FAISS, embedding_model=OpenAIEmbeddings()
            )
        )
        assert docs._embedding_client is not None  # from docs_index default

        await docs.aadd_url(
            "https://en.wikipedia.org/wiki/Frederick_Bates_(politician)",
            citation="WikiMedia Foundation, 2023, Accessed now",
            dockey="test",
        )
        # should be embedded

        # now try with JIT
        docs = Docs(texts_index=index, jit_texts_index=True)
        await docs.aadd_url(
            "https://en.wikipedia.org/wiki/Frederick_Bates_(politician)",
            citation="WikiMedia Foundation, 2023, Accessed now",
            dockey="test",
        )
        # should get cleared and rebuilt here
        ev = await docs.aget_evidence(
            answer=Answer(question="What is Frederick Bates's greatest accomplishment?")
        )
        assert len(ev.context) > 0
        # now with dockkey filter
        await docs.aget_evidence(
            answer=Answer(
                question="What is Frederick Bates's greatest accomplishment?",
                dockey_filter=["test"],
            )
        )

        # make sure we can pickle it
        docs_pickle = pickle.dumps(docs)
        pickle.loads(docs_pickle)

        # will not work at this point - have to reset index


class Test(IsolatedAsyncioTestCase):
    async def test_aquery(self):
        docs = Docs()
        await docs.aadd_url(
            "https://en.wikipedia.org/wiki/Frederick_Bates_(politician)",
            citation="WikiMedia Foundation, 2023, Accessed now",
            dockey="test",
        )
        await docs.aquery("What is Frederick Bates's greatest accomplishment?")


class TestDocMatch(IsolatedAsyncioTestCase):
    async def test_adoc_match(self):
        docs = Docs()
        await docs.aadd_url(
            "https://en.wikipedia.org/wiki/Frederick_Bates_(politician)",
            citation="WikiMedia Foundation, 2023, Accessed now",
            dockey="test",
        )
        sources = await docs.adoc_match(
            "What is Frederick Bates's greatest accomplishment?"
        )
        assert len(sources) > 0
        sources = await docs.adoc_match(
            "What is Frederick Bates's greatest accomplishment?"
        )
        assert len(sources) > 0


def test_docs_pickle() -> None:
    # 1. Fill out docs
    with tempfile.NamedTemporaryFile(mode="r+", encoding="utf-8", suffix=".html") as f:
        # get front page of wikipedia
        r = requests.get("https://en.wikipedia.org/wiki/Take_Your_Dog_to_Work_Day")
        r.raise_for_status()
        f.write(r.text)
        docs = Docs(
            llm_model=OpenAILLMModel(
                config=dict(temperature=0.0, model="gpt-3.5-turbo")
            )
        )
        assert docs._client is not None
        old_config = docs.llm_model.config
        old_sconfig = docs.summary_llm_model.config  # type: ignore[union-attr]
        docs.add(f.name, "WikiMedia Foundation, 2023, Accessed now", chunk_chars=1000)  # type: ignore[arg-type]

    # 2. Pickle and unpickle, checking unpickled is in-tact
    docs_pickle = pickle.dumps(docs)
    docs2 = pickle.loads(docs_pickle)
    with pytest.raises(ValueError, match="forget to set it after pickling"):
        docs2.query("What date is bring your dog to work in the US?")
    docs2.set_client()
    assert docs2._client is not None
    assert docs2.llm_model.config == old_config
    assert docs2.summary_llm_model.config == old_sconfig
    assert len(docs.docs) == len(docs2.docs)
    for _ in range(4):  # Retry a few times, because this is flaky
        docs_context = docs.get_evidence(
            Answer(
                question="What date is bring your dog to work in the US?",
                summary_length="about 20 words",
            ),
            k=3,
            max_sources=1,
        ).context
        docs2_context = docs2.get_evidence(
            Answer(
                question="What date is bring your dog to work in the US?",
                summary_length="about 20 words",
            ),
            k=3,
            max_sources=1,
<<<<<<< HEAD
        ).context
        if strings_similarity(s1=docs_context, s2=docs2_context) > 0.75:
            break
    else:
        raise AssertionError("Failed to attain similar contexts, even with retrying.")

    # 3. Check things still work
    # make sure we can still query
=======
        ).context,
    )
    print(context1)
    print(context2)
    assert strings_similarity(context1, context2) >= 0.5
    # make sure we can query
>>>>>>> 7d70c6b1
    docs.query("What date is bring your dog to work in the US?")

    # make sure we can still embed documents
    docs2.add_url(
        "https://en.wikipedia.org/wiki/Frederick_Bates_(politician)",
        citation="WikiMedia Foundation, 2023, Accessed now",
    )


def test_bad_context():
    doc_path = "example.html"
    with open(doc_path, "w", encoding="utf-8") as f:
        # get wiki page about politician
        r = requests.get("https://en.wikipedia.org/wiki/Frederick_Bates_(politician)")
        f.write(r.text)
    docs = Docs()
    docs.add(doc_path, "WikiMedia Foundation, 2023, Accessed now")  # type: ignore[arg-type]
    answer = docs.query("What is the radius of Jupyter?")
    assert "cannot answer" in answer.answer
    os.remove(doc_path)


def test_repeat_keys():
    doc_path = "example.txt"
    with open(doc_path, "w", encoding="utf-8") as f:
        # get wiki page about politician
        r = requests.get("https://en.wikipedia.org/wiki/Frederick_Bates_(politician)")
        f.write(r.text)
    docs = Docs(
        llm_model=OpenAILLMModel(config=dict(temperature=0.0, model="babbage-002"))
    )
    docs.add(doc_path, "WikiMedia Foundation, 2023, Accessed now")  # type: ignore[arg-type]
    try:
        docs.add(doc_path, "WikiMedia Foundation, 2023, Accessed now")  # type: ignore[arg-type]
    except ValueError:
        pass
    assert len(docs.docs) == 1

    # now with different paths
    doc_path2 = "example2.txt"
    with open(doc_path2, "w", encoding="utf-8") as f:
        # get wiki page about politician
        f.write(r.text)
        f.write("\n")  # so we don't have same hash
    docs.add(doc_path2, "WikiMedia Foundation, 2023, Accessed now")  # type: ignore[arg-type]
    assert len(docs.docs) == 2

    # check keys
    ds = list(docs.docs.values())
    assert ds[0].docname == "Wiki2023"
    assert ds[1].docname == "Wiki2023a"

    os.remove(doc_path)
    os.remove(doc_path2)


def test_pdf_reader():
    tests_dir = os.path.dirname(os.path.abspath(__file__))
    doc_path = os.path.join(tests_dir, "paper.pdf")
    docs = Docs(llm_model=OpenAILLMModel(config=dict(temperature=0.0, model="gpt-4")))
    docs.add(doc_path, "Wellawatte et al, XAI Review, 2023")  # type: ignore[arg-type]
    answer = docs.query("Are counterfactuals actionable? [yes/no]")
    assert "yes" in answer.answer or "Yes" in answer.answer


def test_fileio_reader_pdf():
    tests_dir = os.path.dirname(os.path.abspath(__file__))
    doc_path = os.path.join(tests_dir, "paper.pdf")
    with open(doc_path, "rb") as f:
        docs = Docs()
        docs.add_file(f, "Wellawatte et al, XAI Review, 2023")
        answer = docs.query("Are counterfactuals actionable?[yes/no]")
        assert "yes" in answer.answer or "Yes" in answer.answer


def test_fileio_reader_txt():
    # can't use curie, because it has trouble with parsed HTML
    docs = Docs()
    r = requests.get("https://en.wikipedia.org/wiki/Frederick_Bates_(politician)")
    if r.status_code != 200:
        raise ValueError("Could not download wikipedia page")
    docs.add_file(
        BytesIO(r.text.encode()),
        "WikiMedia Foundation, 2023, Accessed now",
        chunk_chars=1000,
    )
    answer = docs.query("What country was Frederick Bates born in?")
    assert "United States" in answer.answer


def test_pdf_pypdf_reader():
    tests_dir = os.path.dirname(os.path.abspath(__file__))
    doc_path = os.path.join(tests_dir, "paper.pdf")
    splits1 = read_doc(
        doc_path,  # type: ignore[arg-type]
        Doc(docname="foo", citation="Foo et al, 2002", dockey="1"),
        force_pypdf=True,
        overlap=100,
        chunk_chars=3000,
    )
    splits2 = read_doc(
        doc_path,  # type: ignore[arg-type]
        Doc(docname="foo", citation="Foo et al, 2002", dockey="1"),
        force_pypdf=False,
        overlap=100,
        chunk_chars=3000,
    )
    assert (
        strings_similarity(splits1[0].text.casefold(), splits2[0].text.casefold())
        > 0.85
    )


def test_prompt_length():
    doc_path = "example.txt"
    with open(doc_path, "w", encoding="utf-8") as f:
        # get wiki page about politician
        r = requests.get("https://en.wikipedia.org/wiki/Frederick_Bates_(politician)")
        f.write(r.text)
    docs = Docs()
    docs.add(doc_path, "WikiMedia Foundation, 2023, Accessed now")  # type: ignore[arg-type]
    docs.query("What is the name of the politician?")


def test_code():
    # load this script
    doc_path = os.path.abspath(__file__)
    docs = Docs(
        llm_model=OpenAILLMModel(config=dict(temperature=0.0, model="babbage-002"))
    )
    docs.add(doc_path, "test_paperqa.py", docname="test_paperqa.py", disable_check=True)  # type: ignore[arg-type]
    assert len(docs.docs) == 1
    docs.query("What function tests the preview?")


def test_citation():
    doc_path = "example.txt"
    with open(doc_path, "w", encoding="utf-8") as f:
        # get wiki page about politician
        r = requests.get("https://en.wikipedia.org/wiki/Frederick_Bates_(politician)")
        f.write(r.text)
    docs = Docs()
    docs.add(doc_path)  # type: ignore[arg-type]
    assert (
        list(docs.docs.values())[0].docname == "Wikipedia2024"
        or list(docs.docs.values())[0].docname == "Frederick2024"
        or list(docs.docs.values())[0].docname == "Wikipedia"
        or list(docs.docs.values())[0].docname == "Frederick"
    )


def test_dockey_filter():
    """Test that we can filter evidence with dockeys"""
    doc_path = "example2.txt"
    with open(doc_path, "w", encoding="utf-8") as f:
        # get wiki page about politician
        r = requests.get("https://en.wikipedia.org/wiki/Frederick_Bates_(politician)")
        f.write(r.text)
    docs = Docs()
    docs.add(doc_path, "WikiMedia Foundation, 2023, Accessed now")  # type: ignore[arg-type]
    # add with new dockey
    with open("example.txt", "w", encoding="utf-8") as f:
        f.write(r.text)
        f.write("\n")  # so we don't have same hash
    docs.add("example.txt", "WikiMedia Foundation, 2023, Accessed now", dockey="test")  # type: ignore[arg-type]
    answer = Answer(question="What country is Bates from?", dockey_filter=["test"])
    docs.get_evidence(answer)


def test_dockey_delete():
    """Test that we can filter evidence with dockeys"""
    doc_path = "example2.txt"
    with open(doc_path, "w", encoding="utf-8") as f:
        # get wiki page about politician
        r = requests.get("https://en.wikipedia.org/wiki/Frederick_Bates_(politician)")
        f.write(r.text)
    docs = Docs()
    docs.add(doc_path, "WikiMedia Foundation, 2023, Accessed now")  # type: ignore[arg-type]
    # add with new dockey
    with open("example.txt", "w", encoding="utf-8") as f:
        f.write(r.text)
        f.write("\n\nBates could be from Angola")  # so we don't have same hash
    docs.add("example.txt", "WikiMedia Foundation, 2023, Accessed now", docname="test")  # type: ignore[arg-type]
    answer = Answer(question="What country was Bates born in?")
    answer = docs.get_evidence(
        answer, max_sources=25, k=30
    )  # we just have a lot so we get both docs
    keys = set([c.text.doc.dockey for c in answer.contexts])
    assert len(keys) == 2
    assert len(docs.docs) == 2

    docs.delete(docname="test")
    assert len(docs.docs) == 1
    assert len(list(filter(lambda x: x.doc.dockey == "test", docs.texts))) == 0

    answer = Answer(question="What country was Bates born in?")
    assert len(docs.docs) == 1
    assert len(docs.deleted_dockeys) == 1
    answer = docs.get_evidence(answer, max_sources=25, k=30)
    keys = set([c.text.doc.dockey for c in answer.contexts])
    assert len(keys) == 1


def test_query_filter():
    """Test that we can filter evidence with in query"""
    doc_path = "example2.txt"
    with open(doc_path, "w", encoding="utf-8") as f:
        # get wiki page about politician
        r = requests.get("https://en.wikipedia.org/wiki/Frederick_Bates_(politician)")
        f.write(r.text)
    docs = Docs()
    docs.add(
        doc_path,  # type: ignore[arg-type]
        "Information about Fredrick Bates, WikiMedia Foundation, 2023, Accessed now",
    )
    # add with new dockey
    with open("example.txt", "w", encoding="utf-8") as f:
        f.write(r.text)
        f.write("\n")  # so we don't have same hash
    docs.add("example.txt", "WikiMedia Foundation, 2023, Accessed now", dockey="test")  # type: ignore[arg-type]
    docs.query("What country is Bates from?", key_filter=True)
    # the filter shouldn't trigger, so just checking that it doesn't crash


def test_zotera():
    from paperqa.contrib import ZoteroDB

    Docs()
    try:
        ZoteroDB(library_type="user")  # "group" if group library
    except ValueError:
        # close enough
        return


def test_too_much_evidence():
    doc_path = "example2.txt"
    with open(doc_path, "w", encoding="utf-8") as f:
        # get wiki page about politician
        r = requests.get("https://en.wikipedia.org/wiki/Barack_Obama")
        f.write(r.text)
    docs = Docs(llm="gpt-3.5-turbo", summary_llm="gpt-3.5-turbo")
    docs.add(doc_path, "WikiMedia Foundation, 2023, Accessed now")  # type: ignore[arg-type]
    # add with new dockey
    with open("example.txt", "w", encoding="utf-8") as f:
        f.write(r.text)
        f.write("\n")  # so we don't have same hash
    docs.add(
        "example.txt",  # type: ignore[arg-type]
        "WikiMedia Foundation, 2023, Accessed now",
        dockey="test",
        chunk_chars=4000,
    )
    docs.query("What is Barrack's greatest accomplishment?", max_sources=10, k=10)


def test_custom_prompts():
    my_qaprompt = (
        "Answer the question '{question}' "
        "using the country name alone. For example: "
        "A: United States\nA: Canada\nA: Mexico\n\n Using the context:\n\n{context}\n\nA: "
    )

    docs = Docs(prompts=PromptCollection(qa=my_qaprompt))

    doc_path = "example.html"
    with open(doc_path, "w", encoding="utf-8") as f:
        # get wiki page about politician
        r = requests.get("https://en.wikipedia.org/wiki/Frederick_Bates_(politician)")
        f.write(r.text)
    docs.add(doc_path, "WikiMedia Foundation, 2023, Accessed now")  # type: ignore[arg-type]
    answer = docs.query("What country is Frederick Bates from?")
    assert "United States" in answer.answer


def test_pre_prompt():
    pre = "Provide context you have memorized " "that could help answer '{question}'. "

    docs = Docs(prompts=PromptCollection(pre=pre))

    doc_path = "example.txt"
    with open(doc_path, "w", encoding="utf-8") as f:
        # get wiki page about politician
        r = requests.get("https://en.wikipedia.org/wiki/Frederick_Bates_(politician)")
        f.write(r.text)
    docs.add(doc_path, "WikiMedia Foundation, 2023, Accessed now")  # type: ignore[arg-type]
    docs.query("What country is Bates from?")


def test_post_prompt():
    post = (
        "We are trying to answer the question below "
        "and have an answer provided. "
        "Please edit the answer be extremely terse, with no extra words or formatting"
        "with no extra information.\n\n"
        "Q: {question}\nA: {answer}\n\n"
    )

    docs = Docs(prompts=PromptCollection(post=post))

    doc_path = "example.txt"
    with open(doc_path, "w", encoding="utf-8") as f:
        # get wiki page about politician
        r = requests.get("https://en.wikipedia.org/wiki/Frederick_Bates_(politician)")
        f.write(r.text)
    docs.add(doc_path, "WikiMedia Foundation, 2023, Accessed now")  # type: ignore[arg-type]
    docs.query("What country is Bates from?")

    docs = Docs(
        prompts=PromptCollection(
            system="Answer all questions with as few words as possible"
        )
    )
    docs.query("What country is Bates from?")


def disabled_test_memory():
    # Not sure why, but gpt-3.5 cannot do this anymore.
    docs = Docs(memory=True, k=3, max_sources=1, llm="gpt-4", key_filter=False)
    docs.add_url(
        "https://en.wikipedia.org/wiki/Red_Army",
        citation="WikiMedia Foundation, 2023, Accessed now",
        dockey="test",
    )
    answer1 = docs.query("When did the Soviet Union and Japan agree to a cease-fire?")
    assert answer1.memory is not None
    assert "1939" in answer1.answer
    assert "Answer" in docs.memory_model.load_memory_variables({})["memory"]
    answer2 = docs.query("When was the conflict resolved?")
    assert "1941" in answer2.answer or "1945" in answer2.answer
    assert answer2.memory is not None
    assert "Answer" in docs.memory_model.load_memory_variables({})["memory"]
    print(answer2.answer)

    docs.clear_memory()

    answer3 = docs.query("When was the conflict resolved?")
    assert answer3.memory is not None
    assert (
        "I cannot answer" in answer3.answer
        or "insufficient" in answer3.answer
        or "does not provide" in answer3.answer
        or "ambiguous" in answer3.answer
    )


def test_add_texts():
    llm_config = dict(temperature=0.1, model="babbage-02")
    docs = Docs(llm_model=OpenAILLMModel(config=llm_config))
    docs.add_url(
        "https://en.wikipedia.org/wiki/National_Flag_of_Canada_Day",
        citation="WikiMedia Foundation, 2023, Accessed now",
        dockey="test",
    )

    docs2 = Docs()
    texts = [Text(**dict(t)) for t in docs.texts]
    for t in texts:
        t.embedding = None
    docs2.add_texts(texts, list(docs.docs.values())[0])

    for t1, t2 in zip(docs2.texts, docs.texts):
        assert t1.text == t2.text
        assert np.allclose(t1.embedding, t2.embedding, atol=1e-3)

    docs2._build_texts_index()
    # now do it again to test after text index is already built
    llm_config = dict(temperature=0.1, model="babbage-02")
    docs = Docs(llm_model=OpenAILLMModel(config=llm_config))
    docs.add_url(
        "https://en.wikipedia.org/wiki/Frederick_Bates_(politician)",
        citation="WikiMedia Foundation, 2023, Accessed now",
        dockey="test3",
    )

    texts = [Text(**dict(t)) for t in docs.texts]
    for t in texts:
        t.embedding = None
    docs2.add_texts(texts, list(docs.docs.values())[0])
    assert len(docs2.docs) == 2

    docs2.query("What country was Bates Born in?")


def test_external_doc_index():
    docs = Docs()
    docs.add_url(
        "https://en.wikipedia.org/wiki/National_Flag_of_Canada_Day",
        citation="WikiMedia Foundation, 2023, Accessed now",
        dockey="test",
    )
    evidence = docs.query(query="What is the date of flag day?", key_filter=True)
    docs2 = Docs(docs_index=docs.docs_index, texts_index=docs.texts_index)
    assert len(docs2.docs) == 0
    evidence = docs2.query("What is the date of flag day?", key_filter=True)
    assert "February 15" in evidence.context


def test_embedding_name_consistency():
    docs = Docs()
    assert docs.embedding == "text-embedding-ada-002"
    assert docs.texts_index.embedding_model.name == "text-embedding-ada-002"
    docs = Docs(embedding="langchain")
    assert docs.embedding == "langchain"
    assert docs.texts_index.embedding_model.name == "langchain"
    assert type(docs.texts_index.embedding_model) == LangchainEmbeddingModel
    docs = Docs(embedding="foo")
    assert docs.embedding == "foo"
    assert type(docs.texts_index.embedding_model) == OpenAIEmbeddingModel
    docs = Docs(
        texts_index=NumpyVectorStore(embedding_model=OpenAIEmbeddingModel(name="test"))
    )
    assert docs.embedding == "test"


def test_external_texts_index():
    docs = Docs(jit_texts_index=True)
    docs.add_url(
        "https://en.wikipedia.org/wiki/National_Flag_of_Canada_Day",
        citation="Flag Day of Canada, WikiMedia Foundation, 2023, Accessed now",
    )
    answer = docs.query(query="On which date is flag day annually observed?")
    print(answer.model_dump())
    assert "February 15" in answer.answer

    docs.add_url(
        "https://en.wikipedia.org/wiki/Frederick_Bates_(politician)",
        citation="Fredrick Bates, WikiMedia Foundation, 2023, Accessed now",
    )

    answer = docs.query(
        query="On which date is flag day annually observed?", key_filter=True
    )
    assert "February 15" in answer.answer<|MERGE_RESOLUTION|>--- conflicted
+++ resolved
@@ -1058,23 +1058,13 @@
             ),
             k=3,
             max_sources=1,
-<<<<<<< HEAD
         ).context
         if strings_similarity(s1=docs_context, s2=docs2_context) > 0.75:
             break
     else:
         raise AssertionError("Failed to attain similar contexts, even with retrying.")
-
-    # 3. Check things still work
-    # make sure we can still query
-=======
-        ).context,
-    )
-    print(context1)
-    print(context2)
-    assert strings_similarity(context1, context2) >= 0.5
+        
     # make sure we can query
->>>>>>> 7d70c6b1
     docs.query("What date is bring your dog to work in the US?")
 
     # make sure we can still embed documents
