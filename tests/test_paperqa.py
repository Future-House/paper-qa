import contextlib
import os
import pathlib
import pickle
import re
import textwrap
from collections.abc import AsyncIterable, Sequence
from copy import deepcopy
from datetime import datetime, timedelta
from io import BytesIO
from pathlib import Path
from typing import cast

import httpx
import numpy as np
import pytest
from llmclient import (
    Embeddable,
    EmbeddingModel,
    HybridEmbeddingModel,
    LiteLLMEmbeddingModel,
    LLMModel,
    LLMResult,
    SparseEmbeddingModel,
)
from pytest_subtests import SubTests

from paperqa import (
    Answer,
    Doc,
    DocDetails,
    Docs,
    NumpyVectorStore,
    PQASession,
    QdrantVectorStore,
    Settings,
    Text,
    VectorStore,
    print_callback,
)
from paperqa.clients import CrossrefProvider
from paperqa.clients.journal_quality import JournalQualityPostProcessor
from paperqa.core import llm_parse_json
from paperqa.prompts import CANNOT_ANSWER_PHRASE
from paperqa.prompts import qa_prompt as default_qa_prompt
from paperqa.readers import read_doc
from paperqa.utils import (
    extract_score,
    get_citenames,
    maybe_is_html,
    maybe_is_text,
    name_in_text,
    strings_similarity,
    strip_citations,
)
from tests.conftest import VCR_DEFAULT_MATCH_ON

THIS_MODULE = pathlib.Path(__file__)


@pytest.fixture
def docs_fixture(stub_data_dir: Path) -> Docs:
    docs = Docs()
    with (stub_data_dir / "paper.pdf").open("rb") as f:
        docs.add_file(f, "Wellawatte et al, XAI Review, 2023")
    return docs


def test_get_citations() -> None:
    text = (
        "Yes, COVID-19 vaccines are effective. Various studies have documented the"
        " effectiveness of COVID-19 vaccines in preventing severe disease,"
        " hospitalization, and death. The BNT162b2 vaccine has shown effectiveness"
        " ranging from 65% to -41% for the 5-11 years age group and 76% to 46% for the"
        " 12-17 years age group, after the emergence of the Omicron variant in New York"
        " (Dorabawila2022EffectivenessOT). Against the Delta variant, the effectiveness"
        " of the BNT162b2 vaccine was approximately 88% after two doses"
        " (Bernal2021EffectivenessOC pg. 1-3).\n\nVaccine effectiveness was also found"
        " to be 89% against hospitalization and 91% against emergency department or"
        " urgent care clinic visits (Thompson2021EffectivenessOC pg. 3-5, Goo2031Foo"
        " pg. 3-4). In the UK vaccination program, vaccine effectiveness was"
        " approximately 56% in individuals aged ≥70 years between 28-34 days"
        " post-vaccination, increasing to approximately 58% from day 35 onwards"
        " (Marfé2021EffectivenessOC).\n\nHowever, it is important to note that vaccine"
        " effectiveness can decrease over time. For instance, the effectiveness of"
        " COVID-19 vaccines against severe COVID-19 declined to 64% after 121 days,"
        " compared to around 90% initially (Chemaitelly2022WaningEO, Foo2019Bar)."
        " Despite this, vaccines still provide significant protection against severe"
        " outcomes (Bar2000Foo pg 1-3; Far2000 pg 2-5)."
    )
    ref = {
        "Dorabawila2022EffectivenessOT",
        "Bernal2021EffectivenessOC pg. 1-3",
        "Thompson2021EffectivenessOC pg. 3-5",
        "Goo2031Foo pg. 3-4",
        "Marfé2021EffectivenessOC",
        "Chemaitelly2022WaningEO",
        "Foo2019Bar",
        "Bar2000Foo pg 1-3",
        "Far2000 pg 2-5",
    }
    assert get_citenames(text) == ref


def test_single_author() -> None:
    text = "This was first proposed by (Smith 1999)."
    assert strip_citations(text) == "This was first proposed by ."


def test_multiple_authors() -> None:
    text = "Recent studies (Smith et al. 1999) show that this is true."
    assert strip_citations(text) == "Recent studies  show that this is true."


def test_multiple_citations() -> None:
    text = (
        "As discussed by several authors (Smith et al. 1999; Johnson 2001; Lee et al."
        " 2003)."
    )
    assert strip_citations(text) == "As discussed by several authors ."


def test_citations_with_pages() -> None:
    text = "This is shown in (Smith et al. 1999, p. 150)."
    assert strip_citations(text) == "This is shown in ."


def test_citations_without_space() -> None:
    text = "Findings by(Smith et al. 1999)were significant."
    assert strip_citations(text) == "Findings bywere significant."


def test_citations_with_commas() -> None:
    text = "The method was adopted by (Smith, 1999, 2001; Johnson, 2002)."
    assert strip_citations(text) == "The method was adopted by ."


def test_citations_with_text() -> None:
    text = "This was noted (see Smith, 1999, for a review)."
    assert strip_citations(text) == "This was noted ."


def test_no_citations() -> None:
    text = "There are no references in this text."
    assert strip_citations(text) == "There are no references in this text."


def test_malformed_citations() -> None:
    text = "This is a malformed citation (Smith 199)."
    assert strip_citations(text) == "This is a malformed citation (Smith 199)."


def test_edge_case_citations() -> None:
    text = "Edge cases like (Smith et al.1999) should be handled."
    assert strip_citations(text) == "Edge cases like  should be handled."


def test_citations_with_special_characters() -> None:
    text = "Some names have dashes (O'Neil et al. 2000; Smith-Jones 1998)."
    assert strip_citations(text) == "Some names have dashes ."


def test_citations_with_nonstandard_chars() -> None:
    text = (
        "In non-English languages, citations might look different (Müller et al. 1999)."
    )
    assert (
        strip_citations(text)
        == "In non-English languages, citations might look different ."
    )


def test_maybe_is_text() -> None:
    assert maybe_is_text("This is a test. The sample conc. was 1.0 mM (at 245 ^F)")
    assert not maybe_is_text("\\C0\\C0\\B1\x00")
    # get front page of wikipedia
    r = httpx.get("https://en.wikipedia.org/wiki/National_Flag_of_Canada_Day")
    assert maybe_is_text(r.text)

    assert maybe_is_html(BytesIO(r.text.encode()))

    # now force it to contain lots of weird encoding
    bad_text = r.text.encode("latin1", "ignore").decode("utf-16", "ignore")
    assert not maybe_is_text(bad_text)

    # account for possible spaces in the text due to tables or title pages
    assert maybe_is_text("entry1                    entry2                    entry3")


def test_name_in_text() -> None:
    name1 = "FooBar2022"
    name2 = "FooBar2022a"
    name3 = "FooBar20"

    text1 = "As mentioned by FooBar2022, this is a great paper"
    assert name_in_text(name1, text1)
    assert not name_in_text(name2, text1)
    assert not name_in_text(name3, text1)

    text2 = "This is great, as found by FooBar20"
    assert name_in_text(name3, text2)
    assert not name_in_text(name1, text2)
    assert not name_in_text(name2, text2)

    text3 = "Per previous work (FooBar2022, FooBar2022a), this is great"
    assert name_in_text(name1, text3)
    assert name_in_text(name2, text3)
    assert not name_in_text(name3, text3)

    text4 = "Per previous work (Foo2022, Bar2023), this is great"
    assert not name_in_text(name1, text4)
    assert not name_in_text(name2, text4)
    assert not name_in_text(name3, text4)

    text5 = "Per previous work (FooBar2022; FooBar2022a), this is great"
    assert name_in_text(name1, text5)
    assert name_in_text(name2, text5)
    assert not name_in_text(name3, text5)

    text6 = "According to FooBar2022 and Foobars, this is great"
    assert name_in_text(name1, text6)
    assert not name_in_text(name2, text6)
    assert not name_in_text(name3, text6)

    text7 = "As stated by FooBar2022.\n\nThis is great"
    assert name_in_text(name1, text7)
    assert not name_in_text(name2, text7)
    assert not name_in_text(name3, text7)


def test_extract_score() -> None:
    sample = """
    The text describes an experiment where different cell subtypes,
    including colorectal cancer-associated fibroblasts, were treated with
    oxaliplatin for 12 days. The concentration of oxaliplatin used was the
    EC50 for each cell subtype, which was determined individually.
    The media were changed every 3 days to avoid complete cell death.
    The text does not provide information about the percentage of colorectal
    cancer-associated fibroblasts that typically survive at 2 weeks when cultured
    with oxaliplatin. (0/10)
    """
    assert extract_score(sample) == 0

    sample = """
    COVID-19 vaccinations have been shown to be effective against hospitalization
    from the Omicron and Delta variants, though effectiveness may decrease over
    time. A study found that vaccine effectiveness against hospitalization peaked
    around 82-92% after a third dose but declined to 53-77% 15+ weeks after the third
    dose, depending on age group and hospitalization definition. Stricter
    definitions of hospitalization, like requiring oxygen use or ICU admission,
    showed higher and more sustained vaccine effectiveness. 8
    """

    assert extract_score(sample) == 8

    sample = """
    Here is a 100-word summary of the text:
    The text discusses a phase 3 trial of a combined
    vector vaccine based on rAd26 and rAd5 vectors carrying the
    SARS-CoV-2 spike protein gene. The trial aimed to assess the efficacy,
    immunogenicity and safety of the vaccine against COVID-19 in adults.
    The study design was a randomized, double-blind, placebo-controlled trial
    done at 25 hospitals in Moscow, Russia. Eligible participants were 18 years
    or older with no history of COVID-19. The exclusion criteria ensured
    participants were healthy and had no contraindications for vaccination.
    The trial aimed to determine if the vaccine could safely and effectively
    provide protection against COVID-19. Relevance score: 8
    """

    assert extract_score(sample) == 8

    sample = """
    Here is a 100-word summary of the provided text: The text details
    trial procedures for a COVID-19 vaccine, including screening
    visits, observation visits to assess vital signs, PCR testing, and
    telemedicine consultations. Participants who tested positive for
    COVID-19 during screening were excluded from the trial. During the trial
    , additional PCR tests were only done when COVID-19 symptoms were reported
    . An electronic health record platform was in place to record data from
    telemedicine consultations. The text details the screening and trial
    procedures but does not provide direct evidence regarding the
    effectiveness of COVID-19 vaccinations. Score: 3/10
    """

    assert extract_score(sample) == 3

    sample = """
    Here is a 100-word summary of the text: The text discusses a
    phase 3 trial of a COVID-19 vaccine in Russia. The vaccine
    uses a heterologous prime-boost regimen, providing robust
    immune responses. The vaccine can be stored at -18°C and
    2-8°C. The study reports 91.6% efficacy against COVID-19 based on
    interim analysis of over 21,000 participants. The authors
    compare their results to other published COVID-19 vaccine
    efficacy data. They previously published safety and immunogenicity
    results from phase 1/2 trials of the same vaccine. Relevance score:
    8/10. The text provides details on the efficacy and immune response
    generated by one COVID-19 vaccine in a large phase 3 trial, which is
    relevant evidence to help answer the question regarding effectiveness
    of COVID-19 vaccinations.
    """

    assert extract_score(sample) == 8

    sample = """
    Here is a 100-word summary of the text: The text discusses the safety and
    efficacy of the BNT162b2 mRNA Covid-19 vaccine. The study found that
    the vaccine was well tolerated with mostly mild to moderate side
    effects. The vaccine was found to be highly effective against Covid-19,
    with an observed vaccine efficacy of 90.5% after the second dose.
    Severe Covid-19 cases were also reduced among vaccine recipients.
    The vaccine showed an early protective effect after the first dose
    and reached full efficacy 7 days after the second dose. The favorable
    safety and efficacy results provide evidence that the BNT162b2 vaccine
    is effective against Covid-19. The text provides data on the efficacy
    and safety results from a clinical trial of the BNT162b2 Covid-19 vaccine,
    which is highly relevant to answering the question about the effectiveness
    of Covid-19 vaccinations.
    """

    assert extract_score(sample) == 5

    sample = """
    Introduce dynamic elements such as moving nodes or edges to create a sense of activity within
    the network. 2. Add more nodes and connections to make the network
    appear more complex and interconnected. 3. Incorporate both red and
    green colors into the network, as the current screenshot only shows
    green lines. 4. Vary the thickness of the lines to add depth and
    visual interest. 5. Implement different shades of red and green to
    create a gradient effect for a more visually appealing experience.
    6. Consider adding a background color or pattern to enhance the
    contrast and make the network stand out. 7. Introduce interactive
    elements that allow users to manipulate the network, such as
    dragging nodes or zooming in/out. 8. Use animation effects like
    pulsing or changing colors to highlight certain parts of the network
    or to show activity. 9. Add labels or markers to provide information
      about the nodes or connections, if relevant to the purpose of the
        network visualization. 10. Consider the use of algorithms that
        organize the network in a visually appealing manner, such as
        force-directed placement or hierarchical layouts. 3/10 """

    assert extract_score(sample) == 3

    sample = (
        "The text mentions a work by Shozo Yokoyama titled "
        '"Evolution of Dim-Light and Color Vision Pigments". '
        "This work, published in the Annual Review of Genomics and "
        "Human Genetics, discusses the evolution of human color vision. "
        "However, the text does not provide specific details or findings "
        "from Yokoyama's work. \n"
        "Relevance Score: 7"
    )

    assert extract_score(sample) == 7

    sample = (
        "The evolution of human color vision is "
        "closely tied to theories about the nature "
        "of light, dating back to the 17th to 19th "
        "centuries. Initially, there was no clear distinction "
        "between the properties of light, the eye and retina, "
        "and color percepts. Major figures in science attempted "
        "to resolve these issues, with physicists leading most "
        "advances in color science into the 20th century. Prior "
        "to Newton, colors were viewed as stages between black "
        "and white. Newton was the first to describe colors in "
        "a modern sense, using prisms to disperse light into "
        "a spectrum of colors. He demonstrated that each color "
        "band could not be further divided and that different "
        "colors had different refrangibility. \n"
        "Relevance Score: 9.5"
    )

    assert extract_score(sample) == 9


@pytest.mark.parametrize(
    "example",
    [
        """Sure here is the json you asked for!

    {
    "example": "json"
    }

    Did you like it?""",
        '{"example": "json"}',
        """
```json
{
    "example": "json"
}
```

I have written the json you asked for.""",
        """

{
    "example": "json"
}

""",
    ],
)
def test_llm_parse_json(example: str) -> None:
    assert llm_parse_json(example) == {"example": "json"}


def test_llm_parse_json_newlines() -> None:
    """Make sure that newlines in json are preserved and escaped."""
    example = textwrap.dedent(
        """
        {
        "summary": "A line

        Another line",
        "relevance_score": 7
        }"""
    )
    assert llm_parse_json(example) == {
        "summary": "A line\n\nAnother line",
        "relevance_score": 7,
    }


@pytest.mark.asyncio
async def test_chain_completion() -> None:
    s = Settings(llm="babbage-002", temperature=0.2)
    outputs = []

    def accum(x) -> None:
        outputs.append(x)

    llm = s.get_llm()
    completion = await llm.run_prompt(
        prompt="The {animal} says",
        data={"animal": "duck"},
        system_prompt=None,
        callbacks=[accum],
    )
    assert completion.seconds_to_first_token > 0
    assert completion.prompt_count > 0
    assert completion.completion_count > 0
    assert str(completion) == "".join(outputs)

    completion = await llm.run_prompt(
        prompt="The {animal} says", data={"animal": "duck"}, system_prompt=None
    )
    assert completion.seconds_to_first_token == 0
    assert completion.seconds_to_last_token > 0

    assert completion.cost > 0


@pytest.mark.skipif(os.environ.get("ANTHROPIC_API_KEY") is None, reason="No API key")
@pytest.mark.asyncio
async def test_anthropic_chain(stub_data_dir: Path) -> None:
    anthropic_settings = Settings(llm="claude-3-haiku-20240307")
    outputs: list[str] = []

    def accum(x) -> None:
        outputs.append(x)

    llm = anthropic_settings.get_llm()
    completion = await llm.run_prompt(
        prompt="The {animal} says",
        data={"animal": "duck"},
        system_prompt=None,
        callbacks=[accum],
    )
    assert completion.seconds_to_first_token > 0
    assert completion.prompt_count > 0
    assert completion.completion_count > 0
    assert str(completion) == "".join(outputs)
    assert isinstance(completion.text, str)
    assert completion.cost > 0

    completion = await llm.run_prompt(
        prompt="The {animal} says", data={"animal": "duck"}, system_prompt=None
    )
    assert completion.seconds_to_first_token == 0
    assert completion.seconds_to_last_token > 0
    assert isinstance(completion.text, str)
    assert completion.cost > 0

    docs = Docs()
    await docs.aadd(
        stub_data_dir / "flag_day.html",
        "National Flag of Canada Day",
        settings=anthropic_settings,
    )
    result = await docs.aget_evidence(
        "What is the national flag of Canada?", settings=anthropic_settings
    )
    assert result.cost > 0


@pytest.mark.vcr
@pytest.mark.asyncio
async def test_docs_lifecycle(subtests: SubTests, stub_data_dir: Path) -> None:
    docs = Docs()
    await docs.aadd(
        stub_data_dir / "flag_day.html",
        "WikiMedia Foundation, 2023, Accessed now",
        dockey="test",
    )
    with subtests.test(msg="citation-creation"):
        assert docs.docs["test"].docname == "Wiki2023"

    with subtests.test(msg="text-contains"):
        await docs.aget_evidence("What is the national flag of Canada?")
        assert docs.texts_index.texts_hashes
        assert docs.texts
        assert all(t in docs.texts_index for t in docs.texts)

        docs.texts_index.clear()
        assert docs.texts
        assert all(t not in docs.texts_index for t in docs.texts)


def test_evidence(docs_fixture) -> None:
    debug_settings = Settings.from_name("debug")
    evidence = docs_fixture.get_evidence(
        PQASession(question="What does XAI stand for?"),
        settings=debug_settings,
    ).contexts
    assert len(evidence) >= debug_settings.answer.evidence_k


def test_json_evidence(docs_fixture) -> None:
    settings = Settings.from_name("fast")
    settings.prompts.use_json = True
    settings.prompts.summary_json_system = (
        "Provide a summary of the excerpt that could help answer the question based on"
        " the excerpt. The excerpt may be irrelevant. Do not directly answer the"
        " question - only summarize relevant information.  Respond with the following"
        ' JSON format:\n\n {{\n"summary": "...",\n"author_name":'
        ' "...",\n"relevance_score": "..."}}\n\n where `summary` is relevant'
        " information from text -  about 100 words words, `author_name` specifies the"
        " author , and `relevance_score` is  the relevance of `summary` to answer the"
        " question (integer out of 10)."
    )
    evidence = docs_fixture.get_evidence(
        PQASession(question="Who wrote this article?"),
        settings=settings,
    ).contexts
    assert evidence[0].author_name


def test_ablations(docs_fixture) -> None:
    settings = Settings()
    settings.answer.evidence_skip_summary = True
    settings.answer.evidence_retrieval = False
    contexts = docs_fixture.get_evidence(
        "Which page is the statement 'Deep learning (DL) is advancing the boundaries of"
        " computational chemistry because it can accurately model non-linear"
        " structure-function relationships.' on?",
        settings=settings,
    ).contexts
    assert contexts[0].text.text == contexts[0].context, "summarization not ablated"

    assert len(contexts) == len(docs_fixture.texts), "evidence retrieval not ablated"


def test_location_awareness(docs_fixture) -> None:
    settings = Settings()
    settings.answer.evidence_k = 3
    settings.prompts.use_json = False
    settings.prompts.system = "Answer either N/A or a page number."
    settings.prompts.summary = "{citation}\n\n{text}\n\n{question}{summary_length}"
    settings.answer.evidence_summary_length = ""

    contexts = docs_fixture.get_evidence(
        "Which page is the statement 'Deep learning (DL) is advancing the boundaries of"
        " computational chemistry because it can accurately model non-linear"
        " structure-function relationships.' on?",
        settings=settings,
    ).contexts
    assert "1" in "\n".join(
        [c.context for c in contexts]
    ), "location not found in evidence"


def test_query(docs_fixture) -> None:
    docs_fixture.query("Is XAI usable in chemistry?")


def test_llmresult_callback(docs_fixture: Docs) -> None:
    my_results: list[LLMResult] = []

    settings = Settings.from_name("fast")
    summary_llm = settings.get_summary_llm()
    summary_llm.llm_result_callback = my_results.append
    docs_fixture.get_evidence(
        "What is XAI?", settings=settings, summary_llm_model=summary_llm
    )
    assert my_results
    assert len(my_results) >= 1, "Expected the callback to append results"
    assert my_results[0].name
    assert my_results[0].session_id


def test_duplicate(stub_data_dir: Path) -> None:
    """Check Docs doesn't store duplicates, while checking nonduplicate docs are stored."""
    docs = Docs()
    assert docs.add(
        stub_data_dir / "bates.txt",
        citation="WikiMedia Foundation, 2023, Accessed now",
        dockey="test1",
    )
    assert (
        docs.add(
            stub_data_dir / "bates.txt",
            citation="WikiMedia Foundation, 2023, Accessed now",
            dockey="test1",
        )
        is None
    )
    assert len(docs.docs) == 1, "Should have added only one document"
    assert docs.add(
        stub_data_dir / "flag_day.html",
        citation="WikiMedia Foundation, 2023, Accessed now",
        dockey="test2",
    )
    assert (
        len(set(docs.docs.values())) == 2
    ), "Unique documents should be hashed as unique"


@pytest.mark.asyncio
@pytest.mark.parametrize("vector_store", [NumpyVectorStore, QdrantVectorStore])
async def test_docs_with_custom_embedding(
    subtests: SubTests, stub_data_dir: Path, vector_store: type[VectorStore]
) -> None:
    class MyEmbeds(EmbeddingModel):
        name: str = "my_embed"

        async def embed_documents(self, texts):
            return [[0.0, 0.28, 0.95] for _ in texts]

    docs = Docs(texts_index=vector_store())
    await docs.aadd(
        stub_data_dir / "bates.txt",
        citation="WikiMedia Foundation, 2023, Accessed now",
        embedding_model=MyEmbeds(),
    )

    with subtests.test(msg="confirm-embedding"):
        assert docs.texts[0].embedding == [0.0, 0.28, 0.95]

    with subtests.test(msg="copying-before-get-evidence"):
        # Before getting evidence, shallow and deep copies are the same
        docs_shallow_copy = Docs(
            texts_index=type(docs.texts_index)(**docs.texts_index.model_dump()),
            **docs.model_dump(exclude={"texts_index"}),
        )
        docs_deep_copy = deepcopy(docs)

        assert (
            docs.texts_index
            == docs_shallow_copy.texts_index
            == docs_deep_copy.texts_index
        )

    with subtests.test(msg="copying-after-get-evidence"):
        # After getting evidence, a shallow copy of Docs is not the same because its
        # texts index gets lazily populated, while a deep copy should preserve it
        _ = await docs.aget_evidence(
            "What country is Frederick Bates from?", embedding_model=MyEmbeds()
        )
        docs_shallow_copy = Docs(
            texts_index=type(docs.texts_index)(**docs.texts_index.model_dump()),
            **docs.model_dump(exclude={"texts_index"}),
        )
        docs_deep_copy = deepcopy(docs)

        assert docs.texts_index != docs_shallow_copy.texts_index
        assert docs.texts_index == docs_deep_copy.texts_index

    with subtests.test(msg="clear-vector-store"):
        # Test that the vector store has content before clearing
        if isinstance(docs.texts_index, QdrantVectorStore):
            # For QdrantVectorStore, we need to check if collection exists and has points
            assert await docs.texts_index._collection_exists()
            collection_info = await docs.texts_index.client.get_collection(
                docs.texts_index.collection_name
            )
            assert collection_info.points_count > 0
        assert len(docs.texts_index) > 0
        assert len(docs.texts_index.texts_hashes) > 0

        # Clear the vector store via Docs
        docs.clear_docs()

        # Verify the vector store is empty
        if isinstance(docs.texts_index, QdrantVectorStore):
            assert not await docs.texts_index._collection_exists()
            assert docs.texts_index._point_ids is None
        assert len(docs.texts_index) == 0
        assert len(docs.texts_index.texts_hashes) == 0


@pytest.mark.parametrize("vector_store", [NumpyVectorStore, QdrantVectorStore])
def test_sparse_embedding(stub_data_dir: Path, vector_store: type[VectorStore]) -> None:
    docs = Docs(texts_index=vector_store())
    docs.add(
        stub_data_dir / "bates.txt",
        citation="WikiMedia Foundation, 2023, Accessed now",
        embedding_model=SparseEmbeddingModel(),
    )
<<<<<<< HEAD
    assert isinstance(docs.texts[0].embedding, list)
    assert any(docs.texts[0].embedding)
=======
    assert any(cast(list[float], docs.texts[0].embedding))
>>>>>>> e5b6447e
    assert all(
        len(np.array(x.embedding).shape) == 1 for x in docs.texts
    ), "Embeddings should be 1D"

    # check the embeddings are the same size
    assert docs.texts[0].embedding is not None
    assert docs.texts[1].embedding is not None
    assert np.shape(docs.texts[0].embedding) == np.shape(docs.texts[1].embedding)


@pytest.mark.parametrize("vector_store", [NumpyVectorStore, QdrantVectorStore])
def test_hybrid_embedding(stub_data_dir: Path, vector_store: type[VectorStore]) -> None:
    emb_model = HybridEmbeddingModel(
        models=[LiteLLMEmbeddingModel(), SparseEmbeddingModel()]
    )
    docs = Docs(texts_index=vector_store())
    docs.add(
        stub_data_dir / "bates.txt",
        citation="WikiMedia Foundation, 2023, Accessed now",
        embedding_model=emb_model,
    )
<<<<<<< HEAD
    assert isinstance(docs.texts[0].embedding, list)
    assert any(docs.texts[0].embedding)
=======
    assert any(cast(list[float], docs.texts[0].embedding))
>>>>>>> e5b6447e

    # check the embeddings are the same size
    assert docs.texts[0].embedding is not None
    assert docs.texts[1].embedding is not None
    assert np.shape(docs.texts[0].embedding) == np.shape(docs.texts[1].embedding)

    # now try via alias
    emb_settings = Settings(
        embedding="hybrid-text-embedding-3-small",
    )
    docs.add(
        stub_data_dir / "bates.txt",
        citation="WikiMedia Foundation, 2023, Accessed now",
        embedding_model=emb_settings.get_embedding_model(),
    )
    assert any(docs.texts[0].embedding)


def test_custom_llm(stub_data_dir: Path) -> None:
    from llmclient import Chunk

    class StubLLMModel(LLMModel):
        name: str = "myllm"

        async def acomplete(self, prompt: str) -> Chunk:  # noqa: ARG002
            return Chunk(text="Echo", prompt_tokens=1, completion_tokens=1)

        async def acomplete_iter(
            self, prompt: str  # noqa: ARG002
        ) -> AsyncIterable[Chunk]:
            yield Chunk(text="Echo", prompt_tokens=1, completion_tokens=1)

    docs = Docs()
    docs.add(
        stub_data_dir / "bates.txt",
        citation="WikiMedia Foundation, 2023, Accessed now",
        dockey="test",
        llm_model=StubLLMModel(),
    )
    # ensure JSON summaries are not used
    no_json_settings = Settings(prompts={"use_json": False})
    evidence = docs.get_evidence(
        "Echo", summary_llm_model=StubLLMModel(), settings=no_json_settings
    ).contexts
    assert "Echo" in evidence[0].context

    evidence = docs.get_evidence(
        "Echo",
        callbacks=[print_callback],
        summary_llm_model=StubLLMModel(),
        settings=no_json_settings,
    ).contexts
    assert "Echo" in evidence[0].context


def test_docs_pickle(stub_data_dir) -> None:
    """Ensure that Docs object can be pickled and unpickled correctly."""
    docs = Docs()
    docs.add(
        stub_data_dir / "flag_day.html",
        "WikiMedia Foundation, 2023, Accessed now",
        dockey="test",
    )

    # Pickle the Docs object
    docs_pickle = pickle.dumps(docs)
    unpickled_docs = pickle.loads(docs_pickle)

    assert unpickled_docs.docs["test"].docname == "Wiki2023"
    assert len(unpickled_docs.docs) == 1


@pytest.mark.parametrize(
    ("qa_prompt", "unsure_sentinel"),
    [
        pytest.param(default_qa_prompt, CANNOT_ANSWER_PHRASE, id="default-unsure"),
        pytest.param(
            default_qa_prompt.replace(CANNOT_ANSWER_PHRASE, "I am unsure"),
            "I am unsure",
            id="custom-unsure",
        ),
    ],
)
def test_unrelated_context(
    agent_test_settings: Settings,
    stub_data_dir: Path,
    qa_prompt: str,
    unsure_sentinel: str,
) -> None:
    agent_test_settings.prompts.qa = qa_prompt
    assert unsure_sentinel in qa_prompt, "Test relies on unsure sentinel in qa prompt"

    docs = Docs()
    docs.add(stub_data_dir / "bates.txt", "WikiMedia Foundation, 2023, Accessed now")
    session = docs.query(
        "What do scientist estimate as the planetary composition of Jupyter?",
        settings=agent_test_settings,
    )
    assert unsure_sentinel in session.answer


def test_repeat_keys(stub_data_dir) -> None:
    docs = Docs()
    result = docs.add(
        stub_data_dir / "bates.txt", "WikiMedia Foundation, 2023, Accessed now"
    )
    assert result
    result = docs.add(
        stub_data_dir / "bates.txt", "WikiMedia Foundation, 2023, Accessed now"
    )
    assert not result
    assert len(docs.docs) == 1

    docs.add(
        stub_data_dir / "flag_day.html", "WikiMedia Foundation, 2023, Accessed now"
    )
    assert len(docs.docs) == 2

    # check keys
    ds = list(docs.docs.values())
    assert ds[0].docname == "Wiki2023"
    assert ds[1].docname == "Wiki2023a"


def test_can_read_normal_pdf_reader(docs_fixture) -> None:
    answer = docs_fixture.query("Are counterfactuals actionable? [yes/no]")
    assert "yes" in answer.answer or "Yes" in answer.answer


def test_pdf_reader_w_no_match_doc_details(stub_data_dir: Path) -> None:
    docs = Docs()
    docs.add(stub_data_dir / "paper.pdf", "Wellawatte et al, XAI Review, 2023")
    # doc will be a DocDetails object, but nothing can be found
    # thus, we retain the prior citation data
    assert (
        next(iter(docs.docs.values())).citation == "Wellawatte et al, XAI Review, 2023"
    )
    assert (
        next(iter(docs.docs.values())).formatted_citation
        == "Wellawatte et al, XAI Review, 2023"
    ), "Formatted citation should be the same when no metadata is found."


def test_pdf_reader_w_no_chunks(stub_data_dir: Path) -> None:
    settings = Settings.from_name("debug")
    assert settings.parsing.defer_embedding, "Test relies on deferred embedding"
    settings.parsing.chunk_size = 0  # Leads to one chunk = entire text
    # don't want to shove whole document into llm to get citation or embedding
    settings.parsing.use_doc_details = False
    settings.summary_llm = "gpt-4o-mini"  # context window needs to fit our one chunk

    docs = Docs()
    docs.add(
        stub_data_dir / "paper.pdf",
        "Wellawatte et al, XAI Review, 2023",
        settings=settings,
    )
    assert len(docs.texts) == 1, "Should have been one chunk"
    assert docs.texts[0].embedding is None, "Should have deferred the embedding"


@pytest.mark.vcr
@pytest.mark.parametrize("defer_embeddings", [True, False])
@pytest.mark.asyncio
async def test_partly_embedded_texts(defer_embeddings: bool) -> None:
    settings = Settings.from_name("fast")
    settings.parsing.defer_embedding = defer_embeddings
    docs = Docs()
    assert isinstance(
        docs.texts_index, NumpyVectorStore
    ), "We want this test to cover NumpyVectorStore"

    stub_doc = Doc(docname="stub", citation="stub", dockey="stub")
    pre_embedded_text = Text(text="I like turtles.", name="sentence1", doc=stub_doc)
    pre_embedded_text.embedding = (
        await settings.get_embedding_model().embed_documents([pre_embedded_text.text])
    )[0]
    texts_to_add = [
        pre_embedded_text,
        Text(text="I like cats.", name="sentence2", doc=stub_doc),
    ]

    # 1. Add texts (and some are partly embedded)
    await docs.aadd_texts(texts=texts_to_add, doc=stub_doc)
    assert docs.texts == texts_to_add
    assert not docs.texts_index.texts
    assert not docs.texts_index.texts_hashes

    # 2. Gather evidence should work
    await docs.aget_evidence("What do I like?")
    assert docs.texts_index.texts == docs.texts == texts_to_add
    assert len(docs.texts_index.texts_hashes) == len(texts_to_add)

    # 3. Gathering evidence again should not change shapes
    await docs.aget_evidence("What was it that I liked?")
    assert docs.texts_index.texts == docs.texts == texts_to_add
    assert len(docs.texts_index.texts_hashes) == len(texts_to_add)


# some of the stored requests will be identical on method, scheme, host, port, path, and query (if defined)
# body will always be different between requests
# adding body so that vcr correctly match the right request with its response.
@pytest.mark.vcr(match_on=[*VCR_DEFAULT_MATCH_ON, "body"])
def test_pdf_reader_match_doc_details(stub_data_dir: Path) -> None:
    docs = Docs()
    docs.add(
        stub_data_dir / "paper.pdf",
        "Wellawatte et al, A Perspective on Explanations of Molecular Prediction"
        " Models, XAI Review, 2023",
        use_doc_details=True,
        clients={
            CrossrefProvider,
            JournalQualityPostProcessor,
        },  # Limit to only crossref since s2 is too flaky
        fields=["author", "journal", "citation_count"],
    )
    doc_details = next(iter(docs.docs.values()))
    # Crossref is non-deterministic in its ordering for results
    # thus we need to capture both possible dockeys
    assert doc_details.dockey in {"d7763485f06aabde", "5300ef1d5fb960d7"}
    assert isinstance(doc_details, DocDetails)
    # note year is unknown because citation string is only parsed for authors/title/doi
    # AND we do not request it back from the metadata sources
    assert doc_details.docname == "wellawatteUnknownyearaperspectiveon"
    assert doc_details.authors
    assert set(doc_details.authors) == {
        "Geemi P. Wellawatte",
        "Heta A. Gandhi",
        "Aditi Seshadri",
        "Andrew D. White",
    }
    assert doc_details.doi in {
        "10.1021/acs.jctc.2c01235",
        "10.26434/chemrxiv-2022-qfv02",
    }
    match = re.search(
        r"This article has (\d+) citations", doc_details.formatted_citation
    )
    assert match
    num_citations = int(match.group(1))
    assert num_citations >= 1, "Expected at least one citation"
    assert (
        "Journal of Chemical Theory and Computation" in doc_details.formatted_citation
    )

    num_retries = 3
    for _ in range(num_retries):
        answer = docs.query("Are counterfactuals actionable? [yes/no]")
        if any(w in answer.answer for w in ("yes", "Yes")):
            assert f"This article has {num_citations} citations" in answer.context
            return
    raise AssertionError(f"Query was incorrect across {num_retries} retries.")


def test_fileio_reader_pdf(stub_data_dir: Path) -> None:
    with (stub_data_dir / "paper.pdf").open("rb") as f:
        docs = Docs()
        docs.add_file(f, "Wellawatte et al, XAI Review, 2023")
    num_retries = 3
    for _ in range(num_retries):
        answer = docs.query("Are counterfactuals actionable? [yes/no]")
        if any(w in answer.answer for w in ("yes", "Yes")):
            return
    raise AssertionError(f"Query was incorrect across {num_retries} retries.")


def test_fileio_reader_txt(stub_data_dir: Path) -> None:
    # can't use curie, because it has trouble with parsed HTML
    docs = Docs()
    with (stub_data_dir / "bates.txt").open("rb") as file:
        file_content = file.read()

    docs.add_file(
        BytesIO(file_content),
        "WikiMedia Foundation, 2023, Accessed now",
    )
    answer = docs.query("What country was Frederick Bates born in?")
    assert "United States" in answer.answer


def test_parser_only_reader(stub_data_dir: Path):
    doc_path = stub_data_dir / "paper.pdf"
    parsed_text = read_doc(
        Path(doc_path),
        Doc(docname="foo", citation="Foo et al, 2002", dockey="1"),
        parsed_text_only=True,
    )
    assert parsed_text.metadata.parse_type == "pdf"
    assert parsed_text.metadata.chunk_metadata is None
    assert parsed_text.metadata.total_parsed_text_length == sum(
        len(t) for t in parsed_text.content.values()  # type: ignore[misc,union-attr]
    )


def test_chunk_metadata_reader(stub_data_dir: Path) -> None:
    doc_path = stub_data_dir / "paper.pdf"
    chunk_text, metadata = read_doc(
        Path(doc_path),
        Doc(docname="foo", citation="Foo et al, 2002", dockey="1"),
        parsed_text_only=False,  # noqa: FURB120
        include_metadata=True,
    )
    assert metadata.parse_type == "pdf"
    assert metadata.chunk_metadata.chunk_type == "overlap_pdf_by_page"  # type: ignore[union-attr]
    assert metadata.chunk_metadata.overlap == 100  # type: ignore[union-attr]
    assert metadata.chunk_metadata.chunk_chars == 3000  # type: ignore[union-attr]
    assert all(len(chunk.text) <= 3000 for chunk in chunk_text)
    assert metadata.total_parsed_text_length // 3000 <= len(chunk_text)
    assert all(
        chunk_text[i].text[-100:] == chunk_text[i + 1].text[:100]
        for i in range(len(chunk_text) - 1)
    )

    doc_path = stub_data_dir / "flag_day.html"

    chunk_text, metadata = read_doc(
        Path(doc_path),
        Doc(docname="foo", citation="Foo et al, 2002", dockey="1"),
        parsed_text_only=False,  # noqa: FURB120
        include_metadata=True,
    )
    # NOTE the use of tiktoken changes the actual char and overlap counts
    assert metadata.parse_type == "html"
    assert metadata.chunk_metadata.chunk_type == "overlap"  # type: ignore[union-attr]
    assert metadata.chunk_metadata.overlap == 100  # type: ignore[union-attr]
    assert metadata.chunk_metadata.chunk_chars == 3000  # type: ignore[union-attr]
    assert all(len(chunk.text) <= 3000 * 1.25 for chunk in chunk_text)
    assert metadata.total_parsed_text_length // 3000 <= len(chunk_text)

    doc_path = Path(os.path.abspath(__file__))

    chunk_text, metadata = read_doc(
        doc_path,
        Doc(docname="foo", citation="Foo et al, 2002", dockey="1"),
        parsed_text_only=False,  # noqa: FURB120
        include_metadata=True,
    )
    assert metadata.parse_type == "txt"
    assert metadata.chunk_metadata.chunk_type == "overlap_code_by_line"  # type: ignore[union-attr]
    assert metadata.chunk_metadata.overlap == 100  # type: ignore[union-attr]
    assert metadata.chunk_metadata.chunk_chars == 3000  # type: ignore[union-attr]
    assert all(len(chunk.text) <= 3000 * 1.25 for chunk in chunk_text)
    assert metadata.total_parsed_text_length // 3000 <= len(chunk_text)


def test_code() -> None:
    settings = Settings.from_name("fast")
    docs = Docs()
    # load this script
    docs.add(
        THIS_MODULE, "test_paperqa.py", docname="test_paperqa.py", disable_check=True
    )
    assert len(docs.docs) == 1
    session = docs.query("What file is read in by test_code?", settings=settings)
    assert "test_paperqa.py" in session.answer


def test_zotero() -> None:
    from paperqa.contrib import ZoteroDB

    Docs()
    with contextlib.suppress(ValueError):  # Close enough
        ZoteroDB()  # "group" if group library


def test_too_much_evidence(
    stub_data_dir: Path, stub_data_dir_w_near_dupes: Path
) -> None:
    doc_path = stub_data_dir / "obama.txt"
    mini_settings = Settings(llm="gpt-4o-mini", summary_llm="gpt-4o-mini")
    docs = Docs()
    docs.add(
        doc_path, "WikiMedia Foundation, 2023, Accessed now", settings=mini_settings
    )
    # add with new dockey
    docs.add(
        stub_data_dir_w_near_dupes / "obama_modified.txt",
        "WikiMedia Foundation, 2023, Accessed now",
        settings=mini_settings,
    )
    settings = Settings.from_name("fast")
    settings.answer.evidence_k = 10
    settings.answer.answer_max_sources = 10
    docs.query("What is Barrack's greatest accomplishment?", settings=settings)


def test_custom_prompts(stub_data_dir: Path) -> None:
    my_qaprompt = (
        "Answer the question '{question}' using the country name alone. For example: A:"
        " United States\nA: Canada\nA: Mexico\n\n Using the"
        " context:\n\n{context}\n\nA: "
    )
    settings = Settings.from_name("fast")
    settings.prompts.qa = my_qaprompt
    docs = Docs()
    docs.add(stub_data_dir / "bates.txt", "WikiMedia Foundation, 2023, Accessed now")
    answer = docs.query("What country is Frederick Bates from?", settings=settings)
    assert "United States" in answer.answer


def test_pre_prompt(stub_data_dir: Path) -> None:
    pre = (
        "What is water's boiling point in Fahrenheit? Please respond with a complete"
        " sentence."
    )

    settings = Settings.from_name("fast")
    settings.prompts.pre = pre
    docs = Docs()
    docs.add(stub_data_dir / "bates.txt", "WikiMedia Foundation, 2023, Accessed now")
    assert "212" not in docs.query("What is the boiling point of water?").answer
    assert (
        "212"
        in docs.query("What is the boiling point of water?", settings=settings).answer
    )


def test_post_prompt(stub_data_dir: Path) -> None:
    post = "The opposite of down is"
    settings = Settings.from_name("fast")
    settings.prompts.post = post
    docs = Docs()
    docs.add(stub_data_dir / "bates.txt", "WikiMedia Foundation, 2023, Accessed now")
    response = docs.query("What country is Bates from?", settings=settings)
    assert "up" in response.answer.lower()


def test_external_doc_index(stub_data_dir: Path) -> None:
    docs = Docs()
    docs.add(
        stub_data_dir / "flag_day.html", "WikiMedia Foundation, 2023, Accessed now"
    )
    # force embedding
    _ = docs.get_evidence(query="What is the date of flag day?")
    docs2 = Docs(texts_index=docs.texts_index)
    assert not docs2.docs
    assert docs2.get_evidence("What is the date of flag day?").contexts


def test_context_inner_outer_prompt(stub_data_dir: Path) -> None:

    prompt_settings = Settings()

    # try bogus prompt
    with pytest.raises(ValueError, match="Context inner prompt must"):
        prompt_settings.prompts.context_inner = "A:"

    prompt_settings = Settings()
    with pytest.raises(ValueError, match="Context outer prompt can only"):
        prompt_settings.prompts.context_outer = "{foo}"

    # make sure prompt gets used
    settings = Settings.from_name("fast")
    settings.prompts.context_inner = "{name} @@@@@ {text}\nFrom: {citation}"
    settings.prompts.context_outer = "{context_str}"
    docs = Docs()
    docs.add(stub_data_dir / "bates.txt", "WikiMedia Foundation, 2023, Accessed now")
    response = docs.query("What country is Bates from?", settings=settings)
    assert "@@@@@" in response.context
    assert "WikiMedia Foundation, 2023" in response.context
    assert "Valid Keys" not in response.context


def test_evidence_detailed_citations_shim(stub_data_dir: Path) -> None:
    # TODO: delete this test in v6
    settings = Settings.from_name("fast")
    # NOTE: this bypasses DeprecationWarning, as the warning is done on construction
    settings.answer.evidence_detailed_citations = False
    docs = Docs()
    docs.add(stub_data_dir / "bates.txt", "WikiMedia Foundation, 2023, Accessed now")
    response = docs.query("What country is Bates from?", settings=settings)
    assert "WikiMedia Foundation, 2023, Accessed now" not in response.context


def test_case_insensitive_matching():
    assert strings_similarity("my test sentence", "My test sentence") == 1.0
    assert strings_similarity("a b c d e", "a b c f") == 0.5
    assert strings_similarity("A B c d e", "a b c f") == 0.5


def test_answer_rename(recwarn) -> None:
    # TODO: delete this test in v6
    answer = Answer(question="")
    assert isinstance(answer, PQASession)
    assert len(recwarn) == 1
    warning_msg = recwarn.pop(DeprecationWarning)
    assert "'Answer' class is deprecated" in str(warning_msg.message)


@pytest.mark.parametrize(
    "doi_journals",
    [
        {"doi": "https://doi.org/10.31224/4087", "journal": "EngRxiv"},
        {"doi": "10.26434/chemrxiv-2021-hz0qp", "journal": "ChemRxiv"},
        {"doi": "https://doi.org/10.1101/2024.11.04.621790", "journal": "BioRxiv"},
        {"doi": "10.1101/2024.11.02.24316629", "journal": "MedRxiv"},
        # ensure we don't crash when externalIds key is included, but it's None
        {
            "doi": "https://doi.org/10.48550/arXiv.2407.10362",
            "journal": "ArXiv",
            "other": {"externalIds": None},
        },
    ],
)
def test_dois_resolve_to_correct_journals(doi_journals):
    details = DocDetails(doi=doi_journals["doi"])  # type: ignore[call-arg]
    assert details.journal == doi_journals["journal"]


def test_docdetails_merge_with_non_list_fields() -> None:
    """Check republication where the source metadata has different shapes."""
    initial_date = datetime(2023, 1, 1)
    doc1 = DocDetails(
        citation="Citation 1",
        publication_date=initial_date,
        docname="Document 1",
        dockey="key1",
        # NOTE: doc1 has non-list bibtex_source and list client_source
        other={"bibtex_source": "source1", "client_source": ["client1"]},
    )

    later_publication_date = initial_date + timedelta(weeks=13)
    doc2 = DocDetails(
        citation=doc1.citation,
        publication_date=later_publication_date,
        docname=doc1.docname,
        dockey=doc1.dockey,
        # NOTE: doc2 has list bibtex_source and non-list client_source
        other={"bibtex_source": ["source2"], "client_source": "client2"},
    )

    # Merge the two DocDetails instances
    merged_doc = doc1 + doc2

    assert {"source1", "source2"}.issubset(
        merged_doc.other["bibtex_source"]
    ), "Expected merge to keep both bibtex sources"
    assert {"client1", "client2"}.issubset(
        merged_doc.other["client_source"]
    ), "Expected merge to keep both client sources"
    assert isinstance(merged_doc, DocDetails), "Merged doc should also be DocDetails"


def test_docdetails_merge_with_list_fields() -> None:
    """Check republication where the source metadata is the same shape."""
    initial_date = datetime(2023, 1, 1)
    doc1 = DocDetails(
        citation="Citation 1",
        publication_date=initial_date,
        docname="Document 1",
        dockey="key1",
        # NOTE: doc1 has list bibtex_source and list client_source
        other={"bibtex_source": ["source1"], "client_source": ["client1"]},
    )

    later_publication_date = initial_date + timedelta(weeks=13)
    doc2 = DocDetails(
        citation=doc1.citation,
        publication_date=later_publication_date,
        docname=doc1.docname,
        dockey=doc1.dockey,
        # NOTE: doc2 has list bibtex_source and list client_source
        other={"bibtex_source": ["source2"], "client_source": ["client2"]},
    )

    # Merge the two DocDetails instances
    merged_doc = doc1 + doc2

    assert {"source1", "source2"}.issubset(
        merged_doc.other["bibtex_source"]
    ), "Expected merge to keep both bibtex sources"
    assert {"client1", "client2"}.issubset(
        merged_doc.other["client_source"]
    ), "Expected merge to keep both client sources"
    assert isinstance(merged_doc, DocDetails), "Merged doc should also be DocDetails"


@pytest.mark.vcr
@pytest.mark.parametrize("use_partition", [True, False])
@pytest.mark.asyncio
async def test_partitioning_fn_docs(use_partition: bool) -> None:
    settings = Settings.from_name("fast")
    settings.answer.evidence_k = 2  # limit to only 2

    # imagine we have some special selection we want to
    # embedding rank by itself
    def partition_by_citation(t: Embeddable) -> int:
        if isinstance(t, Text) and "special" in t.doc.citation:
            return 1
        return 0

    partitioning_fn = partition_by_citation if use_partition else None

    docs = Docs()

    assert isinstance(
        docs.texts_index, NumpyVectorStore
    ), "We want this test to cover NumpyVectorStore"

    # add docs that we can use our partitioning function on
    positive_statements_doc = Doc(docname="stub", citation="stub", dockey="stub")
    negative_statements_doc = Doc(
        docname="special", citation="special", dockey="special"
    )
    texts = []
    for i, (statement, doc) in enumerate(
        [
            ("I like turtles", positive_statements_doc),
            ("I like cats", positive_statements_doc),
            ("I don't like turtles", negative_statements_doc),
            ("I don't like cats", negative_statements_doc),
        ]
    ):
        texts.append(Text(text=statement, name=f"statement_{i}", doc=doc))
        texts[-1].embedding = (
            await settings.get_embedding_model().embed_documents([texts[-1].text])
        )[0]
    await docs.aadd_texts(
        texts=[t for t in texts if t.doc.docname == "stub"], doc=positive_statements_doc
    )
    await docs.aadd_texts(
        texts=[t for t in texts if t.doc.docname == "special"],
        doc=negative_statements_doc,
    )

    # look at the raw rankings first, compare them with and without partitioning
    await docs._build_texts_index(settings.get_embedding_model())

    partitioned_texts, _ = cast(
        tuple[Sequence[Text], list[float]],
        await docs.texts_index.partitioned_similarity_search(
            "What do I like?",
            k=4,
            embedding_model=settings.get_embedding_model(),
            partitioning_fn=partition_by_citation,
        ),
    )

    default_texts, _ = cast(
        tuple[Sequence[Text], list[float]],
        await docs.texts_index.similarity_search(
            "What do I like?", k=4, embedding_model=settings.get_embedding_model()
        ),
    )

    assert partitioned_texts != default_texts, "Should have different rankings"

    # the "like" statements should be before the "don't" like by default
    assert all(
        "don't" not in c.text for c in default_texts[:2]
    ), "None of the 'don't like X' should be first"
    assert all(
        "don't" in c.text for c in default_texts[2:]
    ), "'don't like X' should be second"

    # Otherwise they should be interleaved
    assert (
        sum(int("don't" in c.text) for c in default_texts[:2])
        + sum(int("don't" not in c.text) for c in default_texts[:2])
        == 2
    ), "Should have 1 'like' and 1 'don't like'"

    assert (
        sum(int("don't" in c.text) for c in default_texts[2:])
        + sum(int("don't" not in c.text) for c in default_texts[2:])
        == 2
    ), "Should have 1 'like' and 1 'don't like'"

    # Get the contexts -- ranked via partitioning
    # without partitioning, the "I like X" statements would be ranked first
    # with partitioning, we are forcing them to be interleaved, thus
    # at least one "I don't like X" statements will be in the top 2
    session = await docs.aget_evidence(
        "What do I like?", settings=settings, partitioning_fn=partitioning_fn
    )
    assert docs.texts_index.texts == docs.texts == texts

    if use_partition:
        assert any(
            "don't" in c.text.text for c in session.contexts
        ), 'Should have at least one "I don\'t like X" statement'
    else:
        assert all(
            "don't" not in c.text.text for c in session.contexts
        ), "None of the 'don't like X' statements should be included"<|MERGE_RESOLUTION|>--- conflicted
+++ resolved
@@ -708,12 +708,8 @@
         citation="WikiMedia Foundation, 2023, Accessed now",
         embedding_model=SparseEmbeddingModel(),
     )
-<<<<<<< HEAD
     assert isinstance(docs.texts[0].embedding, list)
     assert any(docs.texts[0].embedding)
-=======
-    assert any(cast(list[float], docs.texts[0].embedding))
->>>>>>> e5b6447e
     assert all(
         len(np.array(x.embedding).shape) == 1 for x in docs.texts
     ), "Embeddings should be 1D"
@@ -735,12 +731,8 @@
         citation="WikiMedia Foundation, 2023, Accessed now",
         embedding_model=emb_model,
     )
-<<<<<<< HEAD
     assert isinstance(docs.texts[0].embedding, list)
     assert any(docs.texts[0].embedding)
-=======
-    assert any(cast(list[float], docs.texts[0].embedding))
->>>>>>> e5b6447e
 
     # check the embeddings are the same size
     assert docs.texts[0].embedding is not None
