import contextlib
import os
import pathlib
import pickle
import re
import textwrap
from collections.abc import AsyncIterable, Sequence
from copy import deepcopy
from io import BytesIO
from pathlib import Path
from typing import cast

import httpx
import numpy as np
import pytest
from llmclient import (
    Embeddable,
    EmbeddingModel,
    HybridEmbeddingModel,
    LiteLLMEmbeddingModel,
    LLMModel,
    SparseEmbeddingModel,
)
from pytest_subtests import SubTests

from paperqa import (
    Answer,
    Doc,
    DocDetails,
    Docs,
    NumpyVectorStore,
    PQASession,
    QdrantVectorStore,
    Settings,
    Text,
    VectorStore,
    print_callback,
)
from paperqa.clients import CrossrefProvider
from paperqa.clients.journal_quality import JournalQualityPostProcessor
from paperqa.core import llm_parse_json
from paperqa.prompts import CANNOT_ANSWER_PHRASE
from paperqa.prompts import qa_prompt as default_qa_prompt
from paperqa.readers import read_doc
from paperqa.utils import (
    extract_score,
    get_citenames,
    maybe_is_html,
    maybe_is_text,
    name_in_text,
    strings_similarity,
    strip_citations,
)
from tests.conftest import VCR_DEFAULT_MATCH_ON

THIS_MODULE = pathlib.Path(__file__)


@pytest.fixture
def docs_fixture(stub_data_dir: Path) -> Docs:
    docs = Docs()
    with (stub_data_dir / "paper.pdf").open("rb") as f:
        docs.add_file(f, "Wellawatte et al, XAI Review, 2023")
    return docs


def test_get_citations() -> None:
    text = (
        "Yes, COVID-19 vaccines are effective. Various studies have documented the"
        " effectiveness of COVID-19 vaccines in preventing severe disease,"
        " hospitalization, and death. The BNT162b2 vaccine has shown effectiveness"
        " ranging from 65% to -41% for the 5-11 years age group and 76% to 46% for the"
        " 12-17 years age group, after the emergence of the Omicron variant in New York"
        " (Dorabawila2022EffectivenessOT). Against the Delta variant, the effectiveness"
        " of the BNT162b2 vaccine was approximately 88% after two doses"
        " (Bernal2021EffectivenessOC pg. 1-3).\n\nVaccine effectiveness was also found"
        " to be 89% against hospitalization and 91% against emergency department or"
        " urgent care clinic visits (Thompson2021EffectivenessOC pg. 3-5, Goo2031Foo"
        " pg. 3-4). In the UK vaccination program, vaccine effectiveness was"
        " approximately 56% in individuals aged ≥70 years between 28-34 days"
        " post-vaccination, increasing to approximately 58% from day 35 onwards"
        " (Marfé2021EffectivenessOC).\n\nHowever, it is important to note that vaccine"
        " effectiveness can decrease over time. For instance, the effectiveness of"
        " COVID-19 vaccines against severe COVID-19 declined to 64% after 121 days,"
        " compared to around 90% initially (Chemaitelly2022WaningEO, Foo2019Bar)."
        " Despite this, vaccines still provide significant protection against severe"
        " outcomes (Bar2000Foo pg 1-3; Far2000 pg 2-5)."
    )
    ref = {
        "Dorabawila2022EffectivenessOT",
        "Bernal2021EffectivenessOC pg. 1-3",
        "Thompson2021EffectivenessOC pg. 3-5",
        "Goo2031Foo pg. 3-4",
        "Marfé2021EffectivenessOC",
        "Chemaitelly2022WaningEO",
        "Foo2019Bar",
        "Bar2000Foo pg 1-3",
        "Far2000 pg 2-5",
    }
    assert get_citenames(text) == ref


def test_single_author() -> None:
    text = "This was first proposed by (Smith 1999)."
    assert strip_citations(text) == "This was first proposed by ."


def test_multiple_authors() -> None:
    text = "Recent studies (Smith et al. 1999) show that this is true."
    assert strip_citations(text) == "Recent studies  show that this is true."


def test_multiple_citations() -> None:
    text = (
        "As discussed by several authors (Smith et al. 1999; Johnson 2001; Lee et al."
        " 2003)."
    )
    assert strip_citations(text) == "As discussed by several authors ."


def test_citations_with_pages() -> None:
    text = "This is shown in (Smith et al. 1999, p. 150)."
    assert strip_citations(text) == "This is shown in ."


def test_citations_without_space() -> None:
    text = "Findings by(Smith et al. 1999)were significant."
    assert strip_citations(text) == "Findings bywere significant."


def test_citations_with_commas() -> None:
    text = "The method was adopted by (Smith, 1999, 2001; Johnson, 2002)."
    assert strip_citations(text) == "The method was adopted by ."


def test_citations_with_text() -> None:
    text = "This was noted (see Smith, 1999, for a review)."
    assert strip_citations(text) == "This was noted ."


def test_no_citations() -> None:
    text = "There are no references in this text."
    assert strip_citations(text) == "There are no references in this text."


def test_malformed_citations() -> None:
    text = "This is a malformed citation (Smith 199)."
    assert strip_citations(text) == "This is a malformed citation (Smith 199)."


def test_edge_case_citations() -> None:
    text = "Edge cases like (Smith et al.1999) should be handled."
    assert strip_citations(text) == "Edge cases like  should be handled."


def test_citations_with_special_characters() -> None:
    text = "Some names have dashes (O'Neil et al. 2000; Smith-Jones 1998)."
    assert strip_citations(text) == "Some names have dashes ."


def test_citations_with_nonstandard_chars() -> None:
    text = (
        "In non-English languages, citations might look different (Müller et al. 1999)."
    )
    assert (
        strip_citations(text)
        == "In non-English languages, citations might look different ."
    )


def test_maybe_is_text() -> None:
    assert maybe_is_text("This is a test. The sample conc. was 1.0 mM (at 245 ^F)")
    assert not maybe_is_text("\\C0\\C0\\B1\x00")
    # get front page of wikipedia
    r = httpx.get("https://en.wikipedia.org/wiki/National_Flag_of_Canada_Day")
    assert maybe_is_text(r.text)

    assert maybe_is_html(BytesIO(r.text.encode()))

    # now force it to contain lots of weird encoding
    bad_text = r.text.encode("latin1", "ignore").decode("utf-16", "ignore")
    assert not maybe_is_text(bad_text)

    # account for possible spaces in the text due to tables or title pages
    assert maybe_is_text("entry1                    entry2                    entry3")


def test_name_in_text() -> None:
    name1 = "FooBar2022"
    name2 = "FooBar2022a"
    name3 = "FooBar20"

    text1 = "As mentioned by FooBar2022, this is a great paper"
    assert name_in_text(name1, text1)
    assert not name_in_text(name2, text1)
    assert not name_in_text(name3, text1)

    text2 = "This is great, as found by FooBar20"
    assert name_in_text(name3, text2)
    assert not name_in_text(name1, text2)
    assert not name_in_text(name2, text2)

    text3 = "Per previous work (FooBar2022, FooBar2022a), this is great"
    assert name_in_text(name1, text3)
    assert name_in_text(name2, text3)
    assert not name_in_text(name3, text3)

    text4 = "Per previous work (Foo2022, Bar2023), this is great"
    assert not name_in_text(name1, text4)
    assert not name_in_text(name2, text4)
    assert not name_in_text(name3, text4)

    text5 = "Per previous work (FooBar2022; FooBar2022a), this is great"
    assert name_in_text(name1, text5)
    assert name_in_text(name2, text5)
    assert not name_in_text(name3, text5)

    text6 = "According to FooBar2022 and Foobars, this is great"
    assert name_in_text(name1, text6)
    assert not name_in_text(name2, text6)
    assert not name_in_text(name3, text6)

    text7 = "As stated by FooBar2022.\n\nThis is great"
    assert name_in_text(name1, text7)
    assert not name_in_text(name2, text7)
    assert not name_in_text(name3, text7)


def test_extract_score() -> None:
    sample = """
    The text describes an experiment where different cell subtypes,
    including colorectal cancer-associated fibroblasts, were treated with
    oxaliplatin for 12 days. The concentration of oxaliplatin used was the
    EC50 for each cell subtype, which was determined individually.
    The media were changed every 3 days to avoid complete cell death.
    The text does not provide information about the percentage of colorectal
    cancer-associated fibroblasts that typically survive at 2 weeks when cultured
    with oxaliplatin. (0/10)
    """
    assert extract_score(sample) == 0

    sample = """
    COVID-19 vaccinations have been shown to be effective against hospitalization
    from the Omicron and Delta variants, though effectiveness may decrease over
    time. A study found that vaccine effectiveness against hospitalization peaked
    around 82-92% after a third dose but declined to 53-77% 15+ weeks after the third
    dose, depending on age group and hospitalization definition. Stricter
    definitions of hospitalization, like requiring oxygen use or ICU admission,
    showed higher and more sustained vaccine effectiveness. 8
    """

    assert extract_score(sample) == 8

    sample = """
    Here is a 100-word summary of the text:
    The text discusses a phase 3 trial of a combined
    vector vaccine based on rAd26 and rAd5 vectors carrying the
    SARS-CoV-2 spike protein gene. The trial aimed to assess the efficacy,
    immunogenicity and safety of the vaccine against COVID-19 in adults.
    The study design was a randomized, double-blind, placebo-controlled trial
    done at 25 hospitals in Moscow, Russia. Eligible participants were 18 years
    or older with no history of COVID-19. The exclusion criteria ensured
    participants were healthy and had no contraindications for vaccination.
    The trial aimed to determine if the vaccine could safely and effectively
    provide protection against COVID-19. Relevance score: 8
    """

    assert extract_score(sample) == 8

    sample = """
    Here is a 100-word summary of the provided text: The text details
    trial procedures for a COVID-19 vaccine, including screening
    visits, observation visits to assess vital signs, PCR testing, and
    telemedicine consultations. Participants who tested positive for
    COVID-19 during screening were excluded from the trial. During the trial
    , additional PCR tests were only done when COVID-19 symptoms were reported
    . An electronic health record platform was in place to record data from
    telemedicine consultations. The text details the screening and trial
    procedures but does not provide direct evidence regarding the
    effectiveness of COVID-19 vaccinations. Score: 3/10
    """

    assert extract_score(sample) == 3

    sample = """
    Here is a 100-word summary of the text: The text discusses a
    phase 3 trial of a COVID-19 vaccine in Russia. The vaccine
    uses a heterologous prime-boost regimen, providing robust
    immune responses. The vaccine can be stored at -18°C and
    2-8°C. The study reports 91.6% efficacy against COVID-19 based on
    interim analysis of over 21,000 participants. The authors
    compare their results to other published COVID-19 vaccine
    efficacy data. They previously published safety and immunogenicity
    results from phase 1/2 trials of the same vaccine. Relevance score:
    8/10. The text provides details on the efficacy and immune response
    generated by one COVID-19 vaccine in a large phase 3 trial, which is
    relevant evidence to help answer the question regarding effectiveness
    of COVID-19 vaccinations.
    """

    assert extract_score(sample) == 8

    sample = """
    Here is a 100-word summary of the text: The text discusses the safety and
    efficacy of the BNT162b2 mRNA Covid-19 vaccine. The study found that
    the vaccine was well tolerated with mostly mild to moderate side
    effects. The vaccine was found to be highly effective against Covid-19,
    with an observed vaccine efficacy of 90.5% after the second dose.
    Severe Covid-19 cases were also reduced among vaccine recipients.
    The vaccine showed an early protective effect after the first dose
    and reached full efficacy 7 days after the second dose. The favorable
    safety and efficacy results provide evidence that the BNT162b2 vaccine
    is effective against Covid-19. The text provides data on the efficacy
    and safety results from a clinical trial of the BNT162b2 Covid-19 vaccine,
    which is highly relevant to answering the question about the effectiveness
    of Covid-19 vaccinations.
    """

    assert extract_score(sample) == 5

    sample = """
    Introduce dynamic elements such as moving nodes or edges to create a sense of activity within
    the network. 2. Add more nodes and connections to make the network
    appear more complex and interconnected. 3. Incorporate both red and
    green colors into the network, as the current screenshot only shows
    green lines. 4. Vary the thickness of the lines to add depth and
    visual interest. 5. Implement different shades of red and green to
    create a gradient effect for a more visually appealing experience.
    6. Consider adding a background color or pattern to enhance the
    contrast and make the network stand out. 7. Introduce interactive
    elements that allow users to manipulate the network, such as
    dragging nodes or zooming in/out. 8. Use animation effects like
    pulsing or changing colors to highlight certain parts of the network
    or to show activity. 9. Add labels or markers to provide information
      about the nodes or connections, if relevant to the purpose of the
        network visualization. 10. Consider the use of algorithms that
        organize the network in a visually appealing manner, such as
        force-directed placement or hierarchical layouts. 3/10 """

    assert extract_score(sample) == 3

    sample = (
        "The text mentions a work by Shozo Yokoyama titled "
        '"Evolution of Dim-Light and Color Vision Pigments". '
        "This work, published in the Annual Review of Genomics and "
        "Human Genetics, discusses the evolution of human color vision. "
        "However, the text does not provide specific details or findings "
        "from Yokoyama's work. \n"
        "Relevance Score: 7"
    )

    assert extract_score(sample) == 7

    sample = (
        "The evolution of human color vision is "
        "closely tied to theories about the nature "
        "of light, dating back to the 17th to 19th "
        "centuries. Initially, there was no clear distinction "
        "between the properties of light, the eye and retina, "
        "and color percepts. Major figures in science attempted "
        "to resolve these issues, with physicists leading most "
        "advances in color science into the 20th century. Prior "
        "to Newton, colors were viewed as stages between black "
        "and white. Newton was the first to describe colors in "
        "a modern sense, using prisms to disperse light into "
        "a spectrum of colors. He demonstrated that each color "
        "band could not be further divided and that different "
        "colors had different refrangibility. \n"
        "Relevance Score: 9.5"
    )

    assert extract_score(sample) == 9


@pytest.mark.parametrize(
    "example",
    [
        """Sure here is the json you asked for!

    {
    "example": "json"
    }

    Did you like it?""",
        '{"example": "json"}',
        """
```json
{
    "example": "json"
}
```

I have written the json you asked for.""",
        """

{
    "example": "json"
}

""",
    ],
)
def test_llm_parse_json(example: str) -> None:
    assert llm_parse_json(example) == {"example": "json"}


def test_llm_parse_json_newlines() -> None:
    """Make sure that newlines in json are preserved and escaped."""
    example = textwrap.dedent(
        """
        {
        "summary": "A line

        Another line",
        "relevance_score": 7
        }"""
    )
    assert llm_parse_json(example) == {
        "summary": "A line\n\nAnother line",
        "relevance_score": 7,
    }


@pytest.mark.asyncio
async def test_chain_completion() -> None:
    s = Settings(llm="babbage-002", temperature=0.2)
    outputs = []

    def accum(x) -> None:
        outputs.append(x)

    llm = s.get_llm()
    completion = await llm.run_prompt(
        prompt="The {animal} says",
        data={"animal": "duck"},
        system_prompt=None,
        callbacks=[accum],
    )
    assert completion.seconds_to_first_token > 0
    assert completion.prompt_count > 0
    assert completion.completion_count > 0
    assert str(completion) == "".join(outputs)

    completion = await llm.run_prompt(
        prompt="The {animal} says", data={"animal": "duck"}, system_prompt=None
    )
    assert completion.seconds_to_first_token == 0
    assert completion.seconds_to_last_token > 0

    assert completion.cost > 0


@pytest.mark.skipif(os.environ.get("ANTHROPIC_API_KEY") is None, reason="No API key")
@pytest.mark.asyncio
async def test_anthropic_chain(stub_data_dir: Path) -> None:
    anthropic_settings = Settings(llm="claude-3-haiku-20240307")
    outputs: list[str] = []

    def accum(x) -> None:
        outputs.append(x)

    llm = anthropic_settings.get_llm()
    completion = await llm.run_prompt(
        prompt="The {animal} says",
        data={"animal": "duck"},
        system_prompt=None,
        callbacks=[accum],
    )
    assert completion.seconds_to_first_token > 0
    assert completion.prompt_count > 0
    assert completion.completion_count > 0
    assert str(completion) == "".join(outputs)
    assert isinstance(completion.text, str)
    assert completion.cost > 0

    completion = await llm.run_prompt(
        prompt="The {animal} says", data={"animal": "duck"}, system_prompt=None
    )
    assert completion.seconds_to_first_token == 0
    assert completion.seconds_to_last_token > 0
    assert isinstance(completion.text, str)
    assert completion.cost > 0

    docs = Docs()
    await docs.aadd(
        stub_data_dir / "flag_day.html",
        "National Flag of Canada Day",
        settings=anthropic_settings,
    )
    result = await docs.aget_evidence(
        "What is the national flag of Canada?", settings=anthropic_settings
    )
    assert result.cost > 0


@pytest.mark.vcr
@pytest.mark.asyncio
async def test_docs_lifecycle(subtests: SubTests, stub_data_dir: Path) -> None:
    docs = Docs()
    await docs.aadd(
        stub_data_dir / "flag_day.html",
        "WikiMedia Foundation, 2023, Accessed now",
        dockey="test",
    )
    with subtests.test(msg="citation-creation"):
        assert docs.docs["test"].docname == "Wiki2023"

    with subtests.test(msg="text-contains"):
        await docs.aget_evidence("What is the national flag of Canada?")
        assert docs.texts_index.texts_hashes
        assert docs.texts
        assert all(t in docs.texts_index for t in docs.texts)

        docs.texts_index.clear()
        assert docs.texts
        assert all(t not in docs.texts_index for t in docs.texts)


def test_evidence(docs_fixture) -> None:
    debug_settings = Settings.from_name("debug")
    evidence = docs_fixture.get_evidence(
        PQASession(question="What does XAI stand for?"),
        settings=debug_settings,
    ).contexts
    assert len(evidence) >= debug_settings.answer.evidence_k


def test_json_evidence(docs_fixture) -> None:
    settings = Settings.from_name("fast")
    settings.prompts.use_json = True
    settings.prompts.summary_json_system = (
        "Provide a summary of the excerpt that could help answer the question based on"
        " the excerpt. The excerpt may be irrelevant. Do not directly answer the"
        " question - only summarize relevant information.  Respond with the following"
        ' JSON format:\n\n {{\n"summary": "...",\n"author_name":'
        ' "...",\n"relevance_score": "..."}}\n\n where `summary` is relevant'
        " information from text -  about 100 words words, `author_name` specifies the"
        " author , and `relevance_score` is  the relevance of `summary` to answer the"
        " question (integer out of 10)."
    )
    evidence = docs_fixture.get_evidence(
        PQASession(question="Who wrote this article?"),
        settings=settings,
    ).contexts
    assert evidence[0].author_name


def test_ablations(docs_fixture) -> None:
    settings = Settings()
    settings.answer.evidence_skip_summary = True
    settings.answer.evidence_retrieval = False
    contexts = docs_fixture.get_evidence(
        "Which page is the statement 'Deep learning (DL) is advancing the boundaries of"
        " computational chemistry because it can accurately model non-linear"
        " structure-function relationships.' on?",
        settings=settings,
    ).contexts
    assert contexts[0].text.text == contexts[0].context, "summarization not ablated"

    assert len(contexts) == len(docs_fixture.texts), "evidence retrieval not ablated"


def test_location_awareness(docs_fixture) -> None:
    settings = Settings()
    settings.answer.evidence_k = 3
    settings.prompts.use_json = False
    settings.prompts.system = "Answer either N/A or a page number."
    settings.prompts.summary = "{citation}\n\n{text}\n\n{question}{summary_length}"
    settings.answer.evidence_summary_length = ""

    contexts = docs_fixture.get_evidence(
        "Which page is the statement 'Deep learning (DL) is advancing the boundaries of"
        " computational chemistry because it can accurately model non-linear"
        " structure-function relationships.' on?",
        settings=settings,
    ).contexts
    assert "1" in "\n".join(
        [c.context for c in contexts]
    ), "location not found in evidence"


def test_query(docs_fixture) -> None:
    docs_fixture.query("Is XAI usable in chemistry?")


def test_llmresult_callback(docs_fixture) -> None:
    my_results = []

    async def my_callback(result) -> None:
        my_results.append(result)

    settings = Settings.from_name("fast")
    summary_llm = settings.get_summary_llm()
    summary_llm.llm_result_callback = my_callback
    docs_fixture.get_evidence(
        "What is XAI?", settings=settings, summary_llm_model=summary_llm
    )
    assert my_results
    assert my_results[0].name


def test_duplicate(stub_data_dir: Path) -> None:
    """Check Docs doesn't store duplicates, while checking nonduplicate docs are stored."""
    docs = Docs()
    assert docs.add(
        stub_data_dir / "bates.txt",
        citation="WikiMedia Foundation, 2023, Accessed now",
        dockey="test1",
    )
    assert (
        docs.add(
            stub_data_dir / "bates.txt",
            citation="WikiMedia Foundation, 2023, Accessed now",
            dockey="test1",
        )
        is None
    )
    assert len(docs.docs) == 1, "Should have added only one document"
    assert docs.add(
        stub_data_dir / "flag_day.html",
        citation="WikiMedia Foundation, 2023, Accessed now",
        dockey="test2",
    )
    assert (
        len(set(docs.docs.values())) == 2
    ), "Unique documents should be hashed as unique"


@pytest.mark.asyncio
@pytest.mark.parametrize("vector_store", [NumpyVectorStore, QdrantVectorStore])
async def test_docs_with_custom_embedding(
    subtests: SubTests, stub_data_dir: Path, vector_store: type[VectorStore]
) -> None:
    class MyEmbeds(EmbeddingModel):
        name: str = "my_embed"

        async def embed_documents(self, texts):
            return [[0.0, 0.28, 0.95] for _ in texts]

    docs = Docs(texts_index=vector_store())
    await docs.aadd(
        stub_data_dir / "bates.txt",
        citation="WikiMedia Foundation, 2023, Accessed now",
        embedding_model=MyEmbeds(),
    )

    with subtests.test(msg="confirm-embedding"):
        assert docs.texts[0].embedding == [0.0, 0.28, 0.95]

    with subtests.test(msg="copying-before-get-evidence"):
        # Before getting evidence, shallow and deep copies are the same
        docs_shallow_copy = Docs(
            texts_index=type(docs.texts_index)(**docs.texts_index.model_dump()),
            **docs.model_dump(exclude={"texts_index"}),
        )
        docs_deep_copy = deepcopy(docs)

        assert (
            docs.texts_index
            == docs_shallow_copy.texts_index
            == docs_deep_copy.texts_index
        )

    with subtests.test(msg="copying-after-get-evidence"):
        # After getting evidence, a shallow copy of Docs is not the same because its
        # texts index gets lazily populated, while a deep copy should preserve it
<<<<<<< HEAD
        _ = await docs.aget_evidence(  # Changed from get_evidence to aget_evidence
            "What country is Frederick Bates from?", embedding_model=MyEmbeds()
=======
        evidence = (
            await docs.aget_evidence(  # Changed from get_evidence to aget_evidence
                "What country is Frederick Bates from?", embedding_model=MyEmbeds()
            )
>>>>>>> 57501d0f
        )
        docs_shallow_copy = Docs(
            texts_index=type(docs.texts_index)(**docs.texts_index.model_dump()),
            **docs.model_dump(exclude={"texts_index"}),
        )
        docs_deep_copy = deepcopy(docs)

        assert docs.texts_index != docs_shallow_copy.texts_index
        assert docs.texts_index == docs_deep_copy.texts_index

    with subtests.test(msg="clear-vector-store"):
        # Test that the vector store has content before clearing
        if isinstance(docs.texts_index, QdrantVectorStore):
            # For QdrantVectorStore, we need to check if collection exists and has points
            assert await docs.texts_index._collection_exists()
            collection_info = await docs.texts_index.client.get_collection(
                docs.texts_index.collection_name
            )
            assert collection_info.points_count > 0
        else:
            assert len(docs.texts_index) > 0
            assert len(docs.texts_index.texts_hashes) > 0

        # Clear the vector store
        if isinstance(docs.texts_index, QdrantVectorStore):
            await docs.texts_index.aclear()  # Use aclear() instead of clear()
        else:
            docs.texts_index.clear()

        # Verify the vector store is empty
        if isinstance(docs.texts_index, QdrantVectorStore):
            assert not await docs.texts_index._collection_exists()
            assert docs.texts_index._point_ids is None
        else:
            assert len(docs.texts_index) == 0
            assert len(docs.texts_index.texts_hashes) == 0



@pytest.mark.parametrize("vector_store", [NumpyVectorStore, QdrantVectorStore])
def test_sparse_embedding(stub_data_dir: Path, vector_store: type[VectorStore]) -> None:
    docs = Docs(texts_index=vector_store())
    docs.add(
        stub_data_dir / "bates.txt",
        citation="WikiMedia Foundation, 2023, Accessed now",
        embedding_model=SparseEmbeddingModel(),
    )
    assert any(cast(list[float], docs.texts[0].embedding))
    assert all(
        len(np.array(x.embedding).shape) == 1 for x in docs.texts
    ), "Embeddings should be 1D"

    # check the embeddings are the same size
    assert docs.texts[0].embedding is not None
    assert docs.texts[1].embedding is not None
    assert np.shape(docs.texts[0].embedding) == np.shape(docs.texts[1].embedding)


@pytest.mark.parametrize("vector_store", [NumpyVectorStore, QdrantVectorStore])
def test_hybrid_embedding(stub_data_dir: Path, vector_store: type[VectorStore]) -> None:
    emb_model = HybridEmbeddingModel(
        models=[LiteLLMEmbeddingModel(), SparseEmbeddingModel()]
    )
    docs = Docs(texts_index=vector_store())
    docs.add(
        stub_data_dir / "bates.txt",
        citation="WikiMedia Foundation, 2023, Accessed now",
        embedding_model=emb_model,
    )
    assert any(cast(list[float], docs.texts[0].embedding))

    # check the embeddings are the same size
    assert docs.texts[0].embedding is not None
    assert docs.texts[1].embedding is not None
    assert np.shape(docs.texts[0].embedding) == np.shape(docs.texts[1].embedding)

    # now try via alias
    emb_settings = Settings(
        embedding="hybrid-text-embedding-3-small",
    )
    docs.add(
        stub_data_dir / "bates.txt",
        citation="WikiMedia Foundation, 2023, Accessed now",
        embedding_model=emb_settings.get_embedding_model(),
    )
    assert any(docs.texts[0].embedding)


def test_custom_llm(stub_data_dir: Path) -> None:
    from llmclient import Chunk

    class StubLLMModel(LLMModel):
        name: str = "myllm"

        async def acomplete(self, prompt: str) -> Chunk:  # noqa: ARG002
            return Chunk(text="Echo", prompt_tokens=1, completion_tokens=1)

        async def acomplete_iter(
            self, prompt: str  # noqa: ARG002
        ) -> AsyncIterable[Chunk]:
            yield Chunk(text="Echo", prompt_tokens=1, completion_tokens=1)

    docs = Docs()
    docs.add(
        stub_data_dir / "bates.txt",
        citation="WikiMedia Foundation, 2023, Accessed now",
        dockey="test",
        llm_model=StubLLMModel(),
    )
    # ensure JSON summaries are not used
    no_json_settings = Settings(prompts={"use_json": False})
    evidence = docs.get_evidence(
        "Echo", summary_llm_model=StubLLMModel(), settings=no_json_settings
    ).contexts
    assert "Echo" in evidence[0].context

    evidence = docs.get_evidence(
        "Echo",
        callbacks=[print_callback],
        summary_llm_model=StubLLMModel(),
        settings=no_json_settings,
    ).contexts
    assert "Echo" in evidence[0].context


def test_docs_pickle(stub_data_dir) -> None:
    """Ensure that Docs object can be pickled and unpickled correctly."""
    docs = Docs()
    docs.add(
        stub_data_dir / "flag_day.html",
        "WikiMedia Foundation, 2023, Accessed now",
        dockey="test",
    )

    # Pickle the Docs object
    docs_pickle = pickle.dumps(docs)
    unpickled_docs = pickle.loads(docs_pickle)

    assert unpickled_docs.docs["test"].docname == "Wiki2023"
    assert len(unpickled_docs.docs) == 1


@pytest.mark.parametrize(
    ("qa_prompt", "unsure_sentinel"),
    [
        pytest.param(default_qa_prompt, CANNOT_ANSWER_PHRASE, id="default-unsure"),
        pytest.param(
            default_qa_prompt.replace(CANNOT_ANSWER_PHRASE, "I am unsure"),
            "I am unsure",
            id="custom-unsure",
        ),
    ],
)
def test_unrelated_context(
    agent_test_settings: Settings,
    stub_data_dir: Path,
    qa_prompt: str,
    unsure_sentinel: str,
) -> None:
    agent_test_settings.prompts.qa = qa_prompt
    assert unsure_sentinel in qa_prompt, "Test relies on unsure sentinel in qa prompt"

    docs = Docs()
    docs.add(stub_data_dir / "bates.txt", "WikiMedia Foundation, 2023, Accessed now")
    session = docs.query(
        "What do scientist estimate as the planetary composition of Jupyter?",
        settings=agent_test_settings,
    )
    assert unsure_sentinel in session.answer


def test_repeat_keys(stub_data_dir) -> None:
    docs = Docs()
    result = docs.add(
        stub_data_dir / "bates.txt", "WikiMedia Foundation, 2023, Accessed now"
    )
    assert result
    result = docs.add(
        stub_data_dir / "bates.txt", "WikiMedia Foundation, 2023, Accessed now"
    )
    assert not result
    assert len(docs.docs) == 1

    docs.add(
        stub_data_dir / "flag_day.html", "WikiMedia Foundation, 2023, Accessed now"
    )
    assert len(docs.docs) == 2

    # check keys
    ds = list(docs.docs.values())
    assert ds[0].docname == "Wiki2023"
    assert ds[1].docname == "Wiki2023a"


def test_can_read_normal_pdf_reader(docs_fixture) -> None:
    answer = docs_fixture.query("Are counterfactuals actionable? [yes/no]")
    assert "yes" in answer.answer or "Yes" in answer.answer


def test_pdf_reader_w_no_match_doc_details(stub_data_dir: Path) -> None:
    docs = Docs()
    docs.add(stub_data_dir / "paper.pdf", "Wellawatte et al, XAI Review, 2023")
    # doc will be a DocDetails object, but nothing can be found
    # thus, we retain the prior citation data
    assert (
        next(iter(docs.docs.values())).citation == "Wellawatte et al, XAI Review, 2023"
    )
    assert (
        next(iter(docs.docs.values())).formatted_citation
        == "Wellawatte et al, XAI Review, 2023"
    ), "Formatted citation should be the same when no metadata is found."


def test_pdf_reader_w_no_chunks(stub_data_dir: Path) -> None:
    settings = Settings.from_name("debug")
    assert settings.parsing.defer_embedding, "Test relies on deferred embedding"
    settings.parsing.chunk_size = 0  # Leads to one chunk = entire text
    # don't want to shove whole document into llm to get citation or embedding
    settings.parsing.use_doc_details = False
    settings.summary_llm = "gpt-4o-mini"  # context window needs to fit our one chunk

    docs = Docs()
    docs.add(
        stub_data_dir / "paper.pdf",
        "Wellawatte et al, XAI Review, 2023",
        settings=settings,
    )
    assert len(docs.texts) == 1, "Should have been one chunk"
    assert docs.texts[0].embedding is None, "Should have deferred the embedding"


@pytest.mark.vcr
@pytest.mark.parametrize("defer_embeddings", [True, False])
@pytest.mark.asyncio
async def test_partly_embedded_texts(defer_embeddings: bool) -> None:
    settings = Settings.from_name("fast")
    settings.parsing.defer_embedding = defer_embeddings
    docs = Docs()
    assert isinstance(
        docs.texts_index, NumpyVectorStore
    ), "We want this test to cover NumpyVectorStore"

    stub_doc = Doc(docname="stub", citation="stub", dockey="stub")
    pre_embedded_text = Text(text="I like turtles.", name="sentence1", doc=stub_doc)
    pre_embedded_text.embedding = (
        await settings.get_embedding_model().embed_documents([pre_embedded_text.text])
    )[0]
    texts_to_add = [
        pre_embedded_text,
        Text(text="I like cats.", name="sentence2", doc=stub_doc),
    ]

    # 1. Add texts (and some are partly embedded)
    await docs.aadd_texts(texts=texts_to_add, doc=stub_doc)
    assert docs.texts == texts_to_add
    assert not docs.texts_index.texts
    assert not docs.texts_index.texts_hashes

    # 2. Gather evidence should work
    await docs.aget_evidence("What do I like?")
    assert docs.texts_index.texts == docs.texts == texts_to_add
    assert len(docs.texts_index.texts_hashes) == len(texts_to_add)

    # 3. Gathering evidence again should not change shapes
    await docs.aget_evidence("What was it that I liked?")
    assert docs.texts_index.texts == docs.texts == texts_to_add
    assert len(docs.texts_index.texts_hashes) == len(texts_to_add)


# some of the stored requests will be identical on method, scheme, host, port, path, and query (if defined)
# body will always be different between requests
# adding body so that vcr correctly match the right request with its response.
@pytest.mark.vcr(match_on=[*VCR_DEFAULT_MATCH_ON, "body"])
def test_pdf_reader_match_doc_details(stub_data_dir: Path) -> None:
    docs = Docs()
    docs.add(
        stub_data_dir / "paper.pdf",
        "Wellawatte et al, A Perspective on Explanations of Molecular Prediction"
        " Models, XAI Review, 2023",
        use_doc_details=True,
        clients={
            CrossrefProvider,
            JournalQualityPostProcessor,
        },  # Limit to only crossref since s2 is too flaky
        fields=["author", "journal", "citation_count"],
    )
    doc_details = next(iter(docs.docs.values()))
    # Crossref is non-deterministic in its ordering for results
    # thus we need to capture both possible dockeys
    assert doc_details.dockey in {"d7763485f06aabde", "5300ef1d5fb960d7"}
    assert isinstance(doc_details, DocDetails)
    # note year is unknown because citation string is only parsed for authors/title/doi
    # AND we do not request it back from the metadata sources
    assert doc_details.docname == "wellawatteUnknownyearaperspectiveon"
    assert doc_details.authors
    assert set(doc_details.authors) == {
        "Geemi P. Wellawatte",
        "Heta A. Gandhi",
        "Aditi Seshadri",
        "Andrew D. White",
    }
    assert doc_details.doi in {
        "10.1021/acs.jctc.2c01235",
        "10.26434/chemrxiv-2022-qfv02",
    }
    match = re.search(
        r"This article has (\d+) citations", doc_details.formatted_citation
    )
    assert match
    num_citations = int(match.group(1))
    assert num_citations >= 1, "Expected at least one citation"
    assert (
        "Journal of Chemical Theory and Computation" in doc_details.formatted_citation
    )

    num_retries = 3
    for _ in range(num_retries):
        answer = docs.query("Are counterfactuals actionable? [yes/no]")
        if any(w in answer.answer for w in ("yes", "Yes")):
            assert f"This article has {num_citations} citations" in answer.context
            return
    raise AssertionError(f"Query was incorrect across {num_retries} retries.")


def test_fileio_reader_pdf(stub_data_dir: Path) -> None:
    with (stub_data_dir / "paper.pdf").open("rb") as f:
        docs = Docs()
        docs.add_file(f, "Wellawatte et al, XAI Review, 2023")
    num_retries = 3
    for _ in range(num_retries):
        answer = docs.query("Are counterfactuals actionable? [yes/no]")
        if any(w in answer.answer for w in ("yes", "Yes")):
            return
    raise AssertionError(f"Query was incorrect across {num_retries} retries.")


def test_fileio_reader_txt(stub_data_dir: Path) -> None:
    # can't use curie, because it has trouble with parsed HTML
    docs = Docs()
    with (stub_data_dir / "bates.txt").open("rb") as file:
        file_content = file.read()

    docs.add_file(
        BytesIO(file_content),
        "WikiMedia Foundation, 2023, Accessed now",
    )
    answer = docs.query("What country was Frederick Bates born in?")
    assert "United States" in answer.answer


def test_parser_only_reader(stub_data_dir: Path):
    doc_path = stub_data_dir / "paper.pdf"
    parsed_text = read_doc(
        Path(doc_path),
        Doc(docname="foo", citation="Foo et al, 2002", dockey="1"),
        parsed_text_only=True,
    )
    assert parsed_text.metadata.parse_type == "pdf"
    assert parsed_text.metadata.chunk_metadata is None
    assert parsed_text.metadata.total_parsed_text_length == sum(
        len(t) for t in parsed_text.content.values()  # type: ignore[misc,union-attr]
    )


def test_chunk_metadata_reader(stub_data_dir: Path) -> None:
    doc_path = stub_data_dir / "paper.pdf"
    chunk_text, metadata = read_doc(
        Path(doc_path),
        Doc(docname="foo", citation="Foo et al, 2002", dockey="1"),
        parsed_text_only=False,  # noqa: FURB120
        include_metadata=True,
    )
    assert metadata.parse_type == "pdf"
    assert metadata.chunk_metadata.chunk_type == "overlap_pdf_by_page"  # type: ignore[union-attr]
    assert metadata.chunk_metadata.overlap == 100  # type: ignore[union-attr]
    assert metadata.chunk_metadata.chunk_chars == 3000  # type: ignore[union-attr]
    assert all(len(chunk.text) <= 3000 for chunk in chunk_text)
    assert metadata.total_parsed_text_length // 3000 <= len(chunk_text)
    assert all(
        chunk_text[i].text[-100:] == chunk_text[i + 1].text[:100]
        for i in range(len(chunk_text) - 1)
    )

    doc_path = stub_data_dir / "flag_day.html"

    chunk_text, metadata = read_doc(
        Path(doc_path),
        Doc(docname="foo", citation="Foo et al, 2002", dockey="1"),
        parsed_text_only=False,  # noqa: FURB120
        include_metadata=True,
    )
    # NOTE the use of tiktoken changes the actual char and overlap counts
    assert metadata.parse_type == "html"
    assert metadata.chunk_metadata.chunk_type == "overlap"  # type: ignore[union-attr]
    assert metadata.chunk_metadata.overlap == 100  # type: ignore[union-attr]
    assert metadata.chunk_metadata.chunk_chars == 3000  # type: ignore[union-attr]
    assert all(len(chunk.text) <= 3000 * 1.25 for chunk in chunk_text)
    assert metadata.total_parsed_text_length // 3000 <= len(chunk_text)

    doc_path = Path(os.path.abspath(__file__))

    chunk_text, metadata = read_doc(
        doc_path,
        Doc(docname="foo", citation="Foo et al, 2002", dockey="1"),
        parsed_text_only=False,  # noqa: FURB120
        include_metadata=True,
    )
    assert metadata.parse_type == "txt"
    assert metadata.chunk_metadata.chunk_type == "overlap_code_by_line"  # type: ignore[union-attr]
    assert metadata.chunk_metadata.overlap == 100  # type: ignore[union-attr]
    assert metadata.chunk_metadata.chunk_chars == 3000  # type: ignore[union-attr]
    assert all(len(chunk.text) <= 3000 * 1.25 for chunk in chunk_text)
    assert metadata.total_parsed_text_length // 3000 <= len(chunk_text)


def test_code() -> None:
    settings = Settings.from_name("fast")
    docs = Docs()
    # load this script
    docs.add(
        THIS_MODULE, "test_paperqa.py", docname="test_paperqa.py", disable_check=True
    )
    assert len(docs.docs) == 1
    session = docs.query("What file is read in by test_code?", settings=settings)
    assert "test_paperqa.py" in session.answer


def test_zotero() -> None:
    from paperqa.contrib import ZoteroDB

    Docs()
    with contextlib.suppress(ValueError):  # Close enough
        ZoteroDB()  # "group" if group library


def test_too_much_evidence(
    stub_data_dir: Path, stub_data_dir_w_near_dupes: Path
) -> None:
    doc_path = stub_data_dir / "obama.txt"
    mini_settings = Settings(llm="gpt-4o-mini", summary_llm="gpt-4o-mini")
    docs = Docs()
    docs.add(
        doc_path, "WikiMedia Foundation, 2023, Accessed now", settings=mini_settings
    )
    # add with new dockey
    docs.add(
        stub_data_dir_w_near_dupes / "obama_modified.txt",
        "WikiMedia Foundation, 2023, Accessed now",
        settings=mini_settings,
    )
    settings = Settings.from_name("fast")
    settings.answer.evidence_k = 10
    settings.answer.answer_max_sources = 10
    docs.query("What is Barrack's greatest accomplishment?", settings=settings)


def test_custom_prompts(stub_data_dir: Path) -> None:
    my_qaprompt = (
        "Answer the question '{question}' using the country name alone. For example: A:"
        " United States\nA: Canada\nA: Mexico\n\n Using the"
        " context:\n\n{context}\n\nA: "
    )
    settings = Settings.from_name("fast")
    settings.prompts.qa = my_qaprompt
    docs = Docs()
    docs.add(stub_data_dir / "bates.txt", "WikiMedia Foundation, 2023, Accessed now")
    answer = docs.query("What country is Frederick Bates from?", settings=settings)
    assert "United States" in answer.answer


def test_pre_prompt(stub_data_dir: Path) -> None:
    pre = (
        "What is water's boiling point in Fahrenheit? Please respond with a complete"
        " sentence."
    )

    settings = Settings.from_name("fast")
    settings.prompts.pre = pre
    docs = Docs()
    docs.add(stub_data_dir / "bates.txt", "WikiMedia Foundation, 2023, Accessed now")
    assert "212" not in docs.query("What is the boiling point of water?").answer
    assert (
        "212"
        in docs.query("What is the boiling point of water?", settings=settings).answer
    )


def test_post_prompt(stub_data_dir: Path) -> None:
    post = "The opposite of down is"
    settings = Settings.from_name("fast")
    settings.prompts.post = post
    docs = Docs()
    docs.add(stub_data_dir / "bates.txt", "WikiMedia Foundation, 2023, Accessed now")
    response = docs.query("What country is Bates from?", settings=settings)
    assert "up" in response.answer.lower()


def test_external_doc_index(stub_data_dir: Path) -> None:
    docs = Docs()
    docs.add(
        stub_data_dir / "flag_day.html", "WikiMedia Foundation, 2023, Accessed now"
    )
    # force embedding
    _ = docs.get_evidence(query="What is the date of flag day?")
    docs2 = Docs(texts_index=docs.texts_index)
    assert not docs2.docs
    assert docs2.get_evidence("What is the date of flag day?").contexts


def test_context_inner_outer_prompt(stub_data_dir: Path) -> None:

    prompt_settings = Settings()

    # try bogus prompt
    with pytest.raises(ValueError, match="Context inner prompt must"):
        prompt_settings.prompts.context_inner = "A:"

    prompt_settings = Settings()
    with pytest.raises(ValueError, match="Context outer prompt can only"):
        prompt_settings.prompts.context_outer = "{foo}"

    # make sure prompt gets used
    settings = Settings.from_name("fast")
    settings.prompts.context_inner = "{name} @@@@@ {text}\nFrom: {citation}"
    settings.prompts.context_outer = "{context_str}"
    docs = Docs()
    docs.add(stub_data_dir / "bates.txt", "WikiMedia Foundation, 2023, Accessed now")
    response = docs.query("What country is Bates from?", settings=settings)
    assert "@@@@@" in response.context
    assert "WikiMedia Foundation, 2023" in response.context
    assert "Valid Keys" not in response.context


def test_evidence_detailed_citations_shim(stub_data_dir: Path) -> None:
    # TODO: delete this test in v6
    settings = Settings.from_name("fast")
    # NOTE: this bypasses DeprecationWarning, as the warning is done on construction
    settings.answer.evidence_detailed_citations = False
    docs = Docs()
    docs.add(stub_data_dir / "bates.txt", "WikiMedia Foundation, 2023, Accessed now")
    response = docs.query("What country is Bates from?", settings=settings)
    assert "WikiMedia Foundation, 2023, Accessed now" not in response.context


def test_case_insensitive_matching():
    assert strings_similarity("my test sentence", "My test sentence") == 1.0
    assert strings_similarity("a b c d e", "a b c f") == 0.5
    assert strings_similarity("A B c d e", "a b c f") == 0.5


def test_answer_rename(recwarn) -> None:
    # TODO: delete this test in v6
    answer = Answer(question="")
    assert isinstance(answer, PQASession)
    assert len(recwarn) == 1
    warning_msg = recwarn.pop(DeprecationWarning)
    assert "'Answer' class is deprecated" in str(warning_msg.message)


@pytest.mark.parametrize(
    "doi_journals",
    [
        {"doi": "https://doi.org/10.31224/4087", "journal": "EngRxiv"},
        {"doi": "10.26434/chemrxiv-2021-hz0qp", "journal": "ChemRxiv"},
        {"doi": "https://doi.org/10.1101/2024.11.04.621790", "journal": "BioRxiv"},
        {"doi": "10.1101/2024.11.02.24316629", "journal": "MedRxiv"},
        # ensure we don't crash when externalIds key is included, but it's None
        {
            "doi": "https://doi.org/10.48550/arXiv.2407.10362",
            "journal": "ArXiv",
            "other": {"externalIds": None},
        },
    ],
)
def test_dois_resolve_to_correct_journals(doi_journals):
    details = DocDetails(doi=doi_journals["doi"])  # type: ignore[call-arg]
    assert details.journal == doi_journals["journal"]


@pytest.mark.vcr
@pytest.mark.parametrize("use_partition", [True, False])
@pytest.mark.asyncio
async def test_partitioning_fn_docs(use_partition: bool) -> None:
    settings = Settings.from_name("fast")
    settings.answer.evidence_k = 2  # limit to only 2

    # imagine we have some special selection we want to
    # embedding rank by itself
    def partition_by_citation(t: Embeddable) -> int:
        if isinstance(t, Text) and "special" in t.doc.citation:
            return 1
        return 0

    partitioning_fn = partition_by_citation if use_partition else None

    docs = Docs()

    assert isinstance(
        docs.texts_index, NumpyVectorStore
    ), "We want this test to cover NumpyVectorStore"

    # add docs that we can use our partitioning function on
    positive_statements_doc = Doc(docname="stub", citation="stub", dockey="stub")
    negative_statements_doc = Doc(
        docname="special", citation="special", dockey="special"
    )
    texts = []
    for i, (statement, doc) in enumerate(
        [
            ("I like turtles", positive_statements_doc),
            ("I like cats", positive_statements_doc),
            ("I don't like turtles", negative_statements_doc),
            ("I don't like cats", negative_statements_doc),
        ]
    ):
        texts.append(Text(text=statement, name=f"statement_{i}", doc=doc))
        texts[-1].embedding = (
            await settings.get_embedding_model().embed_documents([texts[-1].text])
        )[0]
    await docs.aadd_texts(
        texts=[t for t in texts if t.doc.docname == "stub"], doc=positive_statements_doc
    )
    await docs.aadd_texts(
        texts=[t for t in texts if t.doc.docname == "special"],
        doc=negative_statements_doc,
    )

    # look at the raw rankings first, compare them with and without partitioning
    await docs._build_texts_index(settings.get_embedding_model())

    partitioned_texts, _ = cast(
        tuple[Sequence[Text], list[float]],
        await docs.texts_index.partitioned_similarity_search(
            "What do I like?",
            k=4,
            embedding_model=settings.get_embedding_model(),
            partitioning_fn=partition_by_citation,
        ),
    )

    default_texts, _ = cast(
        tuple[Sequence[Text], list[float]],
        await docs.texts_index.similarity_search(
            "What do I like?", k=4, embedding_model=settings.get_embedding_model()
        ),
    )

    assert partitioned_texts != default_texts, "Should have different rankings"

    # the "like" statements should be before the "don't" like by default
    assert all(
        "don't" not in c.text for c in default_texts[:2]
    ), "None of the 'don't like X' should be first"
    assert all(
        "don't" in c.text for c in default_texts[2:]
    ), "'don't like X' should be second"

    # Otherwise they should be interleaved
    assert (
        sum(int("don't" in c.text) for c in default_texts[:2])
        + sum(int("don't" not in c.text) for c in default_texts[:2])
        == 2
    ), "Should have 1 'like' and 1 'don't like'"

    assert (
        sum(int("don't" in c.text) for c in default_texts[2:])
        + sum(int("don't" not in c.text) for c in default_texts[2:])
        == 2
    ), "Should have 1 'like' and 1 'don't like'"

    # Get the contexts -- ranked via partitioning
    # without partitioning, the "I like X" statements would be ranked first
    # with partitioning, we are forcing them to be interleaved, thus
    # at least one "I don't like X" statements will be in the top 2
    session = await docs.aget_evidence(
        "What do I like?", settings=settings, partitioning_fn=partitioning_fn
    )
    assert docs.texts_index.texts == docs.texts == texts

    if use_partition:
        assert any(
            "don't" in c.text.text for c in session.contexts
        ), 'Should have at least one "I don\'t like X" statement'
    else:
        assert all(
            "don't" not in c.text.text for c in session.contexts
        ), "None of the 'don't like X' statements should be included"<|MERGE_RESOLUTION|>--- conflicted
+++ resolved
@@ -644,6 +644,7 @@
         embedding_model=MyEmbeds(),
     )
 
+
     with subtests.test(msg="confirm-embedding"):
         assert docs.texts[0].embedding == [0.0, 0.28, 0.95]
 
@@ -664,15 +665,8 @@
     with subtests.test(msg="copying-after-get-evidence"):
         # After getting evidence, a shallow copy of Docs is not the same because its
         # texts index gets lazily populated, while a deep copy should preserve it
-<<<<<<< HEAD
         _ = await docs.aget_evidence(  # Changed from get_evidence to aget_evidence
             "What country is Frederick Bates from?", embedding_model=MyEmbeds()
-=======
-        evidence = (
-            await docs.aget_evidence(  # Changed from get_evidence to aget_evidence
-                "What country is Frederick Bates from?", embedding_model=MyEmbeds()
-            )
->>>>>>> 57501d0f
         )
         docs_shallow_copy = Docs(
             texts_index=type(docs.texts_index)(**docs.texts_index.model_dump()),
@@ -709,8 +703,6 @@
         else:
             assert len(docs.texts_index) == 0
             assert len(docs.texts_index.texts_hashes) == 0
-
-
 
 @pytest.mark.parametrize("vector_store", [NumpyVectorStore, QdrantVectorStore])
 def test_sparse_embedding(stub_data_dir: Path, vector_store: type[VectorStore]) -> None:
