from __future__ import annotations

import os
import pickle
import tempfile
from io import BytesIO
from unittest import IsolatedAsyncioTestCase

import numpy as np
import pytest
import requests
from openai import AsyncOpenAI

from paperqa import (
    Answer,
    Doc,
    Docs,
    NumpyVectorStore,
    PromptCollection,
    Text,
    print_callback,
)
from paperqa.llms import (
    AnthropicLLMModel,
    EmbeddingModel,
    HybridEmbeddingModel,
    LangchainEmbeddingModel,
    LangchainLLMModel,
    LangchainVectorStore,
    LLMModel,
    OpenAIEmbeddingModel,
    OpenAILLMModel,
    SparseEmbeddingModel,
    get_score,
    guess_model_type,
    is_openai_model,
)
from paperqa.readers import read_doc
from paperqa.utils import (
    get_citenames,
    maybe_is_html,
    maybe_is_text,
    name_in_text,
    strings_similarity,
    strip_citations,
)


def test_is_openai_model():
    assert is_openai_model("gpt-3.5-turbo")
    assert is_openai_model("babbage-002")
    assert is_openai_model("gpt-4-1106-preview")
    assert is_openai_model("davinci-002")
    assert not is_openai_model("llama")
    assert not is_openai_model("labgpt")
    assert not is_openai_model("mixtral-7B")


def test_guess_model_type():
    assert guess_model_type("gpt-3.5-turbo") == "chat"
    assert guess_model_type("babbage-002") == "completion"
    assert guess_model_type("gpt-4-1106-preview") == "chat"
    assert guess_model_type("gpt-3.5-turbo-instruct") == "completion"
    assert guess_model_type("davinci-002") == "completion"


def test_get_citations():
    text = (
        "Yes, COVID-19 vaccines are effective. Various studies have documented the "
        "effectiveness of COVID-19 vaccines in preventing severe disease, "
        "hospitalization, and death. The BNT162b2 vaccine has shown effectiveness "
        "ranging from 65% to -41% for the 5-11 years age group and 76% to 46% for the "
        "12-17 years age group, after the emergence of the Omicron variant in New York "
        "(Dorabawila2022EffectivenessOT). Against the Delta variant, the effectiveness "
        "of the BNT162b2 vaccine was approximately 88% after two doses "
        "(Bernal2021EffectivenessOC pg. 1-3).\n\n"
        "Vaccine effectiveness was also found to be 89% against hospitalization and "
        "91% against emergency department or urgent care clinic visits "
        "(Thompson2021EffectivenessOC pg. 3-5, Goo2031Foo pg. 3-4). In the UK "
        "vaccination program, vaccine effectiveness was approximately 56% in "
        "individuals aged ≥70 years between 28-34 days post-vaccination, increasing to "
        "approximately 58% from day 35 onwards (Marfé2021EffectivenessOC).\n\n"
        "However, it is important to note that vaccine effectiveness can decrease over "
        "time. For instance, the effectiveness of COVID-19 vaccines against severe "
        "COVID-19 declined to 64% after 121 days, compared to around 90% initially "
        "(Chemaitelly2022WaningEO, Foo2019Bar). Despite this, vaccines still provide "
        "significant protection against severe outcomes (Bar2000Foo pg 1-3; Far2000 pg 2-5)."
    )
    ref = {
        "Dorabawila2022EffectivenessOT",
        "Bernal2021EffectivenessOC pg. 1-3",
        "Thompson2021EffectivenessOC pg. 3-5",
        "Goo2031Foo pg. 3-4",
        "Marfé2021EffectivenessOC",
        "Chemaitelly2022WaningEO",
        "Foo2019Bar",
        "Bar2000Foo pg 1-3",
        "Far2000 pg 2-5",
    }
    assert get_citenames(text) == ref


def test_single_author():
    text = "This was first proposed by (Smith 1999)."
    assert strip_citations(text) == "This was first proposed by ."


def test_multiple_authors():
    text = "Recent studies (Smith et al. 1999) show that this is true."
    assert strip_citations(text) == "Recent studies  show that this is true."


def test_multiple_citations():
    text = "As discussed by several authors (Smith et al. 1999; Johnson 2001; Lee et al. 2003)."
    assert strip_citations(text) == "As discussed by several authors ."


def test_citations_with_pages():
    text = "This is shown in (Smith et al. 1999, p. 150)."
    assert strip_citations(text) == "This is shown in ."


def test_citations_without_space():
    text = "Findings by(Smith et al. 1999)were significant."
    assert strip_citations(text) == "Findings bywere significant."


def test_citations_with_commas():
    text = "The method was adopted by (Smith, 1999, 2001; Johnson, 2002)."
    assert strip_citations(text) == "The method was adopted by ."


def test_citations_with_text():
    text = "This was noted (see Smith, 1999, for a review)."
    assert strip_citations(text) == "This was noted ."


def test_no_citations():
    text = "There are no references in this text."
    assert strip_citations(text) == "There are no references in this text."


def test_malformed_citations():
    text = "This is a malformed citation (Smith 199)."
    assert strip_citations(text) == "This is a malformed citation (Smith 199)."


def test_edge_case_citations():
    text = "Edge cases like (Smith et al.1999) should be handled."
    assert strip_citations(text) == "Edge cases like  should be handled."


def test_citations_with_special_characters():
    text = "Some names have dashes (O'Neil et al. 2000; Smith-Jones 1998)."
    assert strip_citations(text) == "Some names have dashes ."


def test_citations_with_nonstandard_chars():
    text = (
        "In non-English languages, citations might look different (Müller et al. 1999)."
    )
    assert (
        strip_citations(text)
        == "In non-English languages, citations might look different ."
    )


def test_ablations():
    tests_dir = os.path.dirname(os.path.abspath(__file__))
    doc_path = os.path.join(tests_dir, "paper.pdf")
    with open(doc_path, "rb") as f:
        docs = Docs(prompts=PromptCollection(skip_summary=True))
        docs.add_file(f, "Wellawatte et al, XAI Review, 2023")
        answer = docs.get_evidence(
            Answer(
                question="Which page is the statement 'Deep learning (DL) is advancing the boundaries of computational"  # noqa: ISC003
                + "chemistry because it can accurately model non-linear structure-function relationships.' on?"
            )
        )
        assert (
            answer.contexts[0].text.text == answer.contexts[0].context
        ), "summarization not ablated"
        answer = docs.get_evidence(
            Answer(
                question="Which page is the statement 'Deep learning (DL) is advancing the boundaries of computational"  # noqa: ISC003
                + "chemistry because it can accurately model non-linear structure-function relationships.' on?"
            ),
            disable_vector_search=True,
        )


def test_location_awareness():
    tests_dir = os.path.dirname(os.path.abspath(__file__))
    doc_path = os.path.join(tests_dir, "paper.pdf")
    with open(doc_path, "rb") as f:
        docs = Docs()
        docs.add_file(f, "Wellawatte et al, XAI Review, 2023")
        answer = docs.get_evidence(
            Answer(
                question="Which page is the statement 'Deep learning (DL) is advancing the boundaries of computational"  # noqa: ISC003
                + "chemistry because it can accurately model non-linear structure-function relationships.' on?"
            ),
            detailed_citations=True,
        )
        assert "2" in answer.context or "1" in answer.context


def test_maybe_is_text():
    assert maybe_is_text("This is a test. The sample conc. was 1.0 mM (at 245 ^F)")
    assert not maybe_is_text("\\C0\\C0\\B1\x00")
    # get front page of wikipedia
    r = requests.get(  # noqa: S113
        "https://en.wikipedia.org/wiki/National_Flag_of_Canada_Day"
    )
    assert maybe_is_text(r.text)

    assert maybe_is_html(BytesIO(r.text.encode()))

    # now force it to contain lots of weird encoding
    bad_text = r.text.encode("latin1", "ignore").decode("utf-16", "ignore")
    assert not maybe_is_text(bad_text)


def test_name_in_text():
    name1 = "FooBar2022"
    name2 = "FooBar2022a"
    name3 = "FooBar20"

    text1 = "As mentioned by FooBar2022, this is a great paper"
    assert name_in_text(name1, text1)
    assert not name_in_text(name2, text1)
    assert not name_in_text(name3, text1)

    text2 = "This is great, as found by FooBar20"
    assert name_in_text(name3, text2)
    assert not name_in_text(name1, text2)
    assert not name_in_text(name2, text2)

    text3 = "Per previous work (FooBar2022, FooBar2022a), this is great"
    assert name_in_text(name1, text3)
    assert name_in_text(name2, text3)
    assert not name_in_text(name3, text3)

    text4 = "Per previous work (Foo2022, Bar2023), this is great"
    assert not name_in_text(name1, text4)
    assert not name_in_text(name2, text4)
    assert not name_in_text(name3, text4)

    text5 = "Per previous work (FooBar2022; FooBar2022a), this is great"
    assert name_in_text(name1, text5)
    assert name_in_text(name2, text5)
    assert not name_in_text(name3, text5)

    text6 = "According to FooBar2022 and Foobars, this is great"
    assert name_in_text(name1, text6)
    assert not name_in_text(name2, text6)
    assert not name_in_text(name3, text6)

    text7 = "As stated by FooBar2022.\n\nThis is great"
    assert name_in_text(name1, text7)
    assert not name_in_text(name2, text7)
    assert not name_in_text(name3, text7)


def test_extract_score():
    sample = """
    The text describes an experiment where different cell subtypes,
    including colorectal cancer-associated fibroblasts, were treated with
    oxaliplatin for 12 days. The concentration of oxaliplatin used was the
    EC50 for each cell subtype, which was determined individually.
    The media were changed every 3 days to avoid complete cell death.
    The text does not provide information about the percentage of colorectal
    cancer-associated fibroblasts that typically survive at 2 weeks when cultured
    with oxaliplatin. (0/10)
    """
    assert get_score(sample) == 0

    sample = """
    COVID-19 vaccinations have been shown to be effective against hospitalization
    from the Omicron and Delta variants, though effectiveness may decrease over
    time. A study found that vaccine effectiveness against hospitalization peaked
    around 82-92% after a third dose but declined to 53-77% 15+ weeks after the third
    dose, depending on age group and hospitalization definition. Stricter
    definitions of hospitalization, like requiring oxygen use or ICU admission,
    showed higher and more sustained vaccine effectiveness. 8
    """

    assert get_score(sample) == 8

    sample = """
    Here is a 100-word summary of the text:
    The text discusses a phase 3 trial of a combined
    vector vaccine based on rAd26 and rAd5 vectors carrying the
    SARS-CoV-2 spike protein gene. The trial aimed to assess the efficacy,
    immunogenicity and safety of the vaccine against COVID-19 in adults.
    The study design was a randomized, double-blind, placebo-controlled trial
    done at 25 hospitals in Moscow, Russia. Eligible participants were 18 years
    or older with no history of COVID-19. The exclusion criteria ensured
    participants were healthy and had no contraindications for vaccination.
    The trial aimed to determine if the vaccine could safely and effectively
    provide protection against COVID-19. Relevance score: 8
    """

    assert get_score(sample) == 8

    sample = """
    Here is a 100-word summary of the provided text: The text details
    trial procedures for a COVID-19 vaccine, including screening
    visits, observation visits to assess vital signs, PCR testing, and
    telemedicine consultations. Participants who tested positive for
    COVID-19 during screening were excluded from the trial. During the trial
    , additional PCR tests were only done when COVID-19 symptoms were reported
    . An electronic health record platform was in place to record data from
    telemedicine consultations. The text details the screening and trial
    procedures but does not provide direct evidence regarding the
    effectiveness of COVID-19 vaccinations. Score: 3/10
    """

    assert get_score(sample) == 3

    sample = """
    Here is a 100-word summary of the text: The text discusses a
    phase 3 trial of a COVID-19 vaccine in Russia. The vaccine
    uses a heterologous prime-boost regimen, providing robust
    immune responses. The vaccine can be stored at -18°C and
    2-8°C. The study reports 91.6% efficacy against COVID-19 based on
    interim analysis of over 21,000 participants. The authors
    compare their results to other published COVID-19 vaccine
    efficacy data. They previously published safety and immunogenicity
    results from phase 1/2 trials of the same vaccine. Relevance score:
    8/10. The text provides details on the efficacy and immune response
    generated by one COVID-19 vaccine in a large phase 3 trial, which is
    relevant evidence to help answer the question regarding effectiveness
    of COVID-19 vaccinations.
    """

    assert get_score(sample) == 8

    sample = """
    Here is a 100-word summary of the text: The text discusses the safety and
    efficacy of the BNT162b2 mRNA Covid-19 vaccine. The study found that
    the vaccine was well tolerated with mostly mild to moderate side
    effects. The vaccine was found to be highly effective against Covid-19,
    with an observed vaccine efficacy of 90.5% after the second dose.
    Severe Covid-19 cases were also reduced among vaccine recipients.
    The vaccine showed an early protective effect after the first dose
    and reached full efficacy 7 days after the second dose. The favorable
    safety and efficacy results provide evidence that the BNT162b2 vaccine
    is effective against Covid-19. The text provides data on the efficacy
    and safety results from a clinical trial of the BNT162b2 Covid-19 vaccine,
    which is highly relevant to answering the question about the effectiveness
    of Covid-19 vaccinations.
    """

    assert get_score(sample) == 5

    sample = """
    Introduce dynamic elements such as moving nodes or edges to create a sense of activity within
    the network. 2. Add more nodes and connections to make the network
    appear more complex and interconnected. 3. Incorporate both red and
    green colors into the network, as the current screenshot only shows
    green lines. 4. Vary the thickness of the lines to add depth and
    visual interest. 5. Implement different shades of red and green to
    create a gradient effect for a more visually appealing experience.
    6. Consider adding a background color or pattern to enhance the
    contrast and make the network stand out. 7. Introduce interactive
    elements that allow users to manipulate the network, such as
    dragging nodes or zooming in/out. 8. Use animation effects like
    pulsing or changing colors to highlight certain parts of the network
    or to show activity. 9. Add labels or markers to provide information
      about the nodes or connections, if relevant to the purpose of the
        network visualization. 10. Consider the use of algorithms that
        organize the network in a visually appealing manner, such as
        force-directed placement or hierarchical layouts. 3/10 """

    assert get_score(sample) == 3

    sample = (
        "The text mentions a work by Shozo Yokoyama titled "
        '"Evolution of Dim-Light and Color Vision Pigments". '
        "This work, published in the Annual Review of Genomics and "
        "Human Genetics, discusses the evolution of human color vision. "
        "However, the text does not provide specific details or findings "
        "from Yokoyama's work. \n"
        "Relevance Score: 7"
    )

    assert get_score(sample) == 7

    sample = (
        "The evolution of human color vision is "
        "closely tied to theories about the nature "
        "of light, dating back to the 17th to 19th "
        "centuries. Initially, there was no clear distinction "
        "between the properties of light, the eye and retina, "
        "and color percepts. Major figures in science attempted "
        "to resolve these issues, with physicists leading most "
        "advances in color science into the 20th century. Prior "
        "to Newton, colors were viewed as stages between black "
        "and white. Newton was the first to describe colors in "
        "a modern sense, using prisms to disperse light into "
        "a spectrum of colors. He demonstrated that each color "
        "band could not be further divided and that different "
        "colors had different refrangibility. \n"
        "Relevance Score: 9.5"
    )

    assert get_score(sample) == 9


class TestChains(IsolatedAsyncioTestCase):
    async def test_chain_completion(self):
        client = AsyncOpenAI()
        llm = OpenAILLMModel(config={"model": "babbage-002", "temperature": 0.2})
        call = llm.make_chain(
            client,
            "The {animal} says",
            skip_system=True,
        )
        outputs = []

        def accum(x):
            outputs.append(x)

        completion = await call({"animal": "duck"}, callbacks=[accum])  # type: ignore[call-arg]
        assert completion.seconds_to_first_token > 0
        assert completion.prompt_count > 0
        assert completion.completion_count > 0
        assert str(completion) == "".join(outputs)

        completion = await call({"animal": "duck"})  # type: ignore[call-arg]
        assert completion.seconds_to_first_token == 0
        assert completion.seconds_to_last_token > 0

    async def test_chain_chat(self):
        client = AsyncOpenAI()
        llm = OpenAILLMModel(
            config={"temperature": 0, "model": "gpt-3.5-turbo", "max_tokens": 56}
        )
        call = llm.make_chain(
            client,
            "The {animal} says",
            skip_system=True,
        )
        outputs = []

        def accum(x):
            outputs.append(x)

        completion = await call({"animal": "duck"}, callbacks=[accum])  # type: ignore[call-arg]
        assert completion.seconds_to_first_token > 0
        assert completion.prompt_count > 0
        assert completion.completion_count > 0
        assert str(completion) == "".join(outputs)

        completion = await call({"animal": "duck"})  # type: ignore[call-arg]
        assert completion.seconds_to_first_token == 0
        assert completion.seconds_to_last_token > 0

        # check with mixed callbacks
        async def ac(x):  # noqa: ARG001
            pass

        completion = await call({"animal": "duck"}, callbacks=[accum, ac])  # type: ignore[call-arg]

    async def test_anthropic_chain(self):
        try:
            from anthropic import AsyncAnthropic
        except ImportError:
            return

        client = AsyncAnthropic()
        llm = AnthropicLLMModel()
        call = llm.make_chain(
            client,
            "The {animal} says",
            skip_system=True,
        )

        def accum(x):
            outputs.append(x)

        outputs: list[str] = []
        completion = await call({"animal": "duck"}, callbacks=[accum])  # type: ignore[call-arg]
        assert completion.seconds_to_first_token > 0
        assert completion.prompt_count > 0
        assert completion.completion_count > 0
        assert str(completion) == "".join(outputs)
        assert type(completion.text) is str

        completion = await call({"animal": "duck"})  # type: ignore[call-arg]
        assert completion.seconds_to_first_token == 0
        assert completion.seconds_to_last_token > 0
        assert type(completion.text) is str

        docs = Docs(llm="claude-3-sonnet-20240229", client=client)
        await docs.aadd_url(
            "https://en.wikipedia.org/wiki/National_Flag_of_Canada_Day",
            citation="WikiMedia Foundation, 2023, Accessed now",
            dockey="test",
        )
        answer = await docs.aget_evidence(
            Answer(question="What is the national flag of Canada?")
        )
        await docs.aquery("What is the national flag of Canada?", answer=answer)


def test_docs():
    docs = Docs(llm="babbage-002")
    docs.add_url(
        "https://en.wikipedia.org/wiki/National_Flag_of_Canada_Day",
        citation="WikiMedia Foundation, 2023, Accessed now",
        dockey="test",
    )
    assert docs.docs["test"].docname == "Wiki2023"
    assert docs.llm == "babbage-002"
    assert docs.summary_llm == "babbage-002"


def test_evidence():
    doc_path = "example.html"
    with open(doc_path, "w", encoding="utf-8") as f:
        # get wiki page about politician
        r = requests.get(  # noqa: S113
            "https://en.wikipedia.org/wiki/Frederick_Bates_(politician)"
        )
        f.write(r.text)
    docs = Docs()
    docs.add(doc_path, "WikiMedia Foundation, 2023, Accessed now")  # type: ignore[arg-type]
    original_doc = next(iter(docs.docs.values()))
    assert (
        original_doc.embedding is not None
    ), "For downstream assertions of in-tact embedding, we need an embedding"
    evidence = docs.get_evidence(
        Answer(question="For which state was Bates a governor?"), k=1, max_sources=1
    )
    print(evidence.context)
    assert "Missouri" in evidence.context
    assert original_doc.embedding is not None, "Embedding should have remained in-tact"
    assert (
        evidence.contexts[0].text.doc.embedding is None
    ), "Embedding should have been removed"

    evidence = docs.get_evidence(
        Answer(question="For which state was Bates a governor?"),
        detailed_citations=True,
    )
    assert "Based on WikiMedia Foundation, 2023, Accessed now" in evidence.context
    os.remove(doc_path)


def test_json_evidence():
    doc_path = "example.html"
    with open(doc_path, "w", encoding="utf-8") as f:
        # get wiki page about politician
        r = requests.get(  # noqa: S113
            "https://en.wikipedia.org/wiki/Frederick_Bates_(politician)"
        )
        f.write(r.text)
    summary_llm = OpenAILLMModel(
        config={
            "model": "gpt-3.5-turbo-1106",
            "response_format": {"type": "json_object"},
            "temperature": 0.0,
        }
    )
    docs = Docs(
        prompts=PromptCollection(json_summary=True),
        summary_llm_model=summary_llm,
        llm_result_callback=print_callback,
    )
    docs.add(doc_path, "WikiMedia Foundation, 2023, Accessed now")  # type: ignore[arg-type]
    evidence = docs.get_evidence(
        Answer(question="For which state was Bates a governor?"), k=1, max_sources=1
    )
    print(evidence.context)
    assert "Missouri" in evidence.context

    evidence = docs.get_evidence(
        Answer(question="For which state was Bates a governor?"),
        detailed_citations=True,
    )
    assert "Based on WikiMedia Foundation, 2023, Accessed now" in evidence.context
    os.remove(doc_path)


def test_custom_json_props():
    doc_path = "example.html"
    with open(doc_path, "w", encoding="utf-8") as f:
        # get wiki page about politician
        r = requests.get(  # noqa: S113
            "https://en.wikipedia.org/wiki/Frederick_Bates_(politician)"
        )
        f.write(r.text)
    summary_llm = OpenAILLMModel(
        config={
            "model": "gpt-3.5-turbo-0125",
            "response_format": {"type": "json_object"},
            "temperature": 0.0,
        }
    )
    my_prompts = PromptCollection(
        json_summary=True,
        summary_json_system="Provide a summary of the excerpt that could help answer the question based on the excerpt.  "  # noqa: E501
        "The excerpt may be irrelevant. Do not directly answer the question - only summarize relevant information. "
        "Respond with the following JSON format:\n\n"
        '{{\n"summary": "...",\n"person_name": "...",\n"relevance_score": "..."}}\n\n'
        "where `summary` is relevant information from text - "
        "about 100 words words, `person_name` specifies the person discussed in "
        "the excerpt (may be different than query), and `relevance_score` is "
        "the relevance of `summary` to answer the question (integer out of 10).",
    )
    docs = Docs(
        prompts=my_prompts,
        summary_llm_model=summary_llm,
        llm_result_callback=print_callback,
    )
    docs.add(doc_path, "WikiMedia Foundation, 2023, Accessed now")  # type: ignore[arg-type]
    evidence = docs.get_evidence(
        Answer(question="For which state was Bates a governor?"), k=1, max_sources=1
    )
    assert "person_name" in evidence.contexts[0].model_extra
    assert "person_name: " in evidence.context
    print(evidence.context)
    answer = docs.query("What is Frederick Bates's greatest accomplishment?")
    assert "person_name" in answer.context
    os.remove(doc_path)


def test_query():
    docs = Docs()
    docs.add_url(
        "https://en.wikipedia.org/wiki/Frederick_Bates_(politician)",
        citation="WikiMedia Foundation, 2023, Accessed now",
        dockey="test",
    )
    docs.query("What is Frederick Bates's greatest accomplishment?")


def test_answer_attributes():
    docs = Docs()
    docs.add_url(
        "https://en.wikipedia.org/wiki/Frederick_Bates_(politician)",
        citation="WikiMedia Foundation, 2023, Accessed now",
        dockey="test",
    )
    answer = docs.query("What is Frederick Bates's greatest accomplishment?")
    used_citations = answer.used_contexts
    assert len(used_citations) > 0
    assert len(used_citations) < len(answer.contexts)
    assert (
        answer.get_citation(next(iter(used_citations)))
        == "WikiMedia Foundation, 2023, Accessed now"
    )

    # make sure it is serialized correctly
    js = answer.model_dump_json()
    assert "used_contexts" in js

    # make sure it can be deserialized
    answer2 = Answer.model_validate_json(js)
    assert answer2.used_contexts == used_citations


def test_llmresult_callbacks():
    my_results = []

    async def my_callback(result):
        my_results.append(result)

    docs = Docs(llm_result_callback=my_callback)
    docs.add_url(
        "https://en.wikipedia.org/wiki/Frederick_Bates_(politician)",
        citation="WikiMedia Foundation, 2023, Accessed now",
        dockey="test",
    )
    docs.query("What is Frederick Bates's greatest accomplishment?")
    assert any(x.name == "answer" for x in my_results)
    assert len(my_results) > 1


def test_duplicate() -> None:
    """Check Docs doesn't store duplicates, while checking nonduplicate docs are stored."""
    docs = Docs()
    assert docs.add_url(
        "https://en.wikipedia.org/wiki/Frederick_Bates_(politician)",
        citation="WikiMedia Foundation, 2023, Accessed now",
        dockey="test1",
    )
    assert (
        docs.add_url(
            "https://en.wikipedia.org/wiki/Frederick_Bates_(politician)",
            citation="WikiMedia Foundation, 2023, Accessed now",
            dockey="test1",
        )
        is None
    )
    assert len(docs.docs) == 1, "Should have added only one document"
    assert docs.add_url(
        "https://en.wikipedia.org/wiki/National_Flag_of_Canada_Day",
        citation="WikiMedia Foundation, 2023, Accessed now",
        dockey="test2",
    )
    assert (
        len(set(docs.docs.values())) == 2
    ), "Unique documents should be hashed as unique"


def test_custom_embedding():
    class MyEmbeds(EmbeddingModel):
        name: str = "my_embed"

        async def embed_documents(self, client, texts):  # noqa: ARG002
            return [[1, 2, 3] for _ in texts]

    docs = Docs(
        docs_index=NumpyVectorStore(embedding_model=MyEmbeds()),
        texts_index=NumpyVectorStore(embedding_model=MyEmbeds()),
        embedding_client=None,
    )
    assert docs._embedding_client is None
    assert docs.embedding == "my_embed"
    docs.add_url(
        "https://en.wikipedia.org/wiki/Frederick_Bates_(politician)",
        citation="WikiMedia Foundation, 2023, Accessed now",
        dockey="test",
    )
    assert docs.docs["test"].embedding == [1, 2, 3]


def test_sparse_embedding():
    docs = Docs(
        docs_index=NumpyVectorStore(embedding_model=SparseEmbeddingModel()),
        texts_index=NumpyVectorStore(embedding_model=SparseEmbeddingModel()),
        embedding_client=None,
    )
    assert docs._embedding_client is None
    assert docs.embedding.startswith("sparse")  # type: ignore[union-attr]
    docs.add_url(
        "https://en.wikipedia.org/wiki/Frederick_Bates_(politician)",
        citation="WikiMedia Foundation, 2023, Accessed now",
        dockey="test",
    )
    assert any(docs.docs["test"].embedding)  # type: ignore[arg-type]

    # test alias
    docs = Docs(embedding="sparse")
    assert docs._embedding_client is None
    assert docs.embedding.startswith("sparse")  # type: ignore[union-attr]
    docs.add_url(
        "https://en.wikipedia.org/wiki/Frederick_Bates_(politician)",
        citation="WikiMedia Foundation, 2023, Accessed now",
        dockey="test",
    )
    assert any(docs.docs["test"].embedding)  # type: ignore[arg-type]


def test_hybrid_embedding():
    model = HybridEmbeddingModel(
        models=[
            OpenAIEmbeddingModel(),
            SparseEmbeddingModel(),
        ]
    )
    docs = Docs(
        docs_index=NumpyVectorStore(embedding_model=model),
        texts_index=NumpyVectorStore(embedding_model=model),
    )
    assert type(docs._embedding_client) is AsyncOpenAI
    assert docs.embedding.startswith("hybrid")  # type: ignore[union-attr]
    docs.add_url(
        "https://en.wikipedia.org/wiki/Frederick_Bates_(politician)",
        citation="WikiMedia Foundation, 2023, Accessed now",
        dockey="test",
    )
    assert any(docs.docs["test"].embedding)  # type: ignore[arg-type]

    # now try via alias
    docs = Docs(
        embedding="hybrid-text-embedding-3-small",
    )
    assert type(docs._embedding_client) is AsyncOpenAI
    assert docs.embedding.startswith("hybrid")  # type: ignore[union-attr]
    docs.add_url(
        "https://en.wikipedia.org/wiki/Frederick_Bates_(politician)",
        citation="WikiMedia Foundation, 2023, Accessed now",
        dockey="test",
    )
    assert any(docs.docs["test"].embedding)  # type: ignore[arg-type]


def test_sentence_transformer_embedding():
    from paperqa import SentenceTransformerEmbeddingModel

    docs = Docs(embedding="sentence-transformers")
    assert docs._embedding_client is None
    docs.add_url(
        "https://en.wikipedia.org/wiki/Frederick_Bates_(politician)",
        citation="WikiMedia Foundation, 2023, Accessed now",
        dockey="test",
    )
    assert any(docs.docs["test"].embedding)  # type: ignore[arg-type]

    docs = Docs(
        texts_index=NumpyVectorStore(
            embedding_model=SentenceTransformerEmbeddingModel()
        ),
        doc_index=NumpyVectorStore(embedding_model=SentenceTransformerEmbeddingModel()),
        embedding_client=None,
    )
    assert docs._embedding_client is None
    docs.add_url(
        "https://en.wikipedia.org/wiki/Frederick_Bates_(politician)",
        citation="WikiMedia Foundation, 2023, Accessed now",
        dockey="test",
    )
    assert any(docs.docs["test"].embedding)  # type: ignore[arg-type]


def test_custom_llm():
    class MyLLM(LLMModel):
        name: str = "myllm"

        async def acomplete(self, client, prompt):  # noqa: ARG002
            assert client is None
            return "Echo"

    docs = Docs(llm_model=MyLLM(), client=None)
    docs.add_url(
        "https://en.wikipedia.org/wiki/Frederick_Bates_(politician)",
        citation="WikiMedia Foundation, 2023, Accessed now",
        dockey="test",
    )
    evidence = docs.get_evidence(Answer(question="Echo"))
    assert "Echo" in evidence.context


def test_custom_llm_stream():
    class MyLLM(LLMModel):
        name: str = "myllm"

        async def acomplete_iter(self, client, prompt):  # noqa: ARG002
            assert client is None
            yield "Echo"

    docs = Docs(llm_model=MyLLM(), client=None)
    docs.add_url(
        "https://en.wikipedia.org/wiki/Frederick_Bates_(politician)",
        citation="WikiMedia Foundation, 2023, Accessed now",
        dockey="test",
    )
    evidence = docs.get_evidence(
        Answer(question="Echo"),
        get_callbacks=lambda x: [lambda y: print(y, end="")],  # noqa: ARG005
    )
    assert "Echo" in evidence.context


def test_langchain_llm():
    from langchain_openai import ChatOpenAI, OpenAI

    docs = Docs(llm="langchain", client=ChatOpenAI(model="gpt-3.5-turbo"))
    assert type(docs.llm_model) == LangchainLLMModel
    assert type(docs.summary_llm_model) == LangchainLLMModel
    assert docs.llm == "gpt-3.5-turbo"
    assert docs.summary_llm == "gpt-3.5-turbo"
    docs.add_url(
        "https://en.wikipedia.org/wiki/Frederick_Bates_(politician)",
        citation="WikiMedia Foundation, 2023, Accessed now",
        dockey="test",
    )
    assert docs._client is not None
    assert type(docs.llm_model) == LangchainLLMModel
    assert docs.summary_llm_model == docs.llm_model

    docs.get_evidence(
        Answer(question="What is Frederick Bates's greatest accomplishment?"),
        get_callbacks=lambda x: [lambda y: print(y, end="")],  # noqa: ARG005
    )

    assert docs.llm_model.llm_type == "chat"

    # trying without callbacks (different codepath)
    docs.get_evidence(
        Answer(question="What is Frederick Bates's greatest accomplishment?")
    )

    # now completion

    docs = Docs(llm_model=LangchainLLMModel(), client=OpenAI(model="babbage-002"))
    docs.add_url(
        "https://en.wikipedia.org/wiki/Frederick_Bates_(politician)",
        citation="WikiMedia Foundation, 2023, Accessed now",
        dockey="test",
    )
    docs.get_evidence(
        Answer(question="What is Frederick Bates's greatest accomplishment?"),
        get_callbacks=lambda x: [lambda y: print(y, end="")],  # noqa: ARG005
    )

    assert docs.summary_llm_model.llm_type == "completion"  # type: ignore[union-attr]

    # trying without callbacks (different codepath)
    docs.get_evidence(
        Answer(question="What is Frederick Bates's greatest accomplishment?")
    )

    # now make sure we can pickle it
    docs_pickle = pickle.dumps(docs)
    docs2 = pickle.loads(docs_pickle)  # noqa: S301
    assert docs2._client is None
    assert docs2.llm == "babbage-002"
    docs2.set_client(OpenAI(model="babbage-002"))
    assert docs2.summary_llm == "babbage-002"
    docs2.get_evidence(
        Answer(question="What is Frederick Bates's greatest accomplishment?"),
        get_callbacks=lambda x: [lambda y: print(y)],  # noqa: ARG005
    )


def test_langchain_embeddings():
    from langchain_openai import OpenAIEmbeddings

    docs = Docs(
        texts_index=NumpyVectorStore(embedding_model=LangchainEmbeddingModel()),
        docs_index=NumpyVectorStore(embedding_model=LangchainEmbeddingModel()),
        embedding_client=OpenAIEmbeddings(),
    )
    assert docs._embedding_client is not None

    docs.add_url(
        "https://en.wikipedia.org/wiki/Frederick_Bates_(politician)",
        citation="WikiMedia Foundation, 2023, Accessed now",
        dockey="test",
    )
    docs = Docs(embedding="langchain", embedding_client=OpenAIEmbeddings())
    docs.add_url(
        "https://en.wikipedia.org/wiki/Frederick_Bates_(politician)",
        citation="WikiMedia Foundation, 2023, Accessed now",
        dockey="test",
    )


class TestVectorStore(IsolatedAsyncioTestCase):
    async def test_langchain_vector_store(self):
        from langchain_community.vectorstores.faiss import FAISS
        from langchain_openai import OpenAIEmbeddings

        some_texts = [
            Text(
                embedding=OpenAIEmbeddings().embed_query("test"),
                text="this is a test",
                name="test",
                doc=Doc(docname="test", citation="test", dockey="test"),
            )
        ]

        # checks on builder
        try:
            index = LangchainVectorStore()
            index.add_texts_and_embeddings(some_texts)
            raise "Failed to check for builder"  # type: ignore[misc]  # noqa: B016
        except ValueError:
            pass

        try:
            index = LangchainVectorStore(store_builder=lambda x: None)  # noqa: ARG005
            raise "Failed to count arguments"  # type: ignore[misc]  # noqa: B016
        except ValueError:
            pass

        try:
            index = LangchainVectorStore(store_builder="foo")
            raise "Failed to check if builder is callable"  # type: ignore[misc]  # noqa: B016
        except ValueError:
            pass

        # now with real builder
        index = LangchainVectorStore(
            store_builder=lambda x, y: FAISS.from_embeddings(x, OpenAIEmbeddings(), y)
        )
        assert index._store is None
        index.add_texts_and_embeddings(some_texts)
        assert index._store is not None
        # check search returns Text obj
        data, score = await index.similarity_search(None, "test", k=1)  # type: ignore[unreachable]
        print(data)
        assert type(data[0]) == Text

        # now try with convenience
        index = LangchainVectorStore(cls=FAISS, embedding_model=OpenAIEmbeddings())
        assert index._store is None
        index.add_texts_and_embeddings(some_texts)
        assert index._store is not None

        docs = Docs(
            texts_index=LangchainVectorStore(
                cls=FAISS, embedding_model=OpenAIEmbeddings()
            )
        )
        assert docs._embedding_client is not None  # from docs_index default

        await docs.aadd_url(
            "https://en.wikipedia.org/wiki/Frederick_Bates_(politician)",
            citation="WikiMedia Foundation, 2023, Accessed now",
            dockey="test",
        )
        # should be embedded

        # now try with JIT
        docs = Docs(texts_index=index, jit_texts_index=True)
        await docs.aadd_url(
            "https://en.wikipedia.org/wiki/Frederick_Bates_(politician)",
            citation="WikiMedia Foundation, 2023, Accessed now",
            dockey="test",
        )
        # should get cleared and rebuilt here
        ev = await docs.aget_evidence(
            answer=Answer(question="What is Frederick Bates's greatest accomplishment?")
        )
        assert len(ev.context) > 0
        # now with dockkey filter
        await docs.aget_evidence(
            answer=Answer(
                question="What is Frederick Bates's greatest accomplishment?",
                dockey_filter=["test"],
            )
        )

        # make sure we can pickle it
        docs_pickle = pickle.dumps(docs)
        pickle.loads(docs_pickle)  # noqa: S301

        # will not work at this point - have to reset index


class Test(IsolatedAsyncioTestCase):
    async def test_aquery(self):
        docs = Docs()
        await docs.aadd_url(
            "https://en.wikipedia.org/wiki/Frederick_Bates_(politician)",
            citation="WikiMedia Foundation, 2023, Accessed now",
            dockey="test",
        )
        await docs.aquery("What is Frederick Bates's greatest accomplishment?")


class TestDocMatch(IsolatedAsyncioTestCase):
    async def test_adoc_match(self):
        docs = Docs()
        await docs.aadd_url(
            "https://en.wikipedia.org/wiki/Frederick_Bates_(politician)",
            citation="WikiMedia Foundation, 2023, Accessed now",
            dockey="test",
        )
        sources = await docs.adoc_match(
            "What is Frederick Bates's greatest accomplishment?"
        )
        assert len(sources) > 0
        sources = await docs.adoc_match(
            "What is Frederick Bates's greatest accomplishment?"
        )
        assert len(sources) > 0


def test_docs_pickle() -> None:
    # 1. Fill out docs
    with tempfile.NamedTemporaryFile(mode="r+", encoding="utf-8", suffix=".html") as f:
        # get front page of wikipedia
        r = requests.get(  # noqa: S113
            "https://en.wikipedia.org/wiki/Take_Your_Dog_to_Work_Day"
        )
        r.raise_for_status()
        f.write(r.text)
        docs = Docs(
            llm_model=OpenAILLMModel(
<<<<<<< HEAD
                config=dict(temperature=0.0, model="gpt-3.5-turbo")
            ),
            summary_llm_model=OpenAILLMModel(
                config=dict(temperature=0.0, model="gpt-3.5-turbo")
            ),
=======
                config={"temperature": 0.0, "model": "gpt-3.5-turbo"}
            )
>>>>>>> 7b28a344
        )
        assert docs._client is not None
        old_config = docs.llm_model.config
        old_sconfig = docs.summary_llm_model.config  # type: ignore[union-attr]
        docs.add(f.name, "WikiMedia Foundation, 2023, Accessed now", chunk_chars=1000)  # type: ignore[arg-type]

    # 2. Pickle and unpickle, checking unpickled is in-tact
    docs_pickle = pickle.dumps(docs)
    docs2 = pickle.loads(docs_pickle)  # noqa: S301
    with pytest.raises(ValueError, match="forget to set it after pickling"):
        docs2.query("What date is bring your dog to work in the US?")
    docs2.set_client()
    assert docs2._client is not None
    assert docs2.llm_model.config == old_config
    assert docs2.summary_llm_model.config == old_sconfig
    print(old_config, old_sconfig)
    assert len(docs.docs) == len(docs2.docs)
    for _ in range(4):  # Retry a few times, because this is flaky
        docs_context = docs.get_evidence(
            Answer(
                question="What date is bring your dog to work in the US?",
                summary_length="about 20 words",
            ),
            k=3,
            max_sources=1,
        ).context
        docs2_context = docs2.get_evidence(
            Answer(
                question="What date is bring your dog to work in the US?",
                summary_length="about 20 words",
            ),
            k=3,
            max_sources=1,
        ).context
        # It is shocking how unrepeatable this is
        if strings_similarity(s1=docs_context, s2=docs2_context) > 0.50:
            break
    else:
        raise AssertionError("Failed to attain similar contexts, even with retrying.")

    # make sure we can query
    docs.query("What date is bring your dog to work in the US?")

    # make sure we can still embed documents
    docs2.add_url(
        "https://en.wikipedia.org/wiki/Frederick_Bates_(politician)",
        citation="WikiMedia Foundation, 2023, Accessed now",
    )


def test_bad_context():
    doc_path = "example.html"
    with open(doc_path, "w", encoding="utf-8") as f:
        # get wiki page about politician
        r = requests.get(  # noqa: S113
            "https://en.wikipedia.org/wiki/Frederick_Bates_(politician)"
        )
        f.write(r.text)
    docs = Docs()
    docs.add(doc_path, "WikiMedia Foundation, 2023, Accessed now")  # type: ignore[arg-type]
    answer = docs.query("What is the radius of Jupyter?")
    assert "cannot answer" in answer.answer
    os.remove(doc_path)


def test_repeat_keys():
    doc_path = "example.txt"
    with open(doc_path, "w", encoding="utf-8") as f:
        # get wiki page about politician
        r = requests.get(  # noqa: S113
            "https://en.wikipedia.org/wiki/Frederick_Bates_(politician)"
        )
        f.write(r.text)
    docs = Docs(
        llm_model=OpenAILLMModel(config={"temperature": 0.0, "model": "babbage-002"})
    )
    docs.add(doc_path, "WikiMedia Foundation, 2023, Accessed now")  # type: ignore[arg-type]
    try:  # noqa: SIM105
        docs.add(doc_path, "WikiMedia Foundation, 2023, Accessed now")  # type: ignore[arg-type]
    except ValueError:
        pass
    assert len(docs.docs) == 1

    # now with different paths
    doc_path2 = "example2.txt"
    with open(doc_path2, "w", encoding="utf-8") as f:
        # get wiki page about politician
        f.write(r.text)
        f.write("\n")  # so we don't have same hash
    docs.add(doc_path2, "WikiMedia Foundation, 2023, Accessed now")  # type: ignore[arg-type]
    assert len(docs.docs) == 2

    # check keys
    ds = list(docs.docs.values())
    assert ds[0].docname == "Wiki2023"
    assert ds[1].docname == "Wiki2023a"

    os.remove(doc_path)
    os.remove(doc_path2)


def test_pdf_reader():
    tests_dir = os.path.dirname(os.path.abspath(__file__))
    doc_path = os.path.join(tests_dir, "paper.pdf")
    docs = Docs(llm_model=OpenAILLMModel(config={"temperature": 0.0, "model": "gpt-4"}))
    docs.add(doc_path, "Wellawatte et al, XAI Review, 2023")  # type: ignore[arg-type]
    answer = docs.query("Are counterfactuals actionable? [yes/no]")
    assert "yes" in answer.answer or "Yes" in answer.answer


def test_fileio_reader_pdf():
    tests_dir = os.path.dirname(os.path.abspath(__file__))
    doc_path = os.path.join(tests_dir, "paper.pdf")
    with open(doc_path, "rb") as f:
        docs = Docs()
        docs.add_file(f, "Wellawatte et al, XAI Review, 2023")
        answer = docs.query("Are counterfactuals actionable?[yes/no]")
        assert "yes" in answer.answer or "Yes" in answer.answer


def test_fileio_reader_txt():
    # can't use curie, because it has trouble with parsed HTML
    docs = Docs()
    r = requests.get(  # noqa: S113
        "https://en.wikipedia.org/wiki/Frederick_Bates_(politician)"
    )
    if r.status_code != 200:
        raise ValueError("Could not download wikipedia page")
    docs.add_file(
        BytesIO(r.text.encode()),
        "WikiMedia Foundation, 2023, Accessed now",
        chunk_chars=1000,
    )
    answer = docs.query("What country was Frederick Bates born in?")
    assert "United States" in answer.answer


def test_pdf_pypdf_reader():
    tests_dir = os.path.dirname(os.path.abspath(__file__))
    doc_path = os.path.join(tests_dir, "paper.pdf")
    splits1 = read_doc(
        doc_path,  # type: ignore[arg-type]
        Doc(docname="foo", citation="Foo et al, 2002", dockey="1"),
        force_pypdf=True,
        overlap=100,
        chunk_chars=3000,
    )
    splits2 = read_doc(
        doc_path,  # type: ignore[arg-type]
        Doc(docname="foo", citation="Foo et al, 2002", dockey="1"),
        force_pypdf=False,
        overlap=100,
        chunk_chars=3000,
    )
    assert (
        strings_similarity(splits1[0].text.casefold(), splits2[0].text.casefold())
        > 0.85
    )


def test_prompt_length():
    doc_path = "example.txt"
    with open(doc_path, "w", encoding="utf-8") as f:
        # get wiki page about politician
        r = requests.get(  # noqa: S113
            "https://en.wikipedia.org/wiki/Frederick_Bates_(politician)"
        )
        f.write(r.text)
    docs = Docs()
    docs.add(doc_path, "WikiMedia Foundation, 2023, Accessed now")  # type: ignore[arg-type]
    docs.query("What is the name of the politician?")


def test_code():
    # load this script
    doc_path = os.path.abspath(__file__)
    docs = Docs(
        llm_model=OpenAILLMModel(config={"temperature": 0.0, "model": "babbage-002"})
    )
    docs.add(doc_path, "test_paperqa.py", docname="test_paperqa.py", disable_check=True)  # type: ignore[arg-type]
    assert len(docs.docs) == 1
    docs.query("What function tests the preview?")


def test_citation():
    doc_path = "example.txt"
    with open(doc_path, "w", encoding="utf-8") as f:
        # get wiki page about politician
        r = requests.get(  # noqa: S113
            "https://en.wikipedia.org/wiki/Frederick_Bates_(politician)"
        )
        f.write(r.text)
    docs = Docs()
    docs.add(doc_path)  # type: ignore[arg-type]
    assert next(iter(docs.docs.values())).docname in (
        "Wikipedia2024",
        "Frederick2024",
        "Wikipedia",
        "Frederick",
    )


def test_dockey_filter():
    """Test that we can filter evidence with dockeys."""
    doc_path = "example2.txt"
    with open(doc_path, "w", encoding="utf-8") as f:
        # get wiki page about politician
        r = requests.get(  # noqa: S113
            "https://en.wikipedia.org/wiki/Frederick_Bates_(politician)"
        )
        f.write(r.text)
    docs = Docs()
    docs.add(doc_path, "WikiMedia Foundation, 2023, Accessed now")  # type: ignore[arg-type]
    # add with new dockey
    with open("example.txt", "w", encoding="utf-8") as f:
        f.write(r.text)
        f.write("\n")  # so we don't have same hash
    docs.add("example.txt", "WikiMedia Foundation, 2023, Accessed now", dockey="test")  # type: ignore[arg-type]
    answer = Answer(question="What country is Bates from?", dockey_filter=["test"])
    docs.get_evidence(answer)


def test_dockey_delete():
    """Test that we can filter evidence with dockeys."""
    doc_path = "example2.txt"
    with open(doc_path, "w", encoding="utf-8") as f:
        # get wiki page about politician
        r = requests.get(  # noqa: S113
            "https://en.wikipedia.org/wiki/Frederick_Bates_(politician)"
        )
        f.write(r.text)
    docs = Docs()
    docs.add(doc_path, "WikiMedia Foundation, 2023, Accessed now")  # type: ignore[arg-type]
    # add with new dockey
    with open("example.txt", "w", encoding="utf-8") as f:
        f.write(r.text)
        f.write("\n\nBates could be from Angola")  # so we don't have same hash
    docs.add("example.txt", "WikiMedia Foundation, 2023, Accessed now", docname="test")  # type: ignore[arg-type]
    answer = Answer(question="What country was Bates born in?")
    answer = docs.get_evidence(
        answer, max_sources=25, k=30
    )  # we just have a lot so we get both docs
    keys = {c.text.doc.dockey for c in answer.contexts}
    assert len(keys) == 2
    assert len(docs.docs) == 2

    docs.delete(docname="test")
    assert len(docs.docs) == 1
    assert len(list(filter(lambda x: x.doc.dockey == "test", docs.texts))) == 0

    answer = Answer(question="What country was Bates born in?")
    assert len(docs.docs) == 1
    assert len(docs.deleted_dockeys) == 1
    answer = docs.get_evidence(answer, max_sources=25, k=30)
    keys = {c.text.doc.dockey for c in answer.contexts}
    assert len(keys) == 1


def test_query_filter():
    """Test that we can filter evidence with in query."""
    doc_path = "example2.txt"
    with open(doc_path, "w", encoding="utf-8") as f:
        # get wiki page about politician
        r = requests.get(  # noqa: S113
            "https://en.wikipedia.org/wiki/Frederick_Bates_(politician)"
        )
        f.write(r.text)
    docs = Docs()
    docs.add(
        doc_path,  # type: ignore[arg-type]
        "Information about Fredrick Bates, WikiMedia Foundation, 2023, Accessed now",
    )
    # add with new dockey
    with open("example.txt", "w", encoding="utf-8") as f:
        f.write(r.text)
        f.write("\n")  # so we don't have same hash
    docs.add("example.txt", "WikiMedia Foundation, 2023, Accessed now", dockey="test")  # type: ignore[arg-type]
    docs.query("What country is Bates from?", key_filter=True)
    # the filter shouldn't trigger, so just checking that it doesn't crash


def test_zotera():
    from paperqa.contrib import ZoteroDB

    Docs()
    try:
        ZoteroDB(library_type="user")  # "group" if group library
    except ValueError:
        # close enough
        return


def test_too_much_evidence():
    doc_path = "example2.txt"
    with open(doc_path, "w", encoding="utf-8") as f:
        # get wiki page about politician
        r = requests.get("https://en.wikipedia.org/wiki/Barack_Obama")  # noqa: S113
        f.write(r.text)
    docs = Docs(llm="gpt-3.5-turbo", summary_llm="gpt-3.5-turbo")
    docs.add(doc_path, "WikiMedia Foundation, 2023, Accessed now")  # type: ignore[arg-type]
    # add with new dockey
    with open("example.txt", "w", encoding="utf-8") as f:
        f.write(r.text)
        f.write("\n")  # so we don't have same hash
    docs.add(
        "example.txt",  # type: ignore[arg-type]
        "WikiMedia Foundation, 2023, Accessed now",
        dockey="test",
        chunk_chars=4000,
    )
    docs.query("What is Barrack's greatest accomplishment?", max_sources=10, k=10)


def test_custom_prompts():
    my_qaprompt = (
        "Answer the question '{question}' "
        "using the country name alone. For example: "
        "A: United States\nA: Canada\nA: Mexico\n\n Using the context:\n\n{context}\n\nA: "
    )

    docs = Docs(prompts=PromptCollection(qa=my_qaprompt))

    doc_path = "example.html"
    with open(doc_path, "w", encoding="utf-8") as f:
        # get wiki page about politician
        r = requests.get(  # noqa: S113
            "https://en.wikipedia.org/wiki/Frederick_Bates_(politician)"
        )
        f.write(r.text)
    docs.add(doc_path, "WikiMedia Foundation, 2023, Accessed now")  # type: ignore[arg-type]
    answer = docs.query("What country is Frederick Bates from?")
    assert "United States" in answer.answer


def test_pre_prompt():
    pre = "Provide context you have memorized that could help answer '{question}'. "

    docs = Docs(prompts=PromptCollection(pre=pre))

    doc_path = "example.txt"
    with open(doc_path, "w", encoding="utf-8") as f:
        # get wiki page about politician
        r = requests.get(  # noqa: S113
            "https://en.wikipedia.org/wiki/Frederick_Bates_(politician)"
        )
        f.write(r.text)
    docs.add(doc_path, "WikiMedia Foundation, 2023, Accessed now")  # type: ignore[arg-type]
    docs.query("What country is Bates from?")


def test_post_prompt():
    post = (
        "We are trying to answer the question below "
        "and have an answer provided. "
        "Please edit the answer be extremely terse, with no extra words or formatting"
        "with no extra information.\n\n"
        "Q: {question}\nA: {answer}\n\n"
    )

    docs = Docs(prompts=PromptCollection(post=post))

    doc_path = "example.txt"
    with open(doc_path, "w", encoding="utf-8") as f:
        # get wiki page about politician
        r = requests.get(  # noqa: S113
            "https://en.wikipedia.org/wiki/Frederick_Bates_(politician)"
        )
        f.write(r.text)
    docs.add(doc_path, "WikiMedia Foundation, 2023, Accessed now")  # type: ignore[arg-type]
    docs.query("What country is Bates from?")

    docs = Docs(
        prompts=PromptCollection(
            system="Answer all questions with as few words as possible"
        )
    )
    docs.query("What country is Bates from?")


def disabled_test_memory():
    # Not sure why, but gpt-3.5 cannot do this anymore.
    docs = Docs(memory=True, k=3, max_sources=1, llm="gpt-4", key_filter=False)
    docs.add_url(
        "https://en.wikipedia.org/wiki/Red_Army",
        citation="WikiMedia Foundation, 2023, Accessed now",
        dockey="test",
    )
    answer1 = docs.query("When did the Soviet Union and Japan agree to a cease-fire?")
    assert answer1.memory is not None
    assert "1939" in answer1.answer
    assert "Answer" in docs.memory_model.load_memory_variables({})["memory"]
    answer2 = docs.query("When was the conflict resolved?")
    assert "1941" in answer2.answer or "1945" in answer2.answer
    assert answer2.memory is not None
    assert "Answer" in docs.memory_model.load_memory_variables({})["memory"]
    print(answer2.answer)

    docs.clear_memory()

    answer3 = docs.query("When was the conflict resolved?")
    assert answer3.memory is not None
    assert (
        "I cannot answer" in answer3.answer
        or "insufficient" in answer3.answer
        or "does not provide" in answer3.answer
        or "ambiguous" in answer3.answer
    )


def test_add_texts():
    llm_config = {"temperature": 0.1, "model": "babbage-02"}
    docs = Docs(llm_model=OpenAILLMModel(config=llm_config))
    docs.add_url(
        "https://en.wikipedia.org/wiki/National_Flag_of_Canada_Day",
        citation="WikiMedia Foundation, 2023, Accessed now",
        dockey="test",
    )

    docs2 = Docs()
    texts = [Text(**dict(t)) for t in docs.texts]
    for t in texts:
        t.embedding = None
    docs2.add_texts(texts, next(iter(docs.docs.values())))

    for t1, t2 in zip(docs2.texts, docs.texts):
        assert t1.text == t2.text
        assert np.allclose(t1.embedding, t2.embedding, atol=1e-3)

    docs2._build_texts_index()
    # now do it again to test after text index is already built
    llm_config = {"temperature": 0.1, "model": "babbage-02"}
    docs = Docs(llm_model=OpenAILLMModel(config=llm_config))
    docs.add_url(
        "https://en.wikipedia.org/wiki/Frederick_Bates_(politician)",
        citation="WikiMedia Foundation, 2023, Accessed now",
        dockey="test3",
    )

    texts = [Text(**dict(t)) for t in docs.texts]
    for t in texts:
        t.embedding = None
    docs2.add_texts(texts, next(iter(docs.docs.values())))
    assert len(docs2.docs) == 2

    docs2.query("What country was Bates Born in?")


def test_external_doc_index():
    docs = Docs()
    docs.add_url(
        "https://en.wikipedia.org/wiki/National_Flag_of_Canada_Day",
        citation="WikiMedia Foundation, 2023, Accessed now",
        dockey="test",
    )
    evidence = docs.query(query="What is the date of flag day?", key_filter=True)
    docs2 = Docs(docs_index=docs.docs_index, texts_index=docs.texts_index)
    assert len(docs2.docs) == 0
    evidence = docs2.query("What is the date of flag day?", key_filter=True)
    assert "February 15" in evidence.context


def test_embedding_name_consistency():
    docs = Docs()
    assert docs.embedding == "text-embedding-ada-002"
    assert docs.texts_index.embedding_model.name == "text-embedding-ada-002"
    docs = Docs(embedding="langchain")
    assert docs.embedding == "langchain"
    assert docs.texts_index.embedding_model.name == "langchain"
    assert type(docs.texts_index.embedding_model) == LangchainEmbeddingModel
    docs = Docs(embedding="foo")
    assert docs.embedding == "foo"
    assert type(docs.texts_index.embedding_model) == OpenAIEmbeddingModel
    docs = Docs(
        texts_index=NumpyVectorStore(embedding_model=OpenAIEmbeddingModel(name="test"))
    )
    assert docs.embedding == "test"

    docs = Docs(embedding="hybrid-text-embedding-ada-002")
    assert type(docs.docs_index.embedding_model) is HybridEmbeddingModel
    assert docs.docs_index.embedding_model.models[0].name == "text-embedding-ada-002"
    assert docs.docs_index.embedding_model.models[1].name == "sparse"


def test_external_texts_index():
    docs = Docs(jit_texts_index=True)
    docs.add_url(
        "https://en.wikipedia.org/wiki/National_Flag_of_Canada_Day",
        citation="Flag Day of Canada, WikiMedia Foundation, 2023, Accessed now",
    )
    answer = docs.query(query="On which date is flag day annually observed?")
    print(answer.model_dump())
    assert "February 15" in answer.answer

    docs.add_url(
        "https://en.wikipedia.org/wiki/Frederick_Bates_(politician)",
        citation="Fredrick Bates, WikiMedia Foundation, 2023, Accessed now",
    )

    answer = docs.query(
        query="On which date is flag day annually observed?", key_filter=True
    )
    assert "February 15" in answer.answer<|MERGE_RESOLUTION|>--- conflicted
+++ resolved
@@ -486,12 +486,12 @@
         assert completion.prompt_count > 0
         assert completion.completion_count > 0
         assert str(completion) == "".join(outputs)
-        assert type(completion.text) is str
+        assert type(completion.text) is str  # noqa: E721
 
         completion = await call({"animal": "duck"})  # type: ignore[call-arg]
         assert completion.seconds_to_first_token == 0
         assert completion.seconds_to_last_token > 0
-        assert type(completion.text) is str
+        assert type(completion.text) is str  # noqa: E721
 
         docs = Docs(llm="claude-3-sonnet-20240229", client=client)
         await docs.aadd_url(
@@ -1074,16 +1074,11 @@
         f.write(r.text)
         docs = Docs(
             llm_model=OpenAILLMModel(
-<<<<<<< HEAD
-                config=dict(temperature=0.0, model="gpt-3.5-turbo")
+                config={"temperature": 0.0, "model": "gpt-3.5-turbo"}
             ),
             summary_llm_model=OpenAILLMModel(
-                config=dict(temperature=0.0, model="gpt-3.5-turbo")
+                config={"temperature": 0.0, "model": "gpt-3.5-turbo"}
             ),
-=======
-                config={"temperature": 0.0, "model": "gpt-3.5-turbo"}
-            )
->>>>>>> 7b28a344
         )
         assert docs._client is not None
         old_config = docs.llm_model.config
