--- conflicted
+++ resolved
@@ -1127,20 +1127,6 @@
     assert "Valid Keys" not in response.context
 
 
-<<<<<<< HEAD
-=======
-def test_evidence_detailed_citations_shim(stub_data_dir: Path) -> None:
-    # TODO: delete this test in v6
-    settings = Settings.from_name("fast")
-    # NOTE: this bypasses DeprecationWarning, as the warning is done on construction
-    settings.answer.evidence_detailed_citations = False
-    docs = Docs()
-    docs.add(stub_data_dir / "bates.txt", "WikiMedia Foundation, 2023, Accessed now")
-    response = docs.query("What country is Bates from?", settings=settings)
-    assert "WikiMedia Foundation, 2023, Accessed now" not in response.context
-
-
->>>>>>> 9e8ed751
 def test_case_insensitive_matching():
     assert strings_similarity("my test sentence", "My test sentence") == 1.0
     assert strings_similarity("a b c d e", "a b c f") == 0.5
