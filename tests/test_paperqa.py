import os
import pickle
from unittest import IsolatedAsyncioTestCase

import requests
from langchain.llms import OpenAI
from langchain.llms.fake import FakeListLLM

import paperqa
from paperqa.utils import strings_similarity


def test_maybe_is_text():
    assert paperqa.maybe_is_text(
        "This is a test. The sample conc. was 1.0 mM (at 245 ^F)"
    )
    assert not paperqa.maybe_is_text("\\C0\\C0\\B1\x00")
    # get front page of wikipedia
    r = requests.get(
        "https://en.wikipedia.org/wiki/National_Flag_of_Canada_Day")
    assert paperqa.maybe_is_text(r.text)

    # now force it to contain lots of weird encoding
    bad_text = r.text.encode("latin1", "ignore").decode("utf-16", "ignore")
    assert not paperqa.maybe_is_text(bad_text)


def test_docs():
    doc_path = "example.txt"
    with open(doc_path, "w", encoding="utf-8") as f:
        # get front page of wikipedia
        r = requests.get(
            "https://en.wikipedia.org/wiki/National_Flag_of_Canada_Day")
        f.write(r.text)
    llm = OpenAI(temperature=0.1, model_name="text-ada-001")
    docs = paperqa.Docs(llm=llm)
    docs.add(doc_path, "WikiMedia Foundation, 2023, Accessed now")
    assert docs.docs[0]["key"] == "Wiki2023"
    os.remove(doc_path)


def test_evidence():
    doc_path = "example.txt"
    with open(doc_path, "w", encoding="utf-8") as f:
        # get wiki page about politician
        r = requests.get(
            "https://en.wikipedia.org/wiki/Frederick_Bates_(politician)")
        f.write(r.text)
    docs = paperqa.Docs()
    docs.add(doc_path, "WikiMedia Foundation, 2023, Accessed now")
    evidence = docs.get_evidence(
        paperqa.Answer("For which state was he a governor"), k=1, max_sources=1
    )
    print(evidence.contexts[0].context, evidence.context)
    assert "Missouri" in evidence.context
    os.remove(doc_path)


def test_query():
    doc_path = "example.txt"
    with open(doc_path, "w", encoding="utf-8") as f:
        # get wiki page about politician
        r = requests.get(
            "https://en.wikipedia.org/wiki/Frederick_Bates_(politician)")
        f.write(r.text)
    docs = paperqa.Docs()
    docs.add(doc_path, "WikiMedia Foundation, 2023, Accessed now")
    docs.query("What is Frederick Bates's greatest accomplishment?")
    os.remove(doc_path)


class Test(IsolatedAsyncioTestCase):
    async def test_aquery(self):
        doc_path = "example.txt"
        with open(doc_path, "w", encoding="utf-8") as f:
            # get wiki page about politician
            r = requests.get(
                "https://en.wikipedia.org/wiki/Frederick_Bates_(politician)"
            )
            f.write(r.text)
        docs = paperqa.Docs()
        docs.add(doc_path, "WikiMedia Foundation, 2023, Accessed now")
        await docs.aquery("What is Frederick Bates's greatest accomplishment?")
        os.remove(doc_path)


def test_doc_match():
    doc_path = "example.txt"
    with open(doc_path, "w", encoding="utf-8") as f:
        # get wiki page about politician
        r = requests.get(
            "https://en.wikipedia.org/wiki/Frederick_Bates_(politician)")
        f.write(r.text)
    docs = paperqa.Docs()
    docs.add(doc_path, "WikiMedia Foundation, 2023, Accessed now")
    docs.doc_match("What is Frederick Bates's greatest accomplishment?")
    os.remove(doc_path)


def test_docs_pickle():
    doc_path = "example.txt"
    with open(doc_path, "w", encoding="utf-8") as f:
        # get front page of wikipedia
        r = requests.get(
            "https://en.wikipedia.org/wiki/National_Flag_of_Canada_Day")
        f.write(r.text)
    llm = OpenAI(temperature=0.0, model_name="text-babbage-001")
    docs = paperqa.Docs(llm=llm)
    docs.add(doc_path, "WikiMedia Foundation, 2023, Accessed now", chunk_chars=1000)
    docs_pickle = pickle.dumps(docs)
    docs2 = pickle.loads(docs_pickle)
    docs2.update_llm(llm)
    assert len(docs.docs) == len(docs2.docs)
    assert (
        strings_similarity(
            docs.get_evidence(
                paperqa.Answer("What date is flag day in Canada?"),
                k=3,
                max_sources=1,
            ).context,
            docs2.get_evidence(
                paperqa.Answer("What date is flag day in Canada?"),
                k=3,
                max_sources=1,
            ).context,
        )
        > 0.75
    )
    os.remove(doc_path)


def test_docs_pickle_no_faiss():
    doc_path = "example.txt"
    with open(doc_path, "w", encoding="utf-8") as f:
        # get front page of wikipedia
<<<<<<< HEAD
        r = requests.get("https://en.wikipedia.org/wiki/National_Flag_of_Canada_Day")
=======
        r = requests.get(
            "https://en.wikipedia.org/wiki/National_Flag_of_Canada_Day")
>>>>>>> fe1f0274
        f.write(r.text)
    llm = OpenAI(temperature=0.0, model_name="text-babbage-001")
    docs = paperqa.Docs(llm=llm)
    docs.add(doc_path, "WikiMedia Foundation, 2023, Accessed now", chunk_chars=1000)
    docs._faiss_index = None
    docs_pickle = pickle.dumps(docs)
    docs2 = pickle.loads(docs_pickle)
    docs2.update_llm(llm)
    assert len(docs.docs) == len(docs2.docs)
    assert (
        strings_similarity(
            docs.get_evidence(
                paperqa.Answer("What date is flag day in Canada?"),
                k=3,
                max_sources=1,
            ).context,
            docs2.get_evidence(
                paperqa.Answer("What date is flag day in Canada?"),
                k=3,
                max_sources=1,
            ).context,
        )
        > 0.75
    )
    os.remove(doc_path)


def test_bad_context():
    doc_path = "example.html"
    with open(doc_path, "w", encoding="utf-8") as f:
        # get wiki page about politician
        r = requests.get(
            "https://en.wikipedia.org/wiki/Frederick_Bates_(politician)")
        f.write(r.text)
    docs = paperqa.Docs()
    docs.add(doc_path, "WikiMedia Foundation, 2023, Accessed now")
    answer = docs.query(
        "What year was Barack Obama born?",
        length_prompt="about 20 words",
    )
    assert "cannot answer" in answer.answer
    os.remove(doc_path)


def test_repeat_keys():
    doc_path = "example.txt"
    with open(doc_path, "w", encoding="utf-8") as f:
        # get wiki page about politician
        r = requests.get(
            "https://en.wikipedia.org/wiki/Frederick_Bates_(politician)")
        f.write(r.text)
    docs = paperqa.Docs(llm=OpenAI(temperature=0.0, model_name="text-ada-001"))
    docs.add(doc_path, "WikiMedia Foundation, 2023, Accessed now")
    try:
        docs.add(doc_path, "WikiMedia Foundation, 2023, Accessed now")
    except ValueError:
        pass
    assert len(docs.docs) == 1

    # now with different paths
    doc_path2 = "example2.txt"
    with open(doc_path2, "w", encoding="utf-8") as f:
        # get wiki page about politician
        f.write(r.text)
        f.write("\n")  # so we don't have same hash
    docs.add(doc_path2, "WikiMedia Foundation, 2023, Accessed now")
    assert len(docs.docs) == 2

    # check keys
    assert docs.docs[0]["key"] == "Wiki2023"
    assert docs.docs[1]["key"] == "Wiki2023a"

    os.remove(doc_path)
    os.remove(doc_path2)


def test_pdf_reader():
    tests_dir = os.path.dirname(os.path.abspath(__file__))
    doc_path = os.path.join(tests_dir, "paper.pdf")
    docs = paperqa.Docs(llm=OpenAI(
        temperature=0.0, model_name="text-curie-001"))
    docs.add(doc_path, "Wellawatte et al, XAI Review, 2023")
    answer = docs.query("Are counterfactuals actionable?")
    assert "yes" in answer.answer or "Yes" in answer.answer


def test_prompt_length():
    doc_path = "example.txt"
    with open(doc_path, "w", encoding="utf-8") as f:
        # get wiki page about politician
        r = requests.get(
            "https://en.wikipedia.org/wiki/Frederick_Bates_(politician)")
        f.write(r.text)
    docs = paperqa.Docs()
    docs.add(doc_path, "WikiMedia Foundation, 2023, Accessed now")
    docs.query("What is the name of the politician?", length_prompt="25 words")


def test_doc_preview():
    doc_path = "example.txt"
    with open(doc_path, "w", encoding="utf-8") as f:
        # get wiki page about politician
        r = requests.get(
            "https://en.wikipedia.org/wiki/Frederick_Bates_(politician)")
        f.write(r.text)
    docs = paperqa.Docs(llm=OpenAI(temperature=0.0, model_name="text-ada-001"))
    docs.add(doc_path, "WikiMedia Foundation, 2023, Accessed now")
    assert len(docs.doc_previews()) == 1


def test_code():
    # load this script
    doc_path = os.path.abspath(__file__)
    docs = paperqa.Docs(llm=OpenAI(temperature=0.0, model_name="text-ada-001"))
    docs.add(doc_path, "test_paperqa.py", key="test", disable_check=True)
    assert len(docs.docs) == 1
    docs.query("What function tests the preview?")


def test_citation():
    doc_path = "example.txt"
    with open(doc_path, "w", encoding="utf-8") as f:
        # get wiki page about politician
        r = requests.get(
            "https://en.wikipedia.org/wiki/Frederick_Bates_(politician)")
        f.write(r.text)
    docs = paperqa.Docs()
    docs.add(doc_path)
    assert (
        list(docs.docs)[0]["metadata"][0]["key"] == "Wikipedia2023"
        or list(docs.docs)[0]["metadata"][0]["key"] == "Frederick2023"
    )


def test_dockey_filter():
    """Test that we can filter evidence with dockeys"""
    doc_path = "example2.txt"
    with open(doc_path, "w", encoding="utf-8") as f:
        # get wiki page about politician
        r = requests.get(
            "https://en.wikipedia.org/wiki/Frederick_Bates_(politician)")
        f.write(r.text)
    docs = paperqa.Docs()
    docs.add(doc_path, "WikiMedia Foundation, 2023, Accessed now")
    # add with new dockey
    with open("example.txt", "w", encoding="utf-8") as f:
        f.write(r.text)
<<<<<<< HEAD
        f.write("\n")  # so we don't have same hash
=======
        f.write('\n')  # so we don't have same hash
>>>>>>> fe1f0274
    docs.add("example.txt", "WikiMedia Foundation, 2023, Accessed now", key="test")
    answer = paperqa.Answer("What country is Bates from?")
    docs.get_evidence(answer, key_filter=["test"])


def test_query_filter():
    """Test that we can filter evidence with in query"""
    doc_path = "example2.txt"
    with open(doc_path, "w", encoding="utf-8") as f:
        # get wiki page about politician
        r = requests.get(
            "https://en.wikipedia.org/wiki/Frederick_Bates_(politician)")
        f.write(r.text)
    docs = paperqa.Docs()
    docs.add(
        doc_path,
        "Information about Fredrick Bates, WikiMedia Foundation, 2023, Accessed now",
    )
    # add with new dockey
    with open("example.txt", "w", encoding="utf-8") as f:
        f.write(r.text)
<<<<<<< HEAD
        f.write("\n")  # so we don't have same hash
=======
        f.write('\n')  # so we don't have same hash
>>>>>>> fe1f0274
    docs.add("example.txt", "WikiMedia Foundation, 2023, Accessed now", key="test")
    answer = docs.query("What country is Bates from?", key_filter=True)
    # the filter shouldn't trigger, so just checking that it doesn't crash


def test_nonopenai_model():
    responses = ["This is a test", "This is another test"] * 50
    model = FakeListLLM(responses=responses)
    doc_path = "example.txt"
    with open(doc_path, "w", encoding="utf-8") as f:
        # get wiki page about politician
        r = requests.get(
            "https://en.wikipedia.org/wiki/Frederick_Bates_(politician)")
        f.write(r.text)
    docs = paperqa.Docs(llm=model)
    docs.add(doc_path, "WikiMedia Foundation, 2023, Accessed now")
    answer = docs.query("What country is Bates from?")


def test_agent():
    docs = paperqa.Docs()
    answer = paperqa.run_agent(docs, "What compounds target AKT1")
    print(answer)


def test_zotera():
    from paperqa.contrib import ZoteroDB

    docs = paperqa.Docs()
    try:
        zotero = ZoteroDB(library_type="user")  # "group" if group library
    except ValueError:
        # close enough
        return<|MERGE_RESOLUTION|>--- conflicted
+++ resolved
@@ -133,12 +133,7 @@
     doc_path = "example.txt"
     with open(doc_path, "w", encoding="utf-8") as f:
         # get front page of wikipedia
-<<<<<<< HEAD
         r = requests.get("https://en.wikipedia.org/wiki/National_Flag_of_Canada_Day")
-=======
-        r = requests.get(
-            "https://en.wikipedia.org/wiki/National_Flag_of_Canada_Day")
->>>>>>> fe1f0274
         f.write(r.text)
     llm = OpenAI(temperature=0.0, model_name="text-babbage-001")
     docs = paperqa.Docs(llm=llm)
@@ -286,11 +281,7 @@
     # add with new dockey
     with open("example.txt", "w", encoding="utf-8") as f:
         f.write(r.text)
-<<<<<<< HEAD
         f.write("\n")  # so we don't have same hash
-=======
-        f.write('\n')  # so we don't have same hash
->>>>>>> fe1f0274
     docs.add("example.txt", "WikiMedia Foundation, 2023, Accessed now", key="test")
     answer = paperqa.Answer("What country is Bates from?")
     docs.get_evidence(answer, key_filter=["test"])
@@ -312,11 +303,7 @@
     # add with new dockey
     with open("example.txt", "w", encoding="utf-8") as f:
         f.write(r.text)
-<<<<<<< HEAD
         f.write("\n")  # so we don't have same hash
-=======
-        f.write('\n')  # so we don't have same hash
->>>>>>> fe1f0274
     docs.add("example.txt", "WikiMedia Foundation, 2023, Accessed now", key="test")
     answer = docs.query("What country is Bates from?", key_filter=True)
     # the filter shouldn't trigger, so just checking that it doesn't crash
