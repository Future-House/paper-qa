from __future__ import annotations

import contextlib
import os
import pickle
import textwrap
from io import BytesIO
from pathlib import Path

import numpy as np
import pytest
import requests
from openai import AsyncOpenAI

from paperqa import (
    Answer,
    Doc,
    Docs,
    NumpyVectorStore,
    Settings,
    Text,
    print_callback,
)
from paperqa.clients import CrossrefProvider
from paperqa.core import llm_parse_json
from paperqa.llms import (
    AnthropicLLMModel,
    EmbeddingModel,
    HybridEmbeddingModel,
    LangchainEmbeddingModel,
    LangchainLLMModel,
    LangchainVectorStore,
    LLMModel,
    OpenAIEmbeddingModel,
    OpenAILLMModel,
    SparseEmbeddingModel,
)
from paperqa.readers import read_doc
from paperqa.utils import (
    get_citenames,
    get_score,
    maybe_is_html,
    maybe_is_text,
    name_in_text,
    strings_similarity,
    strip_citations,
)


@pytest.fixture
def docs_fixture():
    tests_dir = os.path.dirname(os.path.abspath(__file__))
    doc_path = os.path.join(tests_dir, "paper.pdf")
    docs = Docs()
    with open(doc_path, "rb") as f:
        docs.add_file(f, "Wellawatte et al, XAI Review, 2023")
    return docs


def test_get_citations():
    text = (
        "Yes, COVID-19 vaccines are effective. Various studies have documented the "
        "effectiveness of COVID-19 vaccines in preventing severe disease, "
        "hospitalization, and death. The BNT162b2 vaccine has shown effectiveness "
        "ranging from 65% to -41% for the 5-11 years age group and 76% to 46% for the "
        "12-17 years age group, after the emergence of the Omicron variant in New York "
        "(Dorabawila2022EffectivenessOT). Against the Delta variant, the effectiveness "
        "of the BNT162b2 vaccine was approximately 88% after two doses "
        "(Bernal2021EffectivenessOC pg. 1-3).\n\n"
        "Vaccine effectiveness was also found to be 89% against hospitalization and "
        "91% against emergency department or urgent care clinic visits "
        "(Thompson2021EffectivenessOC pg. 3-5, Goo2031Foo pg. 3-4). In the UK "
        "vaccination program, vaccine effectiveness was approximately 56% in "
        "individuals aged ≥70 years between 28-34 days post-vaccination, increasing to "
        "approximately 58% from day 35 onwards (Marfé2021EffectivenessOC).\n\n"
        "However, it is important to note that vaccine effectiveness can decrease over "
        "time. For instance, the effectiveness of COVID-19 vaccines against severe "
        "COVID-19 declined to 64% after 121 days, compared to around 90% initially "
        "(Chemaitelly2022WaningEO, Foo2019Bar). Despite this, vaccines still provide "
        "significant protection against severe outcomes (Bar2000Foo pg 1-3; Far2000 pg 2-5)."
    )
    ref = {
        "Dorabawila2022EffectivenessOT",
        "Bernal2021EffectivenessOC pg. 1-3",
        "Thompson2021EffectivenessOC pg. 3-5",
        "Goo2031Foo pg. 3-4",
        "Marfé2021EffectivenessOC",
        "Chemaitelly2022WaningEO",
        "Foo2019Bar",
        "Bar2000Foo pg 1-3",
        "Far2000 pg 2-5",
    }
    assert get_citenames(text) == ref


def test_single_author():
    text = "This was first proposed by (Smith 1999)."
    assert strip_citations(text) == "This was first proposed by ."


def test_multiple_authors():
    text = "Recent studies (Smith et al. 1999) show that this is true."
    assert strip_citations(text) == "Recent studies  show that this is true."


def test_multiple_citations():
    text = "As discussed by several authors (Smith et al. 1999; Johnson 2001; Lee et al. 2003)."
    assert strip_citations(text) == "As discussed by several authors ."


def test_citations_with_pages():
    text = "This is shown in (Smith et al. 1999, p. 150)."
    assert strip_citations(text) == "This is shown in ."


def test_citations_without_space():
    text = "Findings by(Smith et al. 1999)were significant."
    assert strip_citations(text) == "Findings bywere significant."


def test_citations_with_commas():
    text = "The method was adopted by (Smith, 1999, 2001; Johnson, 2002)."
    assert strip_citations(text) == "The method was adopted by ."


def test_citations_with_text():
    text = "This was noted (see Smith, 1999, for a review)."
    assert strip_citations(text) == "This was noted ."


def test_no_citations():
    text = "There are no references in this text."
    assert strip_citations(text) == "There are no references in this text."


def test_malformed_citations():
    text = "This is a malformed citation (Smith 199)."
    assert strip_citations(text) == "This is a malformed citation (Smith 199)."


def test_edge_case_citations():
    text = "Edge cases like (Smith et al.1999) should be handled."
    assert strip_citations(text) == "Edge cases like  should be handled."


def test_citations_with_special_characters():
    text = "Some names have dashes (O'Neil et al. 2000; Smith-Jones 1998)."
    assert strip_citations(text) == "Some names have dashes ."


def test_citations_with_nonstandard_chars():
    text = (
        "In non-English languages, citations might look different (Müller et al. 1999)."
    )
    assert (
        strip_citations(text)
        == "In non-English languages, citations might look different ."
    )


<<<<<<< HEAD
=======
def test_ablations(stub_data_dir: Path):
    doc_path = stub_data_dir / "paper.pdf"
    with open(doc_path, "rb") as f:
        docs = Docs(prompts=PromptCollection(skip_summary=True))
        docs.add_file(f, "Wellawatte et al, XAI Review, 2023")
        answer = docs.get_evidence(
            Answer(
                question="Which page is the statement 'Deep learning (DL) is advancing the boundaries of computational"  # noqa: ISC003
                + "chemistry because it can accurately model non-linear structure-function relationships.' on?"
            )
        )
        assert (
            answer.contexts[0].text.text == answer.contexts[0].context
        ), "summarization not ablated"
        answer = docs.get_evidence(
            Answer(
                question="Which page is the statement 'Deep learning (DL) is advancing the boundaries of computational"  # noqa: ISC003
                + "chemistry because it can accurately model non-linear structure-function relationships.' on?"
            ),
            disable_vector_search=True,
        )


def test_location_awareness(stub_data_dir: Path):
    doc_path = stub_data_dir / "paper.pdf"
    with open(doc_path, "rb") as f:
        docs = Docs()
        docs.add_file(f, "Wellawatte et al, XAI Review, 2023")
        answer = docs.get_evidence(
            Answer(
                question="Which page is the statement 'Deep learning (DL) is advancing the boundaries of computational"  # noqa: ISC003
                + "chemistry because it can accurately model non-linear structure-function relationships.' on?"
            ),
            detailed_citations=True,
        )
        assert "2" in answer.context or "1" in answer.context


>>>>>>> 8088379d
def test_maybe_is_text():
    assert maybe_is_text("This is a test. The sample conc. was 1.0 mM (at 245 ^F)")
    assert not maybe_is_text("\\C0\\C0\\B1\x00")
    # get front page of wikipedia
    r = requests.get(  # noqa: S113
        "https://en.wikipedia.org/wiki/National_Flag_of_Canada_Day"
    )
    assert maybe_is_text(r.text)

    assert maybe_is_html(BytesIO(r.text.encode()))

    # now force it to contain lots of weird encoding
    bad_text = r.text.encode("latin1", "ignore").decode("utf-16", "ignore")
    assert not maybe_is_text(bad_text)


def test_name_in_text():
    name1 = "FooBar2022"
    name2 = "FooBar2022a"
    name3 = "FooBar20"

    text1 = "As mentioned by FooBar2022, this is a great paper"
    assert name_in_text(name1, text1)
    assert not name_in_text(name2, text1)
    assert not name_in_text(name3, text1)

    text2 = "This is great, as found by FooBar20"
    assert name_in_text(name3, text2)
    assert not name_in_text(name1, text2)
    assert not name_in_text(name2, text2)

    text3 = "Per previous work (FooBar2022, FooBar2022a), this is great"
    assert name_in_text(name1, text3)
    assert name_in_text(name2, text3)
    assert not name_in_text(name3, text3)

    text4 = "Per previous work (Foo2022, Bar2023), this is great"
    assert not name_in_text(name1, text4)
    assert not name_in_text(name2, text4)
    assert not name_in_text(name3, text4)

    text5 = "Per previous work (FooBar2022; FooBar2022a), this is great"
    assert name_in_text(name1, text5)
    assert name_in_text(name2, text5)
    assert not name_in_text(name3, text5)

    text6 = "According to FooBar2022 and Foobars, this is great"
    assert name_in_text(name1, text6)
    assert not name_in_text(name2, text6)
    assert not name_in_text(name3, text6)

    text7 = "As stated by FooBar2022.\n\nThis is great"
    assert name_in_text(name1, text7)
    assert not name_in_text(name2, text7)
    assert not name_in_text(name3, text7)


def test_extract_score():
    sample = """
    The text describes an experiment where different cell subtypes,
    including colorectal cancer-associated fibroblasts, were treated with
    oxaliplatin for 12 days. The concentration of oxaliplatin used was the
    EC50 for each cell subtype, which was determined individually.
    The media were changed every 3 days to avoid complete cell death.
    The text does not provide information about the percentage of colorectal
    cancer-associated fibroblasts that typically survive at 2 weeks when cultured
    with oxaliplatin. (0/10)
    """
    assert get_score(sample) == 0

    sample = """
    COVID-19 vaccinations have been shown to be effective against hospitalization
    from the Omicron and Delta variants, though effectiveness may decrease over
    time. A study found that vaccine effectiveness against hospitalization peaked
    around 82-92% after a third dose but declined to 53-77% 15+ weeks after the third
    dose, depending on age group and hospitalization definition. Stricter
    definitions of hospitalization, like requiring oxygen use or ICU admission,
    showed higher and more sustained vaccine effectiveness. 8
    """

    assert get_score(sample) == 8

    sample = """
    Here is a 100-word summary of the text:
    The text discusses a phase 3 trial of a combined
    vector vaccine based on rAd26 and rAd5 vectors carrying the
    SARS-CoV-2 spike protein gene. The trial aimed to assess the efficacy,
    immunogenicity and safety of the vaccine against COVID-19 in adults.
    The study design was a randomized, double-blind, placebo-controlled trial
    done at 25 hospitals in Moscow, Russia. Eligible participants were 18 years
    or older with no history of COVID-19. The exclusion criteria ensured
    participants were healthy and had no contraindications for vaccination.
    The trial aimed to determine if the vaccine could safely and effectively
    provide protection against COVID-19. Relevance score: 8
    """

    assert get_score(sample) == 8

    sample = """
    Here is a 100-word summary of the provided text: The text details
    trial procedures for a COVID-19 vaccine, including screening
    visits, observation visits to assess vital signs, PCR testing, and
    telemedicine consultations. Participants who tested positive for
    COVID-19 during screening were excluded from the trial. During the trial
    , additional PCR tests were only done when COVID-19 symptoms were reported
    . An electronic health record platform was in place to record data from
    telemedicine consultations. The text details the screening and trial
    procedures but does not provide direct evidence regarding the
    effectiveness of COVID-19 vaccinations. Score: 3/10
    """

    assert get_score(sample) == 3

    sample = """
    Here is a 100-word summary of the text: The text discusses a
    phase 3 trial of a COVID-19 vaccine in Russia. The vaccine
    uses a heterologous prime-boost regimen, providing robust
    immune responses. The vaccine can be stored at -18°C and
    2-8°C. The study reports 91.6% efficacy against COVID-19 based on
    interim analysis of over 21,000 participants. The authors
    compare their results to other published COVID-19 vaccine
    efficacy data. They previously published safety and immunogenicity
    results from phase 1/2 trials of the same vaccine. Relevance score:
    8/10. The text provides details on the efficacy and immune response
    generated by one COVID-19 vaccine in a large phase 3 trial, which is
    relevant evidence to help answer the question regarding effectiveness
    of COVID-19 vaccinations.
    """

    assert get_score(sample) == 8

    sample = """
    Here is a 100-word summary of the text: The text discusses the safety and
    efficacy of the BNT162b2 mRNA Covid-19 vaccine. The study found that
    the vaccine was well tolerated with mostly mild to moderate side
    effects. The vaccine was found to be highly effective against Covid-19,
    with an observed vaccine efficacy of 90.5% after the second dose.
    Severe Covid-19 cases were also reduced among vaccine recipients.
    The vaccine showed an early protective effect after the first dose
    and reached full efficacy 7 days after the second dose. The favorable
    safety and efficacy results provide evidence that the BNT162b2 vaccine
    is effective against Covid-19. The text provides data on the efficacy
    and safety results from a clinical trial of the BNT162b2 Covid-19 vaccine,
    which is highly relevant to answering the question about the effectiveness
    of Covid-19 vaccinations.
    """

    assert get_score(sample) == 5

    sample = """
    Introduce dynamic elements such as moving nodes or edges to create a sense of activity within
    the network. 2. Add more nodes and connections to make the network
    appear more complex and interconnected. 3. Incorporate both red and
    green colors into the network, as the current screenshot only shows
    green lines. 4. Vary the thickness of the lines to add depth and
    visual interest. 5. Implement different shades of red and green to
    create a gradient effect for a more visually appealing experience.
    6. Consider adding a background color or pattern to enhance the
    contrast and make the network stand out. 7. Introduce interactive
    elements that allow users to manipulate the network, such as
    dragging nodes or zooming in/out. 8. Use animation effects like
    pulsing or changing colors to highlight certain parts of the network
    or to show activity. 9. Add labels or markers to provide information
      about the nodes or connections, if relevant to the purpose of the
        network visualization. 10. Consider the use of algorithms that
        organize the network in a visually appealing manner, such as
        force-directed placement or hierarchical layouts. 3/10 """

    assert get_score(sample) == 3

    sample = (
        "The text mentions a work by Shozo Yokoyama titled "
        '"Evolution of Dim-Light and Color Vision Pigments". '
        "This work, published in the Annual Review of Genomics and "
        "Human Genetics, discusses the evolution of human color vision. "
        "However, the text does not provide specific details or findings "
        "from Yokoyama's work. \n"
        "Relevance Score: 7"
    )

    assert get_score(sample) == 7

    sample = (
        "The evolution of human color vision is "
        "closely tied to theories about the nature "
        "of light, dating back to the 17th to 19th "
        "centuries. Initially, there was no clear distinction "
        "between the properties of light, the eye and retina, "
        "and color percepts. Major figures in science attempted "
        "to resolve these issues, with physicists leading most "
        "advances in color science into the 20th century. Prior "
        "to Newton, colors were viewed as stages between black "
        "and white. Newton was the first to describe colors in "
        "a modern sense, using prisms to disperse light into "
        "a spectrum of colors. He demonstrated that each color "
        "band could not be further divided and that different "
        "colors had different refrangibility. \n"
        "Relevance Score: 9.5"
    )

    assert get_score(sample) == 9


@pytest.mark.parametrize(
    "example",
    [
        """Sure here is the json you asked for!

    {
    "example": "json"
    }

    Did you like it?""",
        '{"example": "json"}',
        """
```json
{
    "example": "json"
}
```

I have written the json you asked for.""",
        """

{
    "example": "json"
}

""",
    ],
)
def test_llm_parse_json(example: str):
    assert llm_parse_json(example) == {"example": "json"}


def test_llm_parse_json_newlines():
    """Make sure that newlines in json are preserved and escaped."""
    example = textwrap.dedent(
        """
        {
        "summary": "A line

        Another line",
        "relevance_score": 7
        }"""
    )
    assert llm_parse_json(example) == {
        "summary": "A line\n\nAnother line",
        "relevance_score": 7,
    }


@pytest.mark.asyncio
async def test_chain_completion():
    client = AsyncOpenAI()
    llm = OpenAILLMModel(config={"model": "babbage-002", "temperature": 0.2})
    call = llm.make_chain(
        client,
        "The {animal} says",
        skip_system=True,
    )
    outputs = []

    def accum(x):
        outputs.append(x)

    completion = await call({"animal": "duck"}, callbacks=[accum])  # type: ignore[call-arg]
    assert completion.seconds_to_first_token > 0
    assert completion.prompt_count > 0
    assert completion.completion_count > 0
    assert str(completion) == "".join(outputs)

    completion = await call({"animal": "duck"})  # type: ignore[call-arg]
    assert completion.seconds_to_first_token == 0
    assert completion.seconds_to_last_token > 0


@pytest.mark.asyncio
async def test_chain_chat():
    client = AsyncOpenAI()
    llm = OpenAILLMModel(
        config={"temperature": 0, "model": "gpt-4o-mini", "max_tokens": 56}
    )
    call = llm.make_chain(
        client,
        "The {animal} says",
        skip_system=True,
    )
    outputs = []

    def accum(x):
        outputs.append(x)

    completion = await call({"animal": "duck"}, callbacks=[accum])  # type: ignore[call-arg]
    assert completion.seconds_to_first_token > 0
    assert completion.prompt_count > 0
    assert completion.completion_count > 0
    assert str(completion) == "".join(outputs)

    completion = await call({"animal": "duck"})  # type: ignore[call-arg]
    assert completion.seconds_to_first_token == 0
    assert completion.seconds_to_last_token > 0

    # check with mixed callbacks
    async def ac(x):
        pass

    completion = await call({"animal": "duck"}, callbacks=[accum, ac])  # type: ignore[call-arg]


<<<<<<< HEAD
@pytest.mark.skipif(os.environ.get("ANTHROPIC_API_KEY") is None, reason="No API key")
@pytest.mark.asyncio
async def test_anthropic_chain(flag_day_fixture) -> None:
=======
@pytest.mark.asyncio
async def test_anthropic_chain() -> None:
>>>>>>> 8088379d

    try:
        from anthropic import AsyncAnthropic
    except ImportError:
        pytest.skip("Test requires anthropic to be installed.")

    client = AsyncAnthropic()
    llm = AnthropicLLMModel()
    call = llm.make_chain(
        client,
        "The {animal} says",
        skip_system=True,
    )

    def accum(x):
        outputs.append(x)

    outputs: list[str] = []
    completion = await call({"animal": "duck"}, callbacks=[accum])  # type: ignore[call-arg]
    assert completion.seconds_to_first_token > 0
    assert completion.prompt_count > 0
    assert completion.completion_count > 0
    assert str(completion) == "".join(outputs)
    assert isinstance(completion.text, str)

    completion = await call({"animal": "duck"})  # type: ignore[call-arg]
    assert completion.seconds_to_first_token == 0
    assert completion.seconds_to_last_token > 0
    assert isinstance(completion.text, str)

    docs = Docs(llm="claude-3-sonnet-20240229", client=client)
<<<<<<< HEAD
    await docs.aadd(flag_day_fixture, "National Flag of Canada Day")
    await docs.aget_evidence("What is the national flag of Canada?")
=======
    await docs.aadd_url(
        "https://en.wikipedia.org/wiki/National_Flag_of_Canada_Day",
        citation="WikiMedia Foundation, 2023, Accessed now",
        dockey="test",
    )
    answer = await docs.aget_evidence(
        Answer(question="What is the national flag of Canada?")
    )
    await docs.aquery("What is the national flag of Canada?", answer=answer)


@pytest.mark.skipif(
    not (os.environ.get("ANYSCALE_BASE_URL") and os.environ.get("ANYSCALE_API_KEY")),
    reason="Anyscale URL and keys are not set",
)
@pytest.mark.asyncio
async def test_anyscale_chain():
    client = AsyncOpenAI(
        base_url=os.environ["ANYSCALE_BASE_URL"], api_key=os.environ["ANYSCALE_API_KEY"]
    )
    llm = OpenAILLMModel(
        config={
            "temperature": 0,
            "model": "meta-llama/Meta-Llama-3-8B-Instruct",
            "max_tokens": 56,  # matches openAI chat test
        }
    )
    call = llm.make_chain(
        client,
        "The {animal} says",
        skip_system=True,
    )
    outputs = []  # type: ignore[var-annotated]
    completion = await call({"animal": "duck"}, callbacks=[outputs.append])  # type: ignore[call-arg]
    assert completion.seconds_to_first_token > 0
    assert completion.prompt_count > 0
    assert completion.completion_count > 0
    assert str(completion) == "".join(outputs)

    completion = await call({"animal": "duck"})  # type: ignore[call-arg]
    assert completion.seconds_to_first_token == 0
    assert completion.seconds_to_last_token > 0

    completion = await call({"animal": "duck"}, callbacks=[outputs.append])  # type: ignore[call-arg]


def test_docs():
    docs = Docs(llm="babbage-002")
    docs.add_url(
        "https://en.wikipedia.org/wiki/National_Flag_of_Canada_Day",
        citation="WikiMedia Foundation, 2023, Accessed now",
        dockey="test",
    )
    assert docs.docs["test"].docname == "Wiki2023"
    assert docs.llm == "babbage-002"
    assert docs.summary_llm == "babbage-002"


def test_evidence(stub_data_dir: Path):
    doc_path = stub_data_dir / "example.html"
    docs = Docs()
    docs.add(doc_path, "WikiMedia Foundation, 2023, Accessed now")
    original_doc = next(iter(docs.docs.values()))
    assert (
        original_doc.embedding is not None
    ), "For downstream assertions of in-tact embedding, we need an embedding"
    evidence = docs.get_evidence(
        Answer(question="For which state was Bates a governor?"), k=1, max_sources=1
    )
    assert "Missouri" in evidence.context
    assert original_doc.embedding is not None, "Embedding should have remained in-tact"
    assert (
        evidence.contexts[0].text.doc.embedding is None
    ), "Embedding should have been removed"

    evidence = docs.get_evidence(
        Answer(question="For which state was Bates a governor?"),
        detailed_citations=True,
    )
    assert "From WikiMedia Foundation, 2023, Accessed now" in evidence.context


def test_json_evidence(stub_data_dir: Path) -> None:
    doc_path = stub_data_dir / "example.html"

    summary_llm = OpenAILLMModel(
        config={
            "model": "gpt-4o-mini",
            "response_format": {"type": "json_object"},
            "temperature": 0.0,
        }
    )
    docs = Docs(
        prompts=PromptCollection(json_summary=True),
        summary_llm_model=summary_llm,
        llm_result_callback=print_callback,
    )
    docs.add(doc_path, "WikiMedia Foundation, 2023, Accessed now")
    evidence = docs.get_evidence(
        Answer(question="For which state was Bates a governor?"), k=1, max_sources=1
    )
    assert "Missouri" in evidence.context

    evidence = docs.get_evidence(
        Answer(question="For which state was Bates a governor?"),
        detailed_citations=True,
    )
    assert "From WikiMedia Foundation, 2023, Accessed now" in evidence.context


def test_custom_json_props(stub_data_dir: Path):
    doc_path = stub_data_dir / "example.html"

    summary_llm = OpenAILLMModel(
        config={
            "model": "gpt-4o-mini",
            "response_format": {"type": "json_object"},
            "temperature": 0.0,
        }
    )
    my_prompts = PromptCollection(
        json_summary=True,
        summary_json_system="Provide a summary of the excerpt that could help answer the question based on the excerpt.  "  # noqa: E501
        "The excerpt may be irrelevant. Do not directly answer the question - only summarize relevant information. "
        "Respond with the following JSON format:\n\n"
        '{{\n"summary": "...",\n"person_name": "...",\n"relevance_score": "..."}}\n\n'
        "where `summary` is relevant information from text - "
        "about 100 words words, `person_name` specifies the person discussed in "
        "the excerpt (may be different than query), and `relevance_score` is "
        "the relevance of `summary` to answer the question (integer out of 10).",
    )
    docs = Docs(
        prompts=my_prompts,
        summary_llm_model=summary_llm,
        llm_result_callback=print_callback,
    )
    docs.add(doc_path, "WikiMedia Foundation, 2023, Accessed now")
    evidence = docs.get_evidence(
        Answer(question="For which state was Bates a governor?"), k=1, max_sources=1
    )
    assert "person_name" in cast(dict, evidence.contexts[0].model_extra)
    assert "person_name: " in evidence.context
    answer = docs.query("What is Frederick Bates's greatest accomplishment?")
    assert "person_name" in answer.context


def test_query():
    docs = Docs()
    docs.add_url(
        "https://en.wikipedia.org/wiki/Frederick_Bates_(politician)",
        citation="WikiMedia Foundation, 2023, Accessed now",
        dockey="test",
    )
    docs.query("What is Frederick Bates's greatest accomplishment?")
>>>>>>> 8088379d


def test_make_docs(flag_day_fixture):
    docs = Docs()
    docs.add(
        flag_day_fixture, "WikiMedia Foundation, 2023, Accessed now", dockey="test"
    )
    assert docs.docs["test"].docname == "Wiki2023"


def test_evidence(docs_fixture):
    fast_settings = Settings.from_name("debug")
    evidence = docs_fixture.get_evidence(
        Answer(question="What does XAI stand for?"),
        settings=fast_settings,
    ).contexts
    assert len(evidence) >= fast_settings.answer.evidence_k


def test_json_evidence(docs_fixture):
    settings = Settings.from_name("fast")
    settings.prompts.use_json = True
    settings.prompts.summary_json_system = (
        "Provide a summary of the excerpt that could help answer the question based on the excerpt."
        " The excerpt may be irrelevant. Do not directly answer the question - only summarize relevant information. "
        " Respond with the following JSON format:\n\n"
        ' {{\n"summary": "...",\n"author_name": "...",\n"relevance_score": "..."}}\n\n'
        " where `summary` is relevant information from text - "
        " about 100 words words, `author_name` specifies the author"
        " , and `relevance_score` is "
        " the relevance of `summary` to answer the question (integer out of 10)."
    )
    evidence = docs_fixture.get_evidence(
        Answer(question="Who wrote this article?"),
        settings=settings,
    ).contexts
    assert evidence[0].author_name


def test_ablations(docs_fixture):
    settings = Settings()
    settings.answer.evidence_skip_summary = True
    settings.answer.evidence_retrieval = False
    contexts = docs_fixture.get_evidence(
        "Which page is the statement 'Deep learning (DL) is advancing the boundaries of computational"
        " chemistry because it can accurately model non-linear structure-function relationships.' on?",
        settings=settings,
    ).contexts
    assert contexts[0].text.text == contexts[0].context, "summarization not ablated"

    assert len(contexts) == len(docs_fixture.texts), "evidence retrieval not ablated"


def test_location_awareness(docs_fixture):
    settings = Settings()
    settings.answer.evidence_k = 3
    settings.prompts.use_json = False
    settings.prompts.system = "Answer either N/A or a page number."
    settings.prompts.summary = "{citation}\n\n{text}\n\n{question}{summary_length}"
    settings.answer.evidence_summary_length = ""

    contexts = docs_fixture.get_evidence(
        "Which page is the statement 'Deep learning (DL) is advancing the boundaries of computational"
        " chemistry because it can accurately model non-linear structure-function relationships.' on?",
        settings=settings,
    ).contexts
    assert "1" in "\n".join(
        [c.context for c in contexts]
    ), "location not found in evidence"


def test_query(docs_fixture):
    docs_fixture.query("Is XAI usable in chemistry?")


def test_llmresult_callback(docs_fixture):
    my_results = []

    async def my_callback(result):
        my_results.append(result)

    docs_fixture.summary_llm_model.llm_result_callback = my_callback
    settings = Settings.from_name("fast")
    docs_fixture.get_evidence("What is XAI?", settings=settings)
    assert my_results
    assert my_results[0].name


def test_duplicate(bates_fixture, flag_day_fixture) -> None:
    """Check Docs doesn't store duplicates, while checking nonduplicate docs are stored."""
    docs = Docs()
    assert docs.add(
        bates_fixture,
        citation="WikiMedia Foundation, 2023, Accessed now",
        dockey="test1",
    )
    assert (
        docs.add(
            bates_fixture,
            citation="WikiMedia Foundation, 2023, Accessed now",
            dockey="test1",
        )
        is None
    )
    assert len(docs.docs) == 1, "Should have added only one document"
    assert docs.add(
        flag_day_fixture,
        citation="WikiMedia Foundation, 2023, Accessed now",
        dockey="test2",
    )
    assert (
        len(set(docs.docs.values())) == 2
    ), "Unique documents should be hashed as unique"


def test_custom_embedding(bates_fixture):
    class MyEmbeds(EmbeddingModel):
        name: str = "my_embed"

        async def embed_documents(self, client, texts):  # noqa: ARG002
            return [[1, 2, 3] for _ in texts]

    docs = Docs(
        texts_index=NumpyVectorStore(embedding_model=MyEmbeds()),
        embedding_client=None,
    )
    assert docs._embedding_client is None
    assert docs.embedding == "my_embed"
    docs.add(bates_fixture, citation="WikiMedia Foundation, 2023, Accessed now")
    assert docs.texts[0].embedding == [1, 2, 3]


def test_sparse_embedding(bates_fixture) -> None:
    docs = Docs(
        texts_index=NumpyVectorStore(embedding_model=SparseEmbeddingModel()),
        embedding_client=None,
    )
    assert docs._embedding_client is None
    assert docs.embedding.startswith("sparse")  # type: ignore[union-attr]
    docs.add(bates_fixture, citation="WikiMedia Foundation, 2023, Accessed now")
    assert any(docs.texts[0].embedding)  # type: ignore[arg-type]
    assert all(
        len(np.array(x.embedding).shape) == 1 for x in docs.texts
    ), "Embeddings should be 1D"

    # check the embeddings are the same size
    assert docs.texts[0].embedding is not None
    assert docs.texts[1].embedding is not None
    assert np.shape(docs.texts[0].embedding) == np.shape(docs.texts[1].embedding)

    # test alias
    docs = Docs(embedding="sparse")
    assert docs._embedding_client is None
    assert docs.embedding.startswith("sparse")  # type: ignore[union-attr]
    docs.add(bates_fixture, citation="WikiMedia Foundation, 2023, Accessed now")
    assert any(docs.texts[0].embedding)  # type: ignore[arg-type]


def test_hybrid_embedding(bates_fixture) -> None:
    model = HybridEmbeddingModel(
        models=[OpenAIEmbeddingModel(), SparseEmbeddingModel()]
    )
    docs = Docs(
        texts_index=NumpyVectorStore(embedding_model=model),
    )
    assert isinstance(docs._embedding_client, AsyncOpenAI)
    assert docs.embedding.startswith("hybrid")  # type: ignore[union-attr]
    docs.add(bates_fixture, citation="WikiMedia Foundation, 2023, Accessed now")
    assert any(docs.texts[0].embedding)  # type: ignore[arg-type]

    # check the embeddings are the same size
    assert docs.texts[0].embedding is not None
    assert docs.texts[1].embedding is not None
    assert np.shape(docs.texts[0].embedding) == np.shape(docs.texts[1].embedding)

    # now try via alias
    docs = Docs(
        embedding="hybrid-text-embedding-3-small",
    )
    assert isinstance(docs._embedding_client, AsyncOpenAI)
    assert docs.embedding.startswith("hybrid")  # type: ignore[union-attr]
    docs.add(bates_fixture, citation="WikiMedia Foundation, 2023, Accessed now")
    assert any(docs.texts[0].embedding)  # type: ignore[arg-type]


def test_sentence_transformer_embedding(bates_fixture):
    from paperqa import SentenceTransformerEmbeddingModel

    docs = Docs(embedding="sentence-transformers")
    assert docs._embedding_client is None
    docs.add(bates_fixture, citation="WikiMedia Foundation, 2023, Accessed now")
    assert any(docs.texts[0].embedding)  # type: ignore[arg-type]

    docs = Docs(
        texts_index=NumpyVectorStore(
            embedding_model=SentenceTransformerEmbeddingModel()
        ),
        embedding_client=None,
    )
    assert docs._embedding_client is None
    docs.add(bates_fixture, citation="WikiMedia Foundation, 2023, Accessed now")
    assert any(docs.texts[0].embedding)  # type: ignore[arg-type]


def test_custom_llm(bates_fixture):
    class MyLLM(LLMModel):
        name: str = "myllm"

        async def acomplete(self, client, prompt):  # noqa: ARG002
            assert client is None
            return "Echo"

        async def acomplete_iter(self, client, prompt):  # noqa: ARG002
            assert client is None
            yield "Echo"

    docs = Docs(llm_model=MyLLM(), client=None)
    docs.add(
        bates_fixture,
        citation="WikiMedia Foundation, 2023, Accessed now",
        dockey="test",
    )
    evidence = docs.get_evidence("Echo").contexts
    assert "Echo" in evidence[0].context

    evidence = docs.get_evidence("Echo", callbacks=[print_callback]).contexts
    assert "Echo" in evidence[0].context


def test_langchain_llm(bates_fixture):
    from langchain_openai import ChatOpenAI

    docs = Docs(llm="langchain", client=ChatOpenAI(model="gpt-4o-mini"))
    assert isinstance(docs.llm_model, LangchainLLMModel)
    assert isinstance(docs.summary_llm_model, LangchainLLMModel)
    assert docs.llm == "gpt-4o-mini"
    assert docs.summary_llm == "gpt-4o-mini"
    docs.add(
        bates_fixture,
        citation="WikiMedia Foundation, 2023, Accessed now",
        dockey="test",
    )
    assert docs._client is not None
    assert isinstance(docs.llm_model, LangchainLLMModel)
    assert docs.summary_llm_model == docs.llm_model

    docs.get_evidence(
        "What is Frederick Bates's greatest accomplishment?",
        callbacks=[print_callback],
    )

    assert docs.llm_model.llm_type == "chat"

    # trying without callbacks (different codepath)
    docs.get_evidence("What is Frederick Bates's greatest accomplishment?")


def test_langchain_embeddings(bates_fixture):
    from langchain_openai import OpenAIEmbeddings

    docs = Docs(
        texts_index=NumpyVectorStore(embedding_model=LangchainEmbeddingModel()),
        embedding_client=OpenAIEmbeddings(),
    )
    assert docs._embedding_client is not None

    docs.add(
        bates_fixture,
        citation="WikiMedia Foundation, 2023, Accessed now",
        dockey="test",
    )
    docs = Docs(embedding="langchain", embedding_client=OpenAIEmbeddings())
    docs.add(
        bates_fixture,
        citation="WikiMedia Foundation, 2023, Accessed now",
        dockey="test",
    )


@pytest.mark.skip(
    "Langchain updated vector stores and I haven't yet updated the implementation"
)
<<<<<<< HEAD
@pytest.mark.asyncio
async def test_langchain_vector_store(bates_fixture):
=======
def test_voyage_embeddings():
    from voyageai import AsyncClient

    docs = Docs(
        texts_index=NumpyVectorStore(
            embedding_model=VoyageAIEmbeddingModel(name="voyage-2")
        ),
        docs_index=NumpyVectorStore(
            embedding_model=VoyageAIEmbeddingModel(name="voyage-2")
        ),
        embedding_client=AsyncClient(),
    )
    assert docs._embedding_client is not None

    docs.add_url(
        "https://en.wikipedia.org/wiki/Frederick_Bates_(politician)",
        citation="WikiMedia Foundation, 2023, Accessed now",
        dockey="test",
    )
    assert docs.docs["test"].embedding, "Embedding should not be None"
    assert any(docs.docs["test"].embedding), "Embeddings are not present"
    assert len(docs.docs["test"].embedding) == 1024, "Wrong voyage-2 embedding shape"


@pytest.mark.asyncio
async def test_langchain_vector_store():
>>>>>>> 8088379d
    from langchain_community.vectorstores.faiss import FAISS
    from langchain_openai import OpenAIEmbeddings

    some_texts = [
        Text(
            embedding=OpenAIEmbeddings().embed_query("test"),
            text="this is a test",
            name="test",
            doc=Doc(docname="test", citation="test", dockey="test"),
        )
    ]

    index = LangchainVectorStore()
    with pytest.raises(ValueError, match="You must set store_builder"):
        index.add_texts_and_embeddings(some_texts)

    with pytest.raises(ValueError, match="store_builder must take two arguments"):
        index = LangchainVectorStore(store_builder=lambda x: None)  # noqa: ARG005

    with pytest.raises(ValueError, match="store_builder must be callable"):
        index = LangchainVectorStore(store_builder="foo")

    # now with real builder
    index = LangchainVectorStore(
        store_builder=lambda x, y: FAISS.from_embeddings(x, OpenAIEmbeddings(), y)
    )
    assert index._store is None
    index.add_texts_and_embeddings(some_texts)
    assert index._store is not None
    # check search returns Text obj
    data, _ = await index.similarity_search(None, "test", k=1)  # type: ignore[unreachable]
    assert isinstance(data[0], Text)

    # now try with convenience
    index = LangchainVectorStore(cls=FAISS, embedding_model=OpenAIEmbeddings())
    assert index._store is None
    index.add_texts_and_embeddings(some_texts)
    assert index._store is not None

    docs = Docs(
        texts_index=LangchainVectorStore(cls=FAISS, embedding_model=OpenAIEmbeddings())
    )
    assert docs._embedding_client is not None  # from default

    await docs.aadd(
        bates_fixture,
        citation="WikiMedia Foundation, 2023, Accessed now",
        dockey="test",
    )

    # will not be embedded until we ask something
    fast_settings = Settings.from_name("fast")
    _ = await docs.aget_evidence(
        "What is Frederick Bates's greatest accomplishment?", settings=fast_settings
    )
    assert docs.texts[0].embedding is not None
    # make sure we can pickle it
    docs_pickle = pickle.dumps(docs)
    dp = pickle.loads(docs_pickle)

<<<<<<< HEAD
    assert dp.texts


def test_docs_pickle(flag_day_fixture) -> None:
    """Ensure that Docs object can be pickled and unpickled correctly."""
=======

@pytest.mark.asyncio
async def test_aquery():
    docs = Docs()
    await docs.aadd_url(
        "https://en.wikipedia.org/wiki/Frederick_Bates_(politician)",
        citation="WikiMedia Foundation, 2023, Accessed now",
        dockey="test",
    )
    await docs.aquery("What is Frederick Bates's greatest accomplishment?")


@pytest.mark.asyncio
async def test_adoc_match() -> None:
>>>>>>> 8088379d
    docs = Docs()
    docs.add(
        flag_day_fixture, "WikiMedia Foundation, 2023, Accessed now", dockey="test"
    )

    # Pickle the Docs object
    docs_pickle = pickle.dumps(docs)
    unpickled_docs = pickle.loads(docs_pickle)

    assert unpickled_docs.docs["test"].docname == "Wiki2023"
    assert len(unpickled_docs.docs) == 1

<<<<<<< HEAD

def test_bad_context(bates_fixture):
    docs = Docs()
    docs.add(bates_fixture, "WikiMedia Foundation, 2023, Accessed now")
    answer = docs.query(
        "What do scientist estimate as the planetary composition of Jupyter?"
    )
    assert "cannot answer" in answer.answer


def test_repeat_keys(bates_fixture, flag_day_fixture):
    docs = Docs()
    result = docs.add(bates_fixture, "WikiMedia Foundation, 2023, Accessed now")
    assert result
    result = docs.add(bates_fixture, "WikiMedia Foundation, 2023, Accessed now")
    assert not result
    assert len(docs.docs) == 1

    docs.add(flag_day_fixture, "WikiMedia Foundation, 2023, Accessed now")
=======
def test_bad_context(stub_data_dir: Path):
    doc_path = stub_data_dir / "example.html"
    docs = Docs()
    docs.add(doc_path, "WikiMedia Foundation, 2023, Accessed now")
    answer = docs.query("What is the radius of Jupyter?")
    assert "cannot answer" in answer.answer


def test_repeat_keys(stub_data_dir: Path):
    doc_path = stub_data_dir / "example.txt"
    docs = Docs(
        llm_model=OpenAILLMModel(config={"temperature": 0.0, "model": "babbage-002"})
    )
    docs.add(doc_path, "WikiMedia Foundation, 2023, Accessed now")
    try:  # noqa: SIM105
        docs.add(doc_path, "WikiMedia Foundation, 2023, Accessed now")
    except ValueError:
        pass
    assert len(docs.docs) == 1

    # now with different paths
    doc_path2 = stub_data_dir / "example2.txt"
    docs.add(doc_path2, "WikiMedia Foundation, 2023, Accessed now")
>>>>>>> 8088379d
    assert len(docs.docs) == 2

    # check keys
    ds = list(docs.docs.values())
    assert ds[0].docname == "Wiki2023"
    assert ds[1].docname == "Wiki2023a"


<<<<<<< HEAD
def test_can_read_normal_pdf_reader(docs_fixture):
    answer = docs_fixture.query("Are counterfactuals actionable? [yes/no]")
    assert "yes" in answer.answer or "Yes" in answer.answer


def test_pdf_reader_w_no_match_doc_details():
    tests_dir = os.path.dirname(os.path.abspath(__file__))
    doc_path = Path(os.path.join(tests_dir, "paper.pdf"))
    docs = Docs()
    docs.add(doc_path, "Wellawatte et al, XAI Review, 2023")
=======
def test_pdf_reader(stub_data_dir: Path):
    doc_path = stub_data_dir / "paper.pdf"
    docs = Docs(llm_model=OpenAILLMModel(config={"temperature": 0.0, "model": "gpt-4"}))
    docs.add(doc_path, "Wellawatte et al, XAI Review, 2023")
    answer = docs.query("Are counterfactuals actionable? [yes/no]")
    assert "yes" in answer.answer or "Yes" in answer.answer


def test_pdf_reader_w_no_match_doc_details(stub_data_dir: Path):
    doc_path = stub_data_dir / "paper.pdf"
    docs = Docs(llm_model=OpenAILLMModel(config={"temperature": 0.0, "model": "gpt-4"}))
    docs.add(doc_path, "Wellawatte et al, XAI Review, 2023", use_doc_details=True)
>>>>>>> 8088379d
    # doc will be a DocDetails object, but nothing can be found
    # thus, we retain the prior citation data
    assert (
        next(iter(docs.docs.values())).citation == "Wellawatte et al, XAI Review, 2023"
    )


<<<<<<< HEAD
def test_pdf_reader_match_doc_details():
    tests_dir = os.path.dirname(os.path.abspath(__file__))
    doc_path = Path(os.path.join(tests_dir, "paper.pdf"))
    docs = Docs()
=======
def test_pdf_reader_match_doc_details(stub_data_dir: Path):
    doc_path = stub_data_dir / "paper.pdf"
    docs = Docs(llm_model=OpenAILLMModel(config={"temperature": 0.0, "model": "gpt-4"}))
>>>>>>> 8088379d
    # we limit to only crossref since s2 is too flaky
    docs.add(
        doc_path,
        "Wellawatte et al, A Perspective on Explanations of Molecular Prediction Models, XAI Review, 2023",
        use_doc_details=True,
        clients={CrossrefProvider},
        fields=["author", "journal"],
    )
    doc_details = next(iter(docs.docs.values()))
    assert doc_details.dockey == "5300ef1d5fb960d7"
    # note year is unknown because citation string is only parsed for authors/title/doi
    # AND we do not request it back from the metadata sources
    assert doc_details.docname == "wellawatteUnknownyearaperspectiveon"
    assert set(doc_details.authors) == {  # type: ignore[attr-defined]
        "Geemi P. Wellawatte",
        "Heta A. Gandhi",
        "Aditi Seshadri",
        "Andrew D. White",
    }
    assert doc_details.doi == "10.26434/chemrxiv-2022-qfv02"  # type: ignore[attr-defined]
    answer = docs.query("Are counterfactuals actionable? [yes/no]")
    assert "yes" in answer.answer or "Yes" in answer.answer


<<<<<<< HEAD
def test_fileio_reader_txt():
    # can't use curie, because it has trouble with parsed HTML
    docs = Docs()
    r = requests.get(  # noqa: S113
        "https://en.wikipedia.org/wiki/Frederick_Bates_(politician)"
    )
    if r.status_code != 200:
        raise ValueError("Could not download wikipedia page")
    docs.add_file(BytesIO(r.text.encode()), "WikiMedia Foundation, 2023, Accessed now")
=======
def test_fileio_reader_pdf(stub_data_dir: Path):
    doc_path = stub_data_dir / "paper.pdf"
    with open(doc_path, "rb") as f:
        docs = Docs()
        docs.add_file(f, "Wellawatte et al, XAI Review, 2023")
        answer = docs.query("Are counterfactuals actionable?[yes/no]")
        assert "yes" in answer.answer or "Yes" in answer.answer


def test_fileio_reader_txt(stub_data_dir: Path):
    # can't use curie, because it has trouble with parsed HTML
    docs = Docs()
    with open(stub_data_dir / "example.txt", "rb") as file:
        file_content = file.read()

    docs.add_file(
        BytesIO(file_content),
        "WikiMedia Foundation, 2023, Accessed now",
        chunk_chars=1000,
    )
>>>>>>> 8088379d
    answer = docs.query("What country was Frederick Bates born in?")
    assert "United States" in answer.answer


def test_pdf_pypdf_reader(stub_data_dir: Path):
    doc_path = stub_data_dir / "paper.pdf"
    splits1 = read_doc(
        Path(doc_path),
        Doc(docname="foo", citation="Foo et al, 2002", dockey="1"),
        force_pypdf=True,
        overlap=100,
        chunk_chars=3000,
    )
    splits2 = read_doc(
        Path(doc_path),
        Doc(docname="foo", citation="Foo et al, 2002", dockey="1"),
        force_pypdf=False,
        overlap=100,
        chunk_chars=3000,
    )
    assert (
        strings_similarity(splits1[0].text.casefold(), splits2[0].text.casefold())
        > 0.85
    )


def test_parser_only_reader(stub_data_dir: Path):
    doc_path = stub_data_dir / "paper.pdf"
    parsed_text = read_doc(
        Path(doc_path),
        Doc(docname="foo", citation="Foo et al, 2002", dockey="1"),
        force_pypdf=True,
        overlap=100,
        chunk_chars=3000,
        parsed_text_only=True,
    )
    assert parsed_text.metadata.parse_type == "pdf"
    assert any("pypdf" in t for t in parsed_text.metadata.parsing_libraries)
    assert parsed_text.metadata.chunk_metadata is None
    assert parsed_text.metadata.total_parsed_text_length == sum(
        len(t) for t in parsed_text.content.values()  # type: ignore[misc,union-attr]
    )


def test_chunk_metadata_reader(stub_data_dir: Path):
    doc_path = stub_data_dir / "paper.pdf"
    chunk_text, metadata = read_doc(
        Path(doc_path),
        Doc(docname="foo", citation="Foo et al, 2002", dockey="1"),
        force_pypdf=True,
        overlap=100,
        chunk_chars=3000,
        parsed_text_only=False,
        include_metadata=True,
    )
    assert metadata.parse_type == "pdf"
    assert metadata.chunk_metadata.chunk_type == "overlap_pdf_by_page"  # type: ignore[union-attr]
    assert metadata.chunk_metadata.overlap == 100  # type: ignore[union-attr]
    assert metadata.chunk_metadata.chunk_chars == 3000  # type: ignore[union-attr]
    assert all(len(chunk.text) <= 3000 for chunk in chunk_text)
    assert metadata.total_parsed_text_length // 3000 <= len(chunk_text)
    assert all(
        chunk_text[i].text[-100:] == chunk_text[i + 1].text[:100]
        for i in range(len(chunk_text) - 1)
    )

    doc_path = stub_data_dir / "example.html"

    chunk_text, metadata = read_doc(
        Path(doc_path),
        Doc(docname="foo", citation="Foo et al, 2002", dockey="1"),
        force_pypdf=False,
        overlap=100,
        chunk_chars=3000,
        parsed_text_only=False,
        include_metadata=True,
    )
    # NOTE the use of tiktoken changes the actual char and overlap counts
    assert metadata.parse_type == "html"
    assert metadata.chunk_metadata.chunk_type == "overlap"  # type: ignore[union-attr]
    assert metadata.chunk_metadata.overlap == 100  # type: ignore[union-attr]
    assert metadata.chunk_metadata.chunk_chars == 3000  # type: ignore[union-attr]
    assert all(len(chunk.text) <= 3000 * 1.25 for chunk in chunk_text)
    assert metadata.total_parsed_text_length // 3000 <= len(chunk_text)

    doc_path = Path(os.path.abspath(__file__))

    chunk_text, metadata = read_doc(
        doc_path,
        Doc(docname="foo", citation="Foo et al, 2002", dockey="1"),
        force_pypdf=False,
        overlap=100,
        chunk_chars=3000,
        parsed_text_only=False,
        include_metadata=True,
    )
    assert metadata.parse_type == "txt"
    assert metadata.chunk_metadata.chunk_type == "overlap_code_by_line"  # type: ignore[union-attr]
    assert metadata.chunk_metadata.overlap == 100  # type: ignore[union-attr]
    assert metadata.chunk_metadata.chunk_chars == 3000  # type: ignore[union-attr]
    assert all(len(chunk.text) <= 3000 * 1.25 for chunk in chunk_text)
    assert metadata.total_parsed_text_length // 3000 <= len(chunk_text)


<<<<<<< HEAD
def test_code():
    # load this script
    doc_path = Path(os.path.abspath(__file__))
    settings = Settings.from_name("fast")
    docs = Docs()
    docs.add(doc_path, "test_paperqa.py", docname="test_paperqa.py", disable_check=True)
    assert len(docs.docs) == 1
    assert (
        "test_paperqa.py"
        in docs.query("What file is read in by test_code?", settings=settings).answer
    )
=======
def test_prompt_length(stub_data_dir: Path):
    doc_path = stub_data_dir / "example.txt"
    docs = Docs()
    docs.add(doc_path, "WikiMedia Foundation, 2023, Accessed now")
    docs.query("What is the name of the politician?")


def test_code():
    # load this script
    doc_path = os.path.abspath(__file__)
    docs = Docs(
        llm_model=OpenAILLMModel(config={"temperature": 0.0, "model": "babbage-002"})
    )
    docs.add(doc_path, "test_paperqa.py", docname="test_paperqa.py", disable_check=True)  # type: ignore[arg-type]
    assert len(docs.docs) == 1
    docs.query("What function tests the preview?")


def test_citation(stub_data_dir: Path):
    doc_path = stub_data_dir / "example.txt"
    docs = Docs()
    docs.add(doc_path)
    assert next(iter(docs.docs.values())).docname in {
        "Wikipedia2024",
        "Frederick2024",
        "Wikipedia",
        "Frederick",
    }


def test_dockey_filter(stub_data_dir: Path, stub_data_dir_w_near_dupes):
    """Test that we can filter evidence with dockeys."""
    doc_path = stub_data_dir / "example.txt"
    docs = Docs()
    docs.add(doc_path, "WikiMedia Foundation, 2023, Accessed now")
    # add with new dockey
    docs.add(
        stub_data_dir_w_near_dupes / "example_modified.txt",
        "WikiMedia Foundation, 2023, Accessed now",
        dockey="test",
    )
    answer = Answer(question="What country is Bates from?", dockey_filter=["test"])
    docs.get_evidence(answer)


def test_dockey_delete(stub_data_dir: Path, stub_data_dir_w_near_dupes):
    """Test that we can filter evidence with dockeys."""
    doc_path = stub_data_dir / "example.txt"
    docs = Docs()
    docs.add(doc_path, "WikiMedia Foundation, 2023, Accessed now")
    # add with new dockey
    docs.add(
        stub_data_dir_w_near_dupes / "example_modified.txt",
        "WikiMedia Foundation, 2023, Accessed now",
        docname="test",
    )
    answer = Answer(question="What country was Bates born in?")
    answer = docs.get_evidence(
        answer, max_sources=25, k=30
    )  # we just have a lot so we get both docs
    keys = {c.text.doc.dockey for c in answer.contexts}
    assert len(keys) == 2
    assert len(docs.docs) == 2

    docs.delete(docname="test")
    assert len(docs.docs) == 1
    assert len(list(filter(lambda x: x.doc.dockey == "test", docs.texts))) == 0

    answer = Answer(question="What country was Bates born in?")
    assert len(docs.docs) == 1
    assert len(docs.deleted_dockeys) == 1
    answer = docs.get_evidence(answer, max_sources=25, k=30)
    keys = {c.text.doc.dockey for c in answer.contexts}
    assert len(keys) == 1


def test_query_filter(stub_data_dir: Path, stub_data_dir_w_near_dupes):
    """Test that we can filter evidence with in query."""
    doc_path = stub_data_dir / "example.txt"
    docs = Docs()
    docs.add(
        doc_path,
        "Information about Fredrick Bates, WikiMedia Foundation, 2023, Accessed now",
    )
    # add with new dockey
    docs.add(
        stub_data_dir_w_near_dupes / "example_modified.txt",
        "WikiMedia Foundation, 2023, Accessed now",
        dockey="test",
    )
    docs.query("What country is Bates from?", key_filter=True)
    # the filter shouldn't trigger, so just checking that it doesn't crash
>>>>>>> 8088379d


def test_zotero() -> None:
    from paperqa.contrib import ZoteroDB

    Docs()
    with contextlib.suppress(ValueError):  # Close enough
        ZoteroDB(library_type="user")  # "group" if group library


<<<<<<< HEAD
def test_too_much_evidence(bates_fixture, flag_day_fixture):
    docs = Docs(llm="gpt-4o-mini", summary_llm="gpt-4o-mini")
    docs.add_url(
        "https://en.wikipedia.org/wiki/Barack_Obama",
=======
def test_too_much_evidence(stub_data_dir: Path, stub_data_dir_w_near_dupes):
    doc_path = stub_data_dir / "example2.txt"
    docs = Docs(llm="gpt-4o-mini", summary_llm="gpt-4o-mini")
    docs.add(doc_path, "WikiMedia Foundation, 2023, Accessed now")
    # add with new dockey
    docs.add(
        stub_data_dir_w_near_dupes / "example2_modified.txt",
>>>>>>> 8088379d
        "WikiMedia Foundation, 2023, Accessed now",
    )
    docs.add(flag_day_fixture, "WikiMedia Foundation, 2023, Accessed now")
    docs.add(bates_fixture, "WikiMedia Foundation, 2023, Accessed now")
    settings = Settings.from_name("fast")
    settings.answer.evidence_k = 10
    settings.answer.answer_max_sources = 10
    docs.query("What is Barrack's greatest accomplishment?", settings=settings)


<<<<<<< HEAD
def test_custom_prompts(bates_fixture):
=======
def test_custom_prompts(stub_data_dir: Path):
>>>>>>> 8088379d
    my_qaprompt = (
        "Answer the question '{question}' "
        "using the country name alone. For example: "
        "A: United States\nA: Canada\nA: Mexico\n\n Using the context:\n\n{context}\n\nA: "
    )
<<<<<<< HEAD
    settings = Settings.from_name("fast")
    settings.prompts.qa = my_qaprompt
    docs = Docs()
    docs.add(bates_fixture, "WikiMedia Foundation, 2023, Accessed now")
    answer = docs.query("What country is Frederick Bates from?", settings=settings)
    assert "United States" in answer.answer


def test_pre_prompt(bates_fixture):
    pre = "What is water's boiling point in Fahrenheit? Please respond with a complete sentence."

    settings = Settings.from_name("fast")
    settings.prompts.pre = pre
    docs = Docs()
    docs.add(bates_fixture, "WikiMedia Foundation, 2023, Accessed now")
    assert "212" not in docs.query("What is the boiling point of water?").answer
=======

    docs = Docs(prompts=PromptCollection(qa=my_qaprompt))

    doc_path = stub_data_dir / "example.html"
    docs.add(doc_path, "WikiMedia Foundation, 2023, Accessed now")
    answer = docs.query("What country is Frederick Bates from?")
    assert "United States" in answer.answer


def test_pre_prompt(stub_data_dir: Path):
    pre = "Provide context you have memorized that could help answer '{question}'. "

    docs = Docs(prompts=PromptCollection(pre=pre))

    doc_path = stub_data_dir / "example.txt"
    docs.add(doc_path, "WikiMedia Foundation, 2023, Accessed now")
    docs.query("What country is Bates from?")


def test_post_prompt(stub_data_dir: Path):
    post = (
        "We are trying to answer the question below "
        "and have an answer provided. "
        "Please edit the answer be extremely terse, with no extra words or formatting"
        "with no extra information.\n\n"
        "Q: {question}\nA: {answer}\n\n"
    )

    docs = Docs(prompts=PromptCollection(post=post))

    doc_path = stub_data_dir / "example.txt"
    docs.add(doc_path, "WikiMedia Foundation, 2023, Accessed now")
    docs.query("What country is Bates from?")

    docs = Docs(
        prompts=PromptCollection(
            system="Answer all questions with as few words as possible"
        )
    )
    docs.query("What country is Bates from?")


@pytest.mark.skip("TODO: bring this back")
@no_type_check  # TODO: remove this when restored
def test_memory() -> None:
    # Not sure why, but gpt-3.5 cannot do this anymore.
    docs = Docs(memory=True, k=3, max_sources=1, llm="gpt-4", key_filter=False)
    docs.add_url(
        "https://en.wikipedia.org/wiki/Red_Army",
        citation="WikiMedia Foundation, 2023, Accessed now",
        dockey="test",
    )
    answer1 = docs.query("When did the Soviet Union and Japan agree to a cease-fire?")
    assert answer1.memory is not None
    assert "1939" in answer1.answer
    assert "Answer" in docs.memory_model.load_memory_variables({})["memory"]
    answer2 = docs.query("When was the conflict resolved?")
    assert "1941" in answer2.answer or "1945" in answer2.answer
    assert answer2.memory is not None
    assert "Answer" in docs.memory_model.load_memory_variables({})["memory"]
    print(answer2.answer)

    docs.clear_memory()

    answer3 = docs.query("When was the conflict resolved?")
    assert answer3.memory is not None
>>>>>>> 8088379d
    assert (
        "212"
        in docs.query("What is the boiling point of water?", settings=settings).answer
    )


def test_post_prompt(bates_fixture):
    post = "The opposite of down is"
    settings = Settings.from_name("fast")
    settings.prompts.post = post
    docs = Docs()
    docs.add(bates_fixture, "WikiMedia Foundation, 2023, Accessed now")
    response = docs.query("What country is Bates from?", settings=settings)
    assert "up" in response.answer.lower()


def test_embedding_name_consistency():
    docs = Docs()
    assert docs.embedding == "text-embedding-3-small"
    assert docs.texts_index.embedding_model.name == "text-embedding-3-small"
    docs = Docs(embedding="langchain")
    assert docs.embedding == "langchain"
    assert docs.texts_index.embedding_model.name == "langchain"
    assert isinstance(docs.texts_index.embedding_model, LangchainEmbeddingModel)
    docs = Docs(embedding="foo")
    assert docs.embedding == "foo"
    assert isinstance(docs.texts_index.embedding_model, OpenAIEmbeddingModel)
    docs = Docs(
        texts_index=NumpyVectorStore(embedding_model=OpenAIEmbeddingModel(name="test"))
    )
    assert docs.embedding == "test"

    docs = Docs(embedding="hybrid-text-embedding-3-small")
    assert isinstance(docs.texts_index.embedding_model, HybridEmbeddingModel)
    assert docs.texts_index.embedding_model.models[0].name == "text-embedding-3-small"
    assert docs.texts_index.embedding_model.models[1].name == "sparse"


def test_external_doc_index(flag_day_fixture):
    docs = Docs()
    docs.add(flag_day_fixture, "WikiMedia Foundation, 2023, Accessed now")
    # force embedding
    _ = docs.get_evidence(query="What is the date of flag day?")
    docs2 = Docs(texts_index=docs.texts_index)
    assert len(docs2.docs) == 0
    contexts = docs2.get_evidence("What is the date of flag day?").contexts
    assert contexts<|MERGE_RESOLUTION|>--- conflicted
+++ resolved
@@ -48,11 +48,9 @@
 
 
 @pytest.fixture
-def docs_fixture():
-    tests_dir = os.path.dirname(os.path.abspath(__file__))
-    doc_path = os.path.join(tests_dir, "paper.pdf")
-    docs = Docs()
-    with open(doc_path, "rb") as f:
+def docs_fixture(stub_data_dir: Path) -> Docs:
+    docs = Docs()
+    with open(stub_data_dir / "paper.pdf", "rb") as f:
         docs.add_file(f, "Wellawatte et al, XAI Review, 2023")
     return docs
 
@@ -158,47 +156,6 @@
     )
 
 
-<<<<<<< HEAD
-=======
-def test_ablations(stub_data_dir: Path):
-    doc_path = stub_data_dir / "paper.pdf"
-    with open(doc_path, "rb") as f:
-        docs = Docs(prompts=PromptCollection(skip_summary=True))
-        docs.add_file(f, "Wellawatte et al, XAI Review, 2023")
-        answer = docs.get_evidence(
-            Answer(
-                question="Which page is the statement 'Deep learning (DL) is advancing the boundaries of computational"  # noqa: ISC003
-                + "chemistry because it can accurately model non-linear structure-function relationships.' on?"
-            )
-        )
-        assert (
-            answer.contexts[0].text.text == answer.contexts[0].context
-        ), "summarization not ablated"
-        answer = docs.get_evidence(
-            Answer(
-                question="Which page is the statement 'Deep learning (DL) is advancing the boundaries of computational"  # noqa: ISC003
-                + "chemistry because it can accurately model non-linear structure-function relationships.' on?"
-            ),
-            disable_vector_search=True,
-        )
-
-
-def test_location_awareness(stub_data_dir: Path):
-    doc_path = stub_data_dir / "paper.pdf"
-    with open(doc_path, "rb") as f:
-        docs = Docs()
-        docs.add_file(f, "Wellawatte et al, XAI Review, 2023")
-        answer = docs.get_evidence(
-            Answer(
-                question="Which page is the statement 'Deep learning (DL) is advancing the boundaries of computational"  # noqa: ISC003
-                + "chemistry because it can accurately model non-linear structure-function relationships.' on?"
-            ),
-            detailed_citations=True,
-        )
-        assert "2" in answer.context or "1" in answer.context
-
-
->>>>>>> 8088379d
 def test_maybe_is_text():
     assert maybe_is_text("This is a test. The sample conc. was 1.0 mM (at 245 ^F)")
     assert not maybe_is_text("\\C0\\C0\\B1\x00")
@@ -509,14 +466,9 @@
     completion = await call({"animal": "duck"}, callbacks=[accum, ac])  # type: ignore[call-arg]
 
 
-<<<<<<< HEAD
 @pytest.mark.skipif(os.environ.get("ANTHROPIC_API_KEY") is None, reason="No API key")
 @pytest.mark.asyncio
-async def test_anthropic_chain(flag_day_fixture) -> None:
-=======
-@pytest.mark.asyncio
-async def test_anthropic_chain() -> None:
->>>>>>> 8088379d
+async def test_anthropic_chain(stub_data_dir: Path) -> None:
 
     try:
         from anthropic import AsyncAnthropic
@@ -548,171 +500,16 @@
     assert isinstance(completion.text, str)
 
     docs = Docs(llm="claude-3-sonnet-20240229", client=client)
-<<<<<<< HEAD
-    await docs.aadd(flag_day_fixture, "National Flag of Canada Day")
+    await docs.aadd(stub_data_dir / "flag_day.html", "National Flag of Canada Day")
     await docs.aget_evidence("What is the national flag of Canada?")
-=======
-    await docs.aadd_url(
-        "https://en.wikipedia.org/wiki/National_Flag_of_Canada_Day",
-        citation="WikiMedia Foundation, 2023, Accessed now",
+
+
+def test_make_docs(stub_data_dir: Path):
+    docs = Docs()
+    docs.add(
+        stub_data_dir / "flag_day.html",
+        "WikiMedia Foundation, 2023, Accessed now",
         dockey="test",
-    )
-    answer = await docs.aget_evidence(
-        Answer(question="What is the national flag of Canada?")
-    )
-    await docs.aquery("What is the national flag of Canada?", answer=answer)
-
-
-@pytest.mark.skipif(
-    not (os.environ.get("ANYSCALE_BASE_URL") and os.environ.get("ANYSCALE_API_KEY")),
-    reason="Anyscale URL and keys are not set",
-)
-@pytest.mark.asyncio
-async def test_anyscale_chain():
-    client = AsyncOpenAI(
-        base_url=os.environ["ANYSCALE_BASE_URL"], api_key=os.environ["ANYSCALE_API_KEY"]
-    )
-    llm = OpenAILLMModel(
-        config={
-            "temperature": 0,
-            "model": "meta-llama/Meta-Llama-3-8B-Instruct",
-            "max_tokens": 56,  # matches openAI chat test
-        }
-    )
-    call = llm.make_chain(
-        client,
-        "The {animal} says",
-        skip_system=True,
-    )
-    outputs = []  # type: ignore[var-annotated]
-    completion = await call({"animal": "duck"}, callbacks=[outputs.append])  # type: ignore[call-arg]
-    assert completion.seconds_to_first_token > 0
-    assert completion.prompt_count > 0
-    assert completion.completion_count > 0
-    assert str(completion) == "".join(outputs)
-
-    completion = await call({"animal": "duck"})  # type: ignore[call-arg]
-    assert completion.seconds_to_first_token == 0
-    assert completion.seconds_to_last_token > 0
-
-    completion = await call({"animal": "duck"}, callbacks=[outputs.append])  # type: ignore[call-arg]
-
-
-def test_docs():
-    docs = Docs(llm="babbage-002")
-    docs.add_url(
-        "https://en.wikipedia.org/wiki/National_Flag_of_Canada_Day",
-        citation="WikiMedia Foundation, 2023, Accessed now",
-        dockey="test",
-    )
-    assert docs.docs["test"].docname == "Wiki2023"
-    assert docs.llm == "babbage-002"
-    assert docs.summary_llm == "babbage-002"
-
-
-def test_evidence(stub_data_dir: Path):
-    doc_path = stub_data_dir / "example.html"
-    docs = Docs()
-    docs.add(doc_path, "WikiMedia Foundation, 2023, Accessed now")
-    original_doc = next(iter(docs.docs.values()))
-    assert (
-        original_doc.embedding is not None
-    ), "For downstream assertions of in-tact embedding, we need an embedding"
-    evidence = docs.get_evidence(
-        Answer(question="For which state was Bates a governor?"), k=1, max_sources=1
-    )
-    assert "Missouri" in evidence.context
-    assert original_doc.embedding is not None, "Embedding should have remained in-tact"
-    assert (
-        evidence.contexts[0].text.doc.embedding is None
-    ), "Embedding should have been removed"
-
-    evidence = docs.get_evidence(
-        Answer(question="For which state was Bates a governor?"),
-        detailed_citations=True,
-    )
-    assert "From WikiMedia Foundation, 2023, Accessed now" in evidence.context
-
-
-def test_json_evidence(stub_data_dir: Path) -> None:
-    doc_path = stub_data_dir / "example.html"
-
-    summary_llm = OpenAILLMModel(
-        config={
-            "model": "gpt-4o-mini",
-            "response_format": {"type": "json_object"},
-            "temperature": 0.0,
-        }
-    )
-    docs = Docs(
-        prompts=PromptCollection(json_summary=True),
-        summary_llm_model=summary_llm,
-        llm_result_callback=print_callback,
-    )
-    docs.add(doc_path, "WikiMedia Foundation, 2023, Accessed now")
-    evidence = docs.get_evidence(
-        Answer(question="For which state was Bates a governor?"), k=1, max_sources=1
-    )
-    assert "Missouri" in evidence.context
-
-    evidence = docs.get_evidence(
-        Answer(question="For which state was Bates a governor?"),
-        detailed_citations=True,
-    )
-    assert "From WikiMedia Foundation, 2023, Accessed now" in evidence.context
-
-
-def test_custom_json_props(stub_data_dir: Path):
-    doc_path = stub_data_dir / "example.html"
-
-    summary_llm = OpenAILLMModel(
-        config={
-            "model": "gpt-4o-mini",
-            "response_format": {"type": "json_object"},
-            "temperature": 0.0,
-        }
-    )
-    my_prompts = PromptCollection(
-        json_summary=True,
-        summary_json_system="Provide a summary of the excerpt that could help answer the question based on the excerpt.  "  # noqa: E501
-        "The excerpt may be irrelevant. Do not directly answer the question - only summarize relevant information. "
-        "Respond with the following JSON format:\n\n"
-        '{{\n"summary": "...",\n"person_name": "...",\n"relevance_score": "..."}}\n\n'
-        "where `summary` is relevant information from text - "
-        "about 100 words words, `person_name` specifies the person discussed in "
-        "the excerpt (may be different than query), and `relevance_score` is "
-        "the relevance of `summary` to answer the question (integer out of 10).",
-    )
-    docs = Docs(
-        prompts=my_prompts,
-        summary_llm_model=summary_llm,
-        llm_result_callback=print_callback,
-    )
-    docs.add(doc_path, "WikiMedia Foundation, 2023, Accessed now")
-    evidence = docs.get_evidence(
-        Answer(question="For which state was Bates a governor?"), k=1, max_sources=1
-    )
-    assert "person_name" in cast(dict, evidence.contexts[0].model_extra)
-    assert "person_name: " in evidence.context
-    answer = docs.query("What is Frederick Bates's greatest accomplishment?")
-    assert "person_name" in answer.context
-
-
-def test_query():
-    docs = Docs()
-    docs.add_url(
-        "https://en.wikipedia.org/wiki/Frederick_Bates_(politician)",
-        citation="WikiMedia Foundation, 2023, Accessed now",
-        dockey="test",
-    )
-    docs.query("What is Frederick Bates's greatest accomplishment?")
->>>>>>> 8088379d
-
-
-def test_make_docs(flag_day_fixture):
-    docs = Docs()
-    docs.add(
-        flag_day_fixture, "WikiMedia Foundation, 2023, Accessed now", dockey="test"
     )
     assert docs.docs["test"].docname == "Wiki2023"
 
@@ -795,17 +592,17 @@
     assert my_results[0].name
 
 
-def test_duplicate(bates_fixture, flag_day_fixture) -> None:
+def test_duplicate(stub_data_dir: Path) -> None:
     """Check Docs doesn't store duplicates, while checking nonduplicate docs are stored."""
     docs = Docs()
     assert docs.add(
-        bates_fixture,
+        stub_data_dir / "bates.txt",
         citation="WikiMedia Foundation, 2023, Accessed now",
         dockey="test1",
     )
     assert (
         docs.add(
-            bates_fixture,
+            stub_data_dir / "bates.txt",
             citation="WikiMedia Foundation, 2023, Accessed now",
             dockey="test1",
         )
@@ -813,7 +610,7 @@
     )
     assert len(docs.docs) == 1, "Should have added only one document"
     assert docs.add(
-        flag_day_fixture,
+        stub_data_dir / "flag_day.html",
         citation="WikiMedia Foundation, 2023, Accessed now",
         dockey="test2",
     )
@@ -822,7 +619,7 @@
     ), "Unique documents should be hashed as unique"
 
 
-def test_custom_embedding(bates_fixture):
+def test_custom_embedding(stub_data_dir: Path):
     class MyEmbeds(EmbeddingModel):
         name: str = "my_embed"
 
@@ -835,18 +632,22 @@
     )
     assert docs._embedding_client is None
     assert docs.embedding == "my_embed"
-    docs.add(bates_fixture, citation="WikiMedia Foundation, 2023, Accessed now")
+    docs.add(
+        stub_data_dir / "bates.txt", citation="WikiMedia Foundation, 2023, Accessed now"
+    )
     assert docs.texts[0].embedding == [1, 2, 3]
 
 
-def test_sparse_embedding(bates_fixture) -> None:
+def test_sparse_embedding(stub_data_dir: Path) -> None:
     docs = Docs(
         texts_index=NumpyVectorStore(embedding_model=SparseEmbeddingModel()),
         embedding_client=None,
     )
     assert docs._embedding_client is None
     assert docs.embedding.startswith("sparse")  # type: ignore[union-attr]
-    docs.add(bates_fixture, citation="WikiMedia Foundation, 2023, Accessed now")
+    docs.add(
+        stub_data_dir / "bates.txt", citation="WikiMedia Foundation, 2023, Accessed now"
+    )
     assert any(docs.texts[0].embedding)  # type: ignore[arg-type]
     assert all(
         len(np.array(x.embedding).shape) == 1 for x in docs.texts
@@ -861,11 +662,13 @@
     docs = Docs(embedding="sparse")
     assert docs._embedding_client is None
     assert docs.embedding.startswith("sparse")  # type: ignore[union-attr]
-    docs.add(bates_fixture, citation="WikiMedia Foundation, 2023, Accessed now")
+    docs.add(
+        stub_data_dir / "bates.txt", citation="WikiMedia Foundation, 2023, Accessed now"
+    )
     assert any(docs.texts[0].embedding)  # type: ignore[arg-type]
 
 
-def test_hybrid_embedding(bates_fixture) -> None:
+def test_hybrid_embedding(stub_data_dir: Path) -> None:
     model = HybridEmbeddingModel(
         models=[OpenAIEmbeddingModel(), SparseEmbeddingModel()]
     )
@@ -874,7 +677,9 @@
     )
     assert isinstance(docs._embedding_client, AsyncOpenAI)
     assert docs.embedding.startswith("hybrid")  # type: ignore[union-attr]
-    docs.add(bates_fixture, citation="WikiMedia Foundation, 2023, Accessed now")
+    docs.add(
+        stub_data_dir / "bates.txt", citation="WikiMedia Foundation, 2023, Accessed now"
+    )
     assert any(docs.texts[0].embedding)  # type: ignore[arg-type]
 
     # check the embeddings are the same size
@@ -888,16 +693,20 @@
     )
     assert isinstance(docs._embedding_client, AsyncOpenAI)
     assert docs.embedding.startswith("hybrid")  # type: ignore[union-attr]
-    docs.add(bates_fixture, citation="WikiMedia Foundation, 2023, Accessed now")
+    docs.add(
+        stub_data_dir / "bates.txt", citation="WikiMedia Foundation, 2023, Accessed now"
+    )
     assert any(docs.texts[0].embedding)  # type: ignore[arg-type]
 
 
-def test_sentence_transformer_embedding(bates_fixture):
+def test_sentence_transformer_embedding(stub_data_dir: Path):
     from paperqa import SentenceTransformerEmbeddingModel
 
     docs = Docs(embedding="sentence-transformers")
     assert docs._embedding_client is None
-    docs.add(bates_fixture, citation="WikiMedia Foundation, 2023, Accessed now")
+    docs.add(
+        stub_data_dir / "bates.txt", citation="WikiMedia Foundation, 2023, Accessed now"
+    )
     assert any(docs.texts[0].embedding)  # type: ignore[arg-type]
 
     docs = Docs(
@@ -907,11 +716,13 @@
         embedding_client=None,
     )
     assert docs._embedding_client is None
-    docs.add(bates_fixture, citation="WikiMedia Foundation, 2023, Accessed now")
+    docs.add(
+        stub_data_dir / "bates.txt", citation="WikiMedia Foundation, 2023, Accessed now"
+    )
     assert any(docs.texts[0].embedding)  # type: ignore[arg-type]
 
 
-def test_custom_llm(bates_fixture):
+def test_custom_llm(stub_data_dir: Path):
     class MyLLM(LLMModel):
         name: str = "myllm"
 
@@ -925,7 +736,7 @@
 
     docs = Docs(llm_model=MyLLM(), client=None)
     docs.add(
-        bates_fixture,
+        stub_data_dir / "bates.txt",
         citation="WikiMedia Foundation, 2023, Accessed now",
         dockey="test",
     )
@@ -936,7 +747,7 @@
     assert "Echo" in evidence[0].context
 
 
-def test_langchain_llm(bates_fixture):
+def test_langchain_llm(stub_data_dir: Path):
     from langchain_openai import ChatOpenAI
 
     docs = Docs(llm="langchain", client=ChatOpenAI(model="gpt-4o-mini"))
@@ -945,7 +756,7 @@
     assert docs.llm == "gpt-4o-mini"
     assert docs.summary_llm == "gpt-4o-mini"
     docs.add(
-        bates_fixture,
+        stub_data_dir / "bates.txt",
         citation="WikiMedia Foundation, 2023, Accessed now",
         dockey="test",
     )
@@ -964,7 +775,7 @@
     docs.get_evidence("What is Frederick Bates's greatest accomplishment?")
 
 
-def test_langchain_embeddings(bates_fixture):
+def test_langchain_embeddings(stub_data_dir: Path):
     from langchain_openai import OpenAIEmbeddings
 
     docs = Docs(
@@ -974,13 +785,13 @@
     assert docs._embedding_client is not None
 
     docs.add(
-        bates_fixture,
+        stub_data_dir / "bates.txt",
         citation="WikiMedia Foundation, 2023, Accessed now",
         dockey="test",
     )
     docs = Docs(embedding="langchain", embedding_client=OpenAIEmbeddings())
     docs.add(
-        bates_fixture,
+        stub_data_dir / "bates.txt",
         citation="WikiMedia Foundation, 2023, Accessed now",
         dockey="test",
     )
@@ -989,37 +800,8 @@
 @pytest.mark.skip(
     "Langchain updated vector stores and I haven't yet updated the implementation"
 )
-<<<<<<< HEAD
 @pytest.mark.asyncio
-async def test_langchain_vector_store(bates_fixture):
-=======
-def test_voyage_embeddings():
-    from voyageai import AsyncClient
-
-    docs = Docs(
-        texts_index=NumpyVectorStore(
-            embedding_model=VoyageAIEmbeddingModel(name="voyage-2")
-        ),
-        docs_index=NumpyVectorStore(
-            embedding_model=VoyageAIEmbeddingModel(name="voyage-2")
-        ),
-        embedding_client=AsyncClient(),
-    )
-    assert docs._embedding_client is not None
-
-    docs.add_url(
-        "https://en.wikipedia.org/wiki/Frederick_Bates_(politician)",
-        citation="WikiMedia Foundation, 2023, Accessed now",
-        dockey="test",
-    )
-    assert docs.docs["test"].embedding, "Embedding should not be None"
-    assert any(docs.docs["test"].embedding), "Embeddings are not present"
-    assert len(docs.docs["test"].embedding) == 1024, "Wrong voyage-2 embedding shape"
-
-
-@pytest.mark.asyncio
-async def test_langchain_vector_store():
->>>>>>> 8088379d
+async def test_langchain_vector_store(stub_data_dir: Path):
     from langchain_community.vectorstores.faiss import FAISS
     from langchain_openai import OpenAIEmbeddings
 
@@ -1065,7 +847,7 @@
     assert docs._embedding_client is not None  # from default
 
     await docs.aadd(
-        bates_fixture,
+        stub_data_dir / "bates.txt",
         citation="WikiMedia Foundation, 2023, Accessed now",
         dockey="test",
     )
@@ -1080,31 +862,16 @@
     docs_pickle = pickle.dumps(docs)
     dp = pickle.loads(docs_pickle)
 
-<<<<<<< HEAD
     assert dp.texts
 
 
-def test_docs_pickle(flag_day_fixture) -> None:
+def test_docs_pickle(stub_data_dir) -> None:
     """Ensure that Docs object can be pickled and unpickled correctly."""
-=======
-
-@pytest.mark.asyncio
-async def test_aquery():
-    docs = Docs()
-    await docs.aadd_url(
-        "https://en.wikipedia.org/wiki/Frederick_Bates_(politician)",
-        citation="WikiMedia Foundation, 2023, Accessed now",
+    docs = Docs()
+    docs.add(
+        stub_data_dir / "flag_day.html",
+        "WikiMedia Foundation, 2023, Accessed now",
         dockey="test",
-    )
-    await docs.aquery("What is Frederick Bates's greatest accomplishment?")
-
-
-@pytest.mark.asyncio
-async def test_adoc_match() -> None:
->>>>>>> 8088379d
-    docs = Docs()
-    docs.add(
-        flag_day_fixture, "WikiMedia Foundation, 2023, Accessed now", dockey="test"
     )
 
     # Pickle the Docs object
@@ -1114,51 +881,31 @@
     assert unpickled_docs.docs["test"].docname == "Wiki2023"
     assert len(unpickled_docs.docs) == 1
 
-<<<<<<< HEAD
-
-def test_bad_context(bates_fixture):
-    docs = Docs()
-    docs.add(bates_fixture, "WikiMedia Foundation, 2023, Accessed now")
+
+def test_bad_context(stub_data_dir):
+    docs = Docs()
+    docs.add(stub_data_dir / "bates.txt", "WikiMedia Foundation, 2023, Accessed now")
     answer = docs.query(
         "What do scientist estimate as the planetary composition of Jupyter?"
     )
     assert "cannot answer" in answer.answer
 
 
-def test_repeat_keys(bates_fixture, flag_day_fixture):
-    docs = Docs()
-    result = docs.add(bates_fixture, "WikiMedia Foundation, 2023, Accessed now")
+def test_repeat_keys(stub_data_dir):
+    docs = Docs()
+    result = docs.add(
+        stub_data_dir / "bates.txt", "WikiMedia Foundation, 2023, Accessed now"
+    )
     assert result
-    result = docs.add(bates_fixture, "WikiMedia Foundation, 2023, Accessed now")
+    result = docs.add(
+        stub_data_dir / "bates.txt", "WikiMedia Foundation, 2023, Accessed now"
+    )
     assert not result
     assert len(docs.docs) == 1
 
-    docs.add(flag_day_fixture, "WikiMedia Foundation, 2023, Accessed now")
-=======
-def test_bad_context(stub_data_dir: Path):
-    doc_path = stub_data_dir / "example.html"
-    docs = Docs()
-    docs.add(doc_path, "WikiMedia Foundation, 2023, Accessed now")
-    answer = docs.query("What is the radius of Jupyter?")
-    assert "cannot answer" in answer.answer
-
-
-def test_repeat_keys(stub_data_dir: Path):
-    doc_path = stub_data_dir / "example.txt"
-    docs = Docs(
-        llm_model=OpenAILLMModel(config={"temperature": 0.0, "model": "babbage-002"})
-    )
-    docs.add(doc_path, "WikiMedia Foundation, 2023, Accessed now")
-    try:  # noqa: SIM105
-        docs.add(doc_path, "WikiMedia Foundation, 2023, Accessed now")
-    except ValueError:
-        pass
-    assert len(docs.docs) == 1
-
-    # now with different paths
-    doc_path2 = stub_data_dir / "example2.txt"
-    docs.add(doc_path2, "WikiMedia Foundation, 2023, Accessed now")
->>>>>>> 8088379d
+    docs.add(
+        stub_data_dir / "flag_day.html", "WikiMedia Foundation, 2023, Accessed now"
+    )
     assert len(docs.docs) == 2
 
     # check keys
@@ -1167,31 +914,14 @@
     assert ds[1].docname == "Wiki2023a"
 
 
-<<<<<<< HEAD
 def test_can_read_normal_pdf_reader(docs_fixture):
     answer = docs_fixture.query("Are counterfactuals actionable? [yes/no]")
     assert "yes" in answer.answer or "Yes" in answer.answer
 
 
-def test_pdf_reader_w_no_match_doc_details():
-    tests_dir = os.path.dirname(os.path.abspath(__file__))
-    doc_path = Path(os.path.join(tests_dir, "paper.pdf"))
-    docs = Docs()
-    docs.add(doc_path, "Wellawatte et al, XAI Review, 2023")
-=======
-def test_pdf_reader(stub_data_dir: Path):
-    doc_path = stub_data_dir / "paper.pdf"
-    docs = Docs(llm_model=OpenAILLMModel(config={"temperature": 0.0, "model": "gpt-4"}))
-    docs.add(doc_path, "Wellawatte et al, XAI Review, 2023")
-    answer = docs.query("Are counterfactuals actionable? [yes/no]")
-    assert "yes" in answer.answer or "Yes" in answer.answer
-
-
 def test_pdf_reader_w_no_match_doc_details(stub_data_dir: Path):
-    doc_path = stub_data_dir / "paper.pdf"
-    docs = Docs(llm_model=OpenAILLMModel(config={"temperature": 0.0, "model": "gpt-4"}))
-    docs.add(doc_path, "Wellawatte et al, XAI Review, 2023", use_doc_details=True)
->>>>>>> 8088379d
+    docs = Docs()
+    docs.add(stub_data_dir / "paper.pdf", "Wellawatte et al, XAI Review, 2023")
     # doc will be a DocDetails object, but nothing can be found
     # thus, we retain the prior citation data
     assert (
@@ -1199,16 +929,9 @@
     )
 
 
-<<<<<<< HEAD
-def test_pdf_reader_match_doc_details():
-    tests_dir = os.path.dirname(os.path.abspath(__file__))
-    doc_path = Path(os.path.join(tests_dir, "paper.pdf"))
-    docs = Docs()
-=======
 def test_pdf_reader_match_doc_details(stub_data_dir: Path):
     doc_path = stub_data_dir / "paper.pdf"
-    docs = Docs(llm_model=OpenAILLMModel(config={"temperature": 0.0, "model": "gpt-4"}))
->>>>>>> 8088379d
+    docs = Docs()
     # we limit to only crossref since s2 is too flaky
     docs.add(
         doc_path,
@@ -1233,17 +956,6 @@
     assert "yes" in answer.answer or "Yes" in answer.answer
 
 
-<<<<<<< HEAD
-def test_fileio_reader_txt():
-    # can't use curie, because it has trouble with parsed HTML
-    docs = Docs()
-    r = requests.get(  # noqa: S113
-        "https://en.wikipedia.org/wiki/Frederick_Bates_(politician)"
-    )
-    if r.status_code != 200:
-        raise ValueError("Could not download wikipedia page")
-    docs.add_file(BytesIO(r.text.encode()), "WikiMedia Foundation, 2023, Accessed now")
-=======
 def test_fileio_reader_pdf(stub_data_dir: Path):
     doc_path = stub_data_dir / "paper.pdf"
     with open(doc_path, "rb") as f:
@@ -1256,15 +968,13 @@
 def test_fileio_reader_txt(stub_data_dir: Path):
     # can't use curie, because it has trouble with parsed HTML
     docs = Docs()
-    with open(stub_data_dir / "example.txt", "rb") as file:
+    with open(stub_data_dir / "bates.txt", "rb") as file:
         file_content = file.read()
 
     docs.add_file(
         BytesIO(file_content),
         "WikiMedia Foundation, 2023, Accessed now",
-        chunk_chars=1000,
-    )
->>>>>>> 8088379d
+    )
     answer = docs.query("What country was Frederick Bates born in?")
     assert "United States" in answer.answer
 
@@ -1331,7 +1041,7 @@
         for i in range(len(chunk_text) - 1)
     )
 
-    doc_path = stub_data_dir / "example.html"
+    doc_path = stub_data_dir / "flag_day.html"
 
     chunk_text, metadata = read_doc(
         Path(doc_path),
@@ -1369,7 +1079,6 @@
     assert metadata.total_parsed_text_length // 3000 <= len(chunk_text)
 
 
-<<<<<<< HEAD
 def test_code():
     # load this script
     doc_path = Path(os.path.abspath(__file__))
@@ -1381,100 +1090,6 @@
         "test_paperqa.py"
         in docs.query("What file is read in by test_code?", settings=settings).answer
     )
-=======
-def test_prompt_length(stub_data_dir: Path):
-    doc_path = stub_data_dir / "example.txt"
-    docs = Docs()
-    docs.add(doc_path, "WikiMedia Foundation, 2023, Accessed now")
-    docs.query("What is the name of the politician?")
-
-
-def test_code():
-    # load this script
-    doc_path = os.path.abspath(__file__)
-    docs = Docs(
-        llm_model=OpenAILLMModel(config={"temperature": 0.0, "model": "babbage-002"})
-    )
-    docs.add(doc_path, "test_paperqa.py", docname="test_paperqa.py", disable_check=True)  # type: ignore[arg-type]
-    assert len(docs.docs) == 1
-    docs.query("What function tests the preview?")
-
-
-def test_citation(stub_data_dir: Path):
-    doc_path = stub_data_dir / "example.txt"
-    docs = Docs()
-    docs.add(doc_path)
-    assert next(iter(docs.docs.values())).docname in {
-        "Wikipedia2024",
-        "Frederick2024",
-        "Wikipedia",
-        "Frederick",
-    }
-
-
-def test_dockey_filter(stub_data_dir: Path, stub_data_dir_w_near_dupes):
-    """Test that we can filter evidence with dockeys."""
-    doc_path = stub_data_dir / "example.txt"
-    docs = Docs()
-    docs.add(doc_path, "WikiMedia Foundation, 2023, Accessed now")
-    # add with new dockey
-    docs.add(
-        stub_data_dir_w_near_dupes / "example_modified.txt",
-        "WikiMedia Foundation, 2023, Accessed now",
-        dockey="test",
-    )
-    answer = Answer(question="What country is Bates from?", dockey_filter=["test"])
-    docs.get_evidence(answer)
-
-
-def test_dockey_delete(stub_data_dir: Path, stub_data_dir_w_near_dupes):
-    """Test that we can filter evidence with dockeys."""
-    doc_path = stub_data_dir / "example.txt"
-    docs = Docs()
-    docs.add(doc_path, "WikiMedia Foundation, 2023, Accessed now")
-    # add with new dockey
-    docs.add(
-        stub_data_dir_w_near_dupes / "example_modified.txt",
-        "WikiMedia Foundation, 2023, Accessed now",
-        docname="test",
-    )
-    answer = Answer(question="What country was Bates born in?")
-    answer = docs.get_evidence(
-        answer, max_sources=25, k=30
-    )  # we just have a lot so we get both docs
-    keys = {c.text.doc.dockey for c in answer.contexts}
-    assert len(keys) == 2
-    assert len(docs.docs) == 2
-
-    docs.delete(docname="test")
-    assert len(docs.docs) == 1
-    assert len(list(filter(lambda x: x.doc.dockey == "test", docs.texts))) == 0
-
-    answer = Answer(question="What country was Bates born in?")
-    assert len(docs.docs) == 1
-    assert len(docs.deleted_dockeys) == 1
-    answer = docs.get_evidence(answer, max_sources=25, k=30)
-    keys = {c.text.doc.dockey for c in answer.contexts}
-    assert len(keys) == 1
-
-
-def test_query_filter(stub_data_dir: Path, stub_data_dir_w_near_dupes):
-    """Test that we can filter evidence with in query."""
-    doc_path = stub_data_dir / "example.txt"
-    docs = Docs()
-    docs.add(
-        doc_path,
-        "Information about Fredrick Bates, WikiMedia Foundation, 2023, Accessed now",
-    )
-    # add with new dockey
-    docs.add(
-        stub_data_dir_w_near_dupes / "example_modified.txt",
-        "WikiMedia Foundation, 2023, Accessed now",
-        dockey="test",
-    )
-    docs.query("What country is Bates from?", key_filter=True)
-    # the filter shouldn't trigger, so just checking that it doesn't crash
->>>>>>> 8088379d
 
 
 def test_zotero() -> None:
@@ -1485,137 +1100,55 @@
         ZoteroDB(library_type="user")  # "group" if group library
 
 
-<<<<<<< HEAD
-def test_too_much_evidence(bates_fixture, flag_day_fixture):
-    docs = Docs(llm="gpt-4o-mini", summary_llm="gpt-4o-mini")
-    docs.add_url(
-        "https://en.wikipedia.org/wiki/Barack_Obama",
-=======
 def test_too_much_evidence(stub_data_dir: Path, stub_data_dir_w_near_dupes):
-    doc_path = stub_data_dir / "example2.txt"
+    doc_path = stub_data_dir / "obama.txt"
     docs = Docs(llm="gpt-4o-mini", summary_llm="gpt-4o-mini")
     docs.add(doc_path, "WikiMedia Foundation, 2023, Accessed now")
     # add with new dockey
     docs.add(
-        stub_data_dir_w_near_dupes / "example2_modified.txt",
->>>>>>> 8088379d
+        stub_data_dir_w_near_dupes / "obama_modified.txt",
         "WikiMedia Foundation, 2023, Accessed now",
     )
-    docs.add(flag_day_fixture, "WikiMedia Foundation, 2023, Accessed now")
-    docs.add(bates_fixture, "WikiMedia Foundation, 2023, Accessed now")
     settings = Settings.from_name("fast")
     settings.answer.evidence_k = 10
     settings.answer.answer_max_sources = 10
     docs.query("What is Barrack's greatest accomplishment?", settings=settings)
 
 
-<<<<<<< HEAD
-def test_custom_prompts(bates_fixture):
-=======
 def test_custom_prompts(stub_data_dir: Path):
->>>>>>> 8088379d
     my_qaprompt = (
         "Answer the question '{question}' "
         "using the country name alone. For example: "
         "A: United States\nA: Canada\nA: Mexico\n\n Using the context:\n\n{context}\n\nA: "
     )
-<<<<<<< HEAD
     settings = Settings.from_name("fast")
     settings.prompts.qa = my_qaprompt
     docs = Docs()
-    docs.add(bates_fixture, "WikiMedia Foundation, 2023, Accessed now")
+    docs.add(stub_data_dir / "bates.txt", "WikiMedia Foundation, 2023, Accessed now")
     answer = docs.query("What country is Frederick Bates from?", settings=settings)
     assert "United States" in answer.answer
 
 
-def test_pre_prompt(bates_fixture):
+def test_pre_prompt(stub_data_dir: Path):
     pre = "What is water's boiling point in Fahrenheit? Please respond with a complete sentence."
 
     settings = Settings.from_name("fast")
     settings.prompts.pre = pre
     docs = Docs()
-    docs.add(bates_fixture, "WikiMedia Foundation, 2023, Accessed now")
+    docs.add(stub_data_dir / "bates.txt", "WikiMedia Foundation, 2023, Accessed now")
     assert "212" not in docs.query("What is the boiling point of water?").answer
-=======
-
-    docs = Docs(prompts=PromptCollection(qa=my_qaprompt))
-
-    doc_path = stub_data_dir / "example.html"
-    docs.add(doc_path, "WikiMedia Foundation, 2023, Accessed now")
-    answer = docs.query("What country is Frederick Bates from?")
-    assert "United States" in answer.answer
-
-
-def test_pre_prompt(stub_data_dir: Path):
-    pre = "Provide context you have memorized that could help answer '{question}'. "
-
-    docs = Docs(prompts=PromptCollection(pre=pre))
-
-    doc_path = stub_data_dir / "example.txt"
-    docs.add(doc_path, "WikiMedia Foundation, 2023, Accessed now")
-    docs.query("What country is Bates from?")
-
-
-def test_post_prompt(stub_data_dir: Path):
-    post = (
-        "We are trying to answer the question below "
-        "and have an answer provided. "
-        "Please edit the answer be extremely terse, with no extra words or formatting"
-        "with no extra information.\n\n"
-        "Q: {question}\nA: {answer}\n\n"
-    )
-
-    docs = Docs(prompts=PromptCollection(post=post))
-
-    doc_path = stub_data_dir / "example.txt"
-    docs.add(doc_path, "WikiMedia Foundation, 2023, Accessed now")
-    docs.query("What country is Bates from?")
-
-    docs = Docs(
-        prompts=PromptCollection(
-            system="Answer all questions with as few words as possible"
-        )
-    )
-    docs.query("What country is Bates from?")
-
-
-@pytest.mark.skip("TODO: bring this back")
-@no_type_check  # TODO: remove this when restored
-def test_memory() -> None:
-    # Not sure why, but gpt-3.5 cannot do this anymore.
-    docs = Docs(memory=True, k=3, max_sources=1, llm="gpt-4", key_filter=False)
-    docs.add_url(
-        "https://en.wikipedia.org/wiki/Red_Army",
-        citation="WikiMedia Foundation, 2023, Accessed now",
-        dockey="test",
-    )
-    answer1 = docs.query("When did the Soviet Union and Japan agree to a cease-fire?")
-    assert answer1.memory is not None
-    assert "1939" in answer1.answer
-    assert "Answer" in docs.memory_model.load_memory_variables({})["memory"]
-    answer2 = docs.query("When was the conflict resolved?")
-    assert "1941" in answer2.answer or "1945" in answer2.answer
-    assert answer2.memory is not None
-    assert "Answer" in docs.memory_model.load_memory_variables({})["memory"]
-    print(answer2.answer)
-
-    docs.clear_memory()
-
-    answer3 = docs.query("When was the conflict resolved?")
-    assert answer3.memory is not None
->>>>>>> 8088379d
     assert (
         "212"
         in docs.query("What is the boiling point of water?", settings=settings).answer
     )
 
 
-def test_post_prompt(bates_fixture):
+def test_post_prompt(stub_data_dir: Path):
     post = "The opposite of down is"
     settings = Settings.from_name("fast")
     settings.prompts.post = post
     docs = Docs()
-    docs.add(bates_fixture, "WikiMedia Foundation, 2023, Accessed now")
+    docs.add(stub_data_dir / "bates.txt", "WikiMedia Foundation, 2023, Accessed now")
     response = docs.query("What country is Bates from?", settings=settings)
     assert "up" in response.answer.lower()
 
@@ -1642,9 +1175,11 @@
     assert docs.texts_index.embedding_model.models[1].name == "sparse"
 
 
-def test_external_doc_index(flag_day_fixture):
-    docs = Docs()
-    docs.add(flag_day_fixture, "WikiMedia Foundation, 2023, Accessed now")
+def test_external_doc_index(stub_data_dir: Path):
+    docs = Docs()
+    docs.add(
+        stub_data_dir / "flag_day.html", "WikiMedia Foundation, 2023, Accessed now"
+    )
     # force embedding
     _ = docs.get_evidence(query="What is the date of flag day?")
     docs2 = Docs(texts_index=docs.texts_index)
