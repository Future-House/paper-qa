import contextlib
import os
import pathlib
import pickle
import re
import textwrap
from collections.abc import AsyncIterable, Sequence
from copy import deepcopy
from datetime import datetime, timedelta
from io import BytesIO
from pathlib import Path
from typing import cast

import httpx
import numpy as np
import pytest
from llmclient import (
    CommonLLMNames,
    Embeddable,
    EmbeddingModel,
    HybridEmbeddingModel,
    LiteLLMEmbeddingModel,
    LLMModel,
    LLMResult,
    SparseEmbeddingModel,
)
from pytest_subtests import SubTests

from paperqa import (
    Answer,
    Doc,
    DocDetails,
    Docs,
    NumpyVectorStore,
    PQASession,
    QdrantVectorStore,
    Settings,
    Text,
    VectorStore,
    print_callback,
)
from paperqa.clients import CrossrefProvider
from paperqa.clients.journal_quality import JournalQualityPostProcessor
from paperqa.core import llm_parse_json
from paperqa.prompts import CANNOT_ANSWER_PHRASE
from paperqa.prompts import qa_prompt as default_qa_prompt
from paperqa.readers import read_doc
from paperqa.utils import (
    extract_score,
    get_citenames,
    maybe_is_html,
    maybe_is_text,
    name_in_text,
    strings_similarity,
    strip_citations,
)
from tests.conftest import VCR_DEFAULT_MATCH_ON

THIS_MODULE = pathlib.Path(__file__)


@pytest.fixture
def docs_fixture(stub_data_dir: Path) -> Docs:
    docs = Docs()
    with (stub_data_dir / "paper.pdf").open("rb") as f:
        docs.add_file(f, "Wellawatte et al, XAI Review, 2023")
    return docs


def test_get_citations() -> None:
    text = (
        "Yes, COVID-19 vaccines are effective. Various studies have documented the"
        " effectiveness of COVID-19 vaccines in preventing severe disease,"
        " hospitalization, and death. The BNT162b2 vaccine has shown effectiveness"
        " ranging from 65% to -41% for the 5-11 years age group and 76% to 46% for the"
        " 12-17 years age group, after the emergence of the Omicron variant in New York"
        " (Dorabawila2022EffectivenessOT). Against the Delta variant, the effectiveness"
        " of the BNT162b2 vaccine was approximately 88% after two doses"
        " (Bernal2021EffectivenessOC pg. 1-3).\n\nVaccine effectiveness was also found"
        " to be 89% against hospitalization and 91% against emergency department or"
        " urgent care clinic visits (Thompson2021EffectivenessOC pg. 3-5, Goo2031Foo"
        " pg. 3-4). In the UK vaccination program, vaccine effectiveness was"
        " approximately 56% in individuals aged ≥70 years between 28-34 days"
        " post-vaccination, increasing to approximately 58% from day 35 onwards"
        " (Marfé2021EffectivenessOC).\n\nHowever, it is important to note that vaccine"
        " effectiveness can decrease over time. For instance, the effectiveness of"
        " COVID-19 vaccines against severe COVID-19 declined to 64% after 121 days,"
        " compared to around 90% initially (Chemaitelly2022WaningEO, Foo2019Bar)."
        " Despite this, vaccines still provide significant protection against severe"
        " outcomes (Bar2000Foo pg 1-3; Far2000 pg 2-5)."
    )
    ref = {
        "Dorabawila2022EffectivenessOT",
        "Bernal2021EffectivenessOC pg. 1-3",
        "Thompson2021EffectivenessOC pg. 3-5",
        "Goo2031Foo pg. 3-4",
        "Marfé2021EffectivenessOC",
        "Chemaitelly2022WaningEO",
        "Foo2019Bar",
        "Bar2000Foo pg 1-3",
        "Far2000 pg 2-5",
    }
    assert get_citenames(text) == ref


def test_single_author() -> None:
    text = "This was first proposed by (Smith 1999)."
    assert strip_citations(text) == "This was first proposed by ."


def test_multiple_authors() -> None:
    text = "Recent studies (Smith et al. 1999) show that this is true."
    assert strip_citations(text) == "Recent studies  show that this is true."


def test_multiple_citations() -> None:
    text = (
        "As discussed by several authors (Smith et al. 1999; Johnson 2001; Lee et al."
        " 2003)."
    )
    assert strip_citations(text) == "As discussed by several authors ."


def test_citations_with_pages() -> None:
    text = "This is shown in (Smith et al. 1999, p. 150)."
    assert strip_citations(text) == "This is shown in ."


def test_citations_without_space() -> None:
    text = "Findings by(Smith et al. 1999)were significant."
    assert strip_citations(text) == "Findings bywere significant."


def test_citations_with_commas() -> None:
    text = "The method was adopted by (Smith, 1999, 2001; Johnson, 2002)."
    assert strip_citations(text) == "The method was adopted by ."


def test_citations_with_text() -> None:
    text = "This was noted (see Smith, 1999, for a review)."
    assert strip_citations(text) == "This was noted ."


def test_no_citations() -> None:
    text = "There are no references in this text."
    assert strip_citations(text) == "There are no references in this text."


def test_malformed_citations() -> None:
    text = "This is a malformed citation (Smith 199)."
    assert strip_citations(text) == "This is a malformed citation (Smith 199)."


def test_edge_case_citations() -> None:
    text = "Edge cases like (Smith et al.1999) should be handled."
    assert strip_citations(text) == "Edge cases like  should be handled."


def test_citations_with_special_characters() -> None:
    text = "Some names have dashes (O'Neil et al. 2000; Smith-Jones 1998)."
    assert strip_citations(text) == "Some names have dashes ."


def test_citations_with_nonstandard_chars() -> None:
    text = (
        "In non-English languages, citations might look different (Müller et al. 1999)."
    )
    assert (
        strip_citations(text)
        == "In non-English languages, citations might look different ."
    )


def test_maybe_is_text() -> None:
    assert maybe_is_text("This is a test. The sample conc. was 1.0 mM (at 245 ^F)")
    assert not maybe_is_text("\\C0\\C0\\B1\x00")
    # get front page of wikipedia
    r = httpx.get("https://en.wikipedia.org/wiki/National_Flag_of_Canada_Day")
    assert maybe_is_text(r.text)

    assert maybe_is_html(BytesIO(r.text.encode()))

    # now force it to contain lots of weird encoding
    bad_text = r.text.encode("latin1", "ignore").decode("utf-16", "ignore")
    assert not maybe_is_text(bad_text)

    # account for possible spaces in the text due to tables or title pages
    assert maybe_is_text("entry1                    entry2                    entry3")


def test_name_in_text() -> None:
    name1 = "FooBar2022"
    name2 = "FooBar2022a"
    name3 = "FooBar20"

    text1 = "As mentioned by FooBar2022, this is a great paper"
    assert name_in_text(name1, text1)
    assert not name_in_text(name2, text1)
    assert not name_in_text(name3, text1)

    text2 = "This is great, as found by FooBar20"
    assert name_in_text(name3, text2)
    assert not name_in_text(name1, text2)
    assert not name_in_text(name2, text2)

    text3 = "Per previous work (FooBar2022, FooBar2022a), this is great"
    assert name_in_text(name1, text3)
    assert name_in_text(name2, text3)
    assert not name_in_text(name3, text3)

    text4 = "Per previous work (Foo2022, Bar2023), this is great"
    assert not name_in_text(name1, text4)
    assert not name_in_text(name2, text4)
    assert not name_in_text(name3, text4)

    text5 = "Per previous work (FooBar2022; FooBar2022a), this is great"
    assert name_in_text(name1, text5)
    assert name_in_text(name2, text5)
    assert not name_in_text(name3, text5)

    text6 = "According to FooBar2022 and Foobars, this is great"
    assert name_in_text(name1, text6)
    assert not name_in_text(name2, text6)
    assert not name_in_text(name3, text6)

    text7 = "As stated by FooBar2022.\n\nThis is great"
    assert name_in_text(name1, text7)
    assert not name_in_text(name2, text7)
    assert not name_in_text(name3, text7)


def test_extract_score() -> None:
    sample = """
    The text describes an experiment where different cell subtypes,
    including colorectal cancer-associated fibroblasts, were treated with
    oxaliplatin for 12 days. The concentration of oxaliplatin used was the
    EC50 for each cell subtype, which was determined individually.
    The media were changed every 3 days to avoid complete cell death.
    The text does not provide information about the percentage of colorectal
    cancer-associated fibroblasts that typically survive at 2 weeks when cultured
    with oxaliplatin. (0/10)
    """
    assert extract_score(sample) == 0

    sample = """
    COVID-19 vaccinations have been shown to be effective against hospitalization
    from the Omicron and Delta variants, though effectiveness may decrease over
    time. A study found that vaccine effectiveness against hospitalization peaked
    around 82-92% after a third dose but declined to 53-77% 15+ weeks after the third
    dose, depending on age group and hospitalization definition. Stricter
    definitions of hospitalization, like requiring oxygen use or ICU admission,
    showed higher and more sustained vaccine effectiveness. 8
    """

    assert extract_score(sample) == 8

    sample = """
    Here is a 100-word summary of the text:
    The text discusses a phase 3 trial of a combined
    vector vaccine based on rAd26 and rAd5 vectors carrying the
    SARS-CoV-2 spike protein gene. The trial aimed to assess the efficacy,
    immunogenicity and safety of the vaccine against COVID-19 in adults.
    The study design was a randomized, double-blind, placebo-controlled trial
    done at 25 hospitals in Moscow, Russia. Eligible participants were 18 years
    or older with no history of COVID-19. The exclusion criteria ensured
    participants were healthy and had no contraindications for vaccination.
    The trial aimed to determine if the vaccine could safely and effectively
    provide protection against COVID-19. Relevance score: 8
    """

    assert extract_score(sample) == 8

    sample = """
    Here is a 100-word summary of the provided text: The text details
    trial procedures for a COVID-19 vaccine, including screening
    visits, observation visits to assess vital signs, PCR testing, and
    telemedicine consultations. Participants who tested positive for
    COVID-19 during screening were excluded from the trial. During the trial
    , additional PCR tests were only done when COVID-19 symptoms were reported
    . An electronic health record platform was in place to record data from
    telemedicine consultations. The text details the screening and trial
    procedures but does not provide direct evidence regarding the
    effectiveness of COVID-19 vaccinations. Score: 3/10
    """

    assert extract_score(sample) == 3

    sample = """
    Here is a 100-word summary of the text: The text discusses a
    phase 3 trial of a COVID-19 vaccine in Russia. The vaccine
    uses a heterologous prime-boost regimen, providing robust
    immune responses. The vaccine can be stored at -18°C and
    2-8°C. The study reports 91.6% efficacy against COVID-19 based on
    interim analysis of over 21,000 participants. The authors
    compare their results to other published COVID-19 vaccine
    efficacy data. They previously published safety and immunogenicity
    results from phase 1/2 trials of the same vaccine. Relevance score:
    8/10. The text provides details on the efficacy and immune response
    generated by one COVID-19 vaccine in a large phase 3 trial, which is
    relevant evidence to help answer the question regarding effectiveness
    of COVID-19 vaccinations.
    """

    assert extract_score(sample) == 8

    sample = """
    Here is a 100-word summary of the text: The text discusses the safety and
    efficacy of the BNT162b2 mRNA Covid-19 vaccine. The study found that
    the vaccine was well tolerated with mostly mild to moderate side
    effects. The vaccine was found to be highly effective against Covid-19,
    with an observed vaccine efficacy of 90.5% after the second dose.
    Severe Covid-19 cases were also reduced among vaccine recipients.
    The vaccine showed an early protective effect after the first dose
    and reached full efficacy 7 days after the second dose. The favorable
    safety and efficacy results provide evidence that the BNT162b2 vaccine
    is effective against Covid-19. The text provides data on the efficacy
    and safety results from a clinical trial of the BNT162b2 Covid-19 vaccine,
    which is highly relevant to answering the question about the effectiveness
    of Covid-19 vaccinations.
    """

    assert extract_score(sample) == 5

    sample = """
    Introduce dynamic elements such as moving nodes or edges to create a sense of activity within
    the network. 2. Add more nodes and connections to make the network
    appear more complex and interconnected. 3. Incorporate both red and
    green colors into the network, as the current screenshot only shows
    green lines. 4. Vary the thickness of the lines to add depth and
    visual interest. 5. Implement different shades of red and green to
    create a gradient effect for a more visually appealing experience.
    6. Consider adding a background color or pattern to enhance the
    contrast and make the network stand out. 7. Introduce interactive
    elements that allow users to manipulate the network, such as
    dragging nodes or zooming in/out. 8. Use animation effects like
    pulsing or changing colors to highlight certain parts of the network
    or to show activity. 9. Add labels or markers to provide information
      about the nodes or connections, if relevant to the purpose of the
        network visualization. 10. Consider the use of algorithms that
        organize the network in a visually appealing manner, such as
        force-directed placement or hierarchical layouts. 3/10 """

    assert extract_score(sample) == 3

    sample = (
        "The text mentions a work by Shozo Yokoyama titled "
        '"Evolution of Dim-Light and Color Vision Pigments". '
        "This work, published in the Annual Review of Genomics and "
        "Human Genetics, discusses the evolution of human color vision. "
        "However, the text does not provide specific details or findings "
        "from Yokoyama's work. \n"
        "Relevance Score: 7"
    )

    assert extract_score(sample) == 7

    sample = (
        "The evolution of human color vision is "
        "closely tied to theories about the nature "
        "of light, dating back to the 17th to 19th "
        "centuries. Initially, there was no clear distinction "
        "between the properties of light, the eye and retina, "
        "and color percepts. Major figures in science attempted "
        "to resolve these issues, with physicists leading most "
        "advances in color science into the 20th century. Prior "
        "to Newton, colors were viewed as stages between black "
        "and white. Newton was the first to describe colors in "
        "a modern sense, using prisms to disperse light into "
        "a spectrum of colors. He demonstrated that each color "
        "band could not be further divided and that different "
        "colors had different refrangibility. \n"
        "Relevance Score: 9.5"
    )

    assert extract_score(sample) == 9


@pytest.mark.parametrize(
    "example",
    [
        """Sure here is the json you asked for!

    {
    "example": "json"
    }

    Did you like it?""",
        '{"example": "json"}',
        """
```json
{
    "example": "json"
}
```

I have written the json you asked for.""",
        """

{
    "example": "json"
}

""",
    ],
)
def test_llm_parse_json(example: str) -> None:
    assert llm_parse_json(example) == {"example": "json"}


def test_llm_parse_json_newlines() -> None:
    """Make sure that newlines in json are preserved and escaped."""
    example = textwrap.dedent(
        """
        {
        "summary": "A line

        Another line",
        "relevance_score": 7
        }"""
    )
    assert llm_parse_json(example) == {
        "summary": "A line\n\nAnother line",
        "relevance_score": 7,
    }


@pytest.mark.asyncio
async def test_chain_completion() -> None:
    s = Settings(llm="babbage-002", temperature=0.2)
    outputs = []

    def accum(x) -> None:
        outputs.append(x)

    llm = s.get_llm()
    completion = await llm.run_prompt(
        prompt="The {animal} says",
        data={"animal": "duck"},
        system_prompt=None,
        callbacks=[accum],
    )
    assert completion.seconds_to_first_token > 0
    assert completion.prompt_count > 0
    assert completion.completion_count > 0
    assert str(completion) == "".join(outputs)

    completion = await llm.run_prompt(
        prompt="The {animal} says", data={"animal": "duck"}, system_prompt=None
    )
    assert completion.seconds_to_first_token == 0
    assert completion.seconds_to_last_token > 0

    assert completion.cost > 0


@pytest.mark.skipif(os.environ.get("ANTHROPIC_API_KEY") is None, reason="No API key")
@pytest.mark.asyncio
async def test_anthropic_chain(stub_data_dir: Path) -> None:
    anthropic_settings = Settings(llm=CommonLLMNames.ANTHROPIC_TEST.value)
    outputs: list[str] = []

    def accum(x) -> None:
        outputs.append(x)

    llm = anthropic_settings.get_llm()
    completion = await llm.run_prompt(
        prompt="The {animal} says",
        data={"animal": "duck"},
        system_prompt=None,
        callbacks=[accum],
    )
    assert completion.seconds_to_first_token > 0
    assert completion.prompt_count > 0
    assert completion.completion_count > 0
    assert str(completion) == "".join(outputs)
    assert isinstance(completion.text, str)
    assert completion.cost > 0

    completion = await llm.run_prompt(
        prompt="The {animal} says", data={"animal": "duck"}, system_prompt=None
    )
    assert completion.seconds_to_first_token == 0
    assert completion.seconds_to_last_token > 0
    assert isinstance(completion.text, str)
    assert completion.cost > 0

    docs = Docs()
    await docs.aadd(
        stub_data_dir / "flag_day.html",
        "National Flag of Canada Day",
        settings=anthropic_settings,
    )
    result = await docs.aget_evidence(
        "What is the national flag of Canada?", settings=anthropic_settings
    )
    assert result.cost > 0


@pytest.mark.vcr
@pytest.mark.asyncio
async def test_docs_lifecycle(subtests: SubTests, stub_data_dir: Path) -> None:
    docs = Docs()
    await docs.aadd(
        stub_data_dir / "flag_day.html",
        "WikiMedia Foundation, 2023, Accessed now",
        dockey="test",
    )
    with subtests.test(msg="citation-creation"):
        assert docs.docs["test"].docname == "Wiki2023"

    with subtests.test(msg="text-contains"):
        await docs.aget_evidence("What is the national flag of Canada?")
        assert docs.texts_index.texts_hashes
        assert docs.texts
        assert all(t in docs.texts_index for t in docs.texts)

        docs.texts_index.clear()
        assert docs.texts
        assert all(t not in docs.texts_index for t in docs.texts)


def test_evidence(docs_fixture) -> None:
    debug_settings = Settings.from_name("debug")
    evidence = docs_fixture.get_evidence(
        PQASession(question="What does XAI stand for?"),
        settings=debug_settings,
    ).contexts
    assert len(evidence) >= debug_settings.answer.evidence_k


def test_json_evidence(docs_fixture) -> None:
    settings = Settings.from_name("fast")
    settings.prompts.use_json = True
    settings.prompts.summary_json_system = (
        "Provide a summary of the excerpt that could help answer the question based on"
        " the excerpt. The excerpt may be irrelevant. Do not directly answer the"
        " question - only summarize relevant information.  Respond with the following"
        ' JSON format:\n\n {{\n"summary": "...",\n"author_name":'
        ' "...",\n"relevance_score": "..."}}\n\n where `summary` is relevant'
        " information from text -  about 100 words words, `author_name` specifies the"
        " author , and `relevance_score` is  the relevance of `summary` to answer the"
        " question (integer out of 10)."
    )
    evidence = docs_fixture.get_evidence(
        PQASession(question="Who wrote this article?"),
        settings=settings,
    ).contexts
    assert evidence[0].author_name


def test_ablations(docs_fixture) -> None:
    settings = Settings()
    settings.answer.evidence_skip_summary = True
    settings.answer.evidence_retrieval = False
    contexts = docs_fixture.get_evidence(
        "Which page is the statement 'Deep learning (DL) is advancing the boundaries of"
        " computational chemistry because it can accurately model non-linear"
        " structure-function relationships.' on?",
        settings=settings,
    ).contexts
    assert contexts[0].text.text == contexts[0].context, "summarization not ablated"

    assert len(contexts) == len(docs_fixture.texts), "evidence retrieval not ablated"


def test_location_awareness(docs_fixture) -> None:
    settings = Settings()
    settings.answer.evidence_k = 3
    settings.prompts.use_json = False
    settings.prompts.system = "Answer either N/A or a page number."
    settings.prompts.summary = "{citation}\n\n{text}\n\n{question}{summary_length}"
    settings.answer.evidence_summary_length = ""

    contexts = docs_fixture.get_evidence(
        "Which page is the statement 'Deep learning (DL) is advancing the boundaries of"
        " computational chemistry because it can accurately model non-linear"
        " structure-function relationships.' on?",
        settings=settings,
    ).contexts
    assert "1" in "\n".join(
        [c.context for c in contexts]
    ), "location not found in evidence"


def test_query(docs_fixture) -> None:
    docs_fixture.query("Is XAI usable in chemistry?")


def test_llmresult_callback(docs_fixture: Docs) -> None:
    my_results: list[LLMResult] = []

    settings = Settings.from_name("fast")
    summary_llm = settings.get_summary_llm()
    summary_llm.llm_result_callback = my_results.append
    docs_fixture.get_evidence(
        "What is XAI?", settings=settings, summary_llm_model=summary_llm
    )
    assert my_results
    assert len(my_results) >= 1, "Expected the callback to append results"
    assert my_results[0].name
    assert my_results[0].session_id


def test_duplicate(stub_data_dir: Path) -> None:
    """Check Docs doesn't store duplicates, while checking nonduplicate docs are stored."""
    docs = Docs()
    assert docs.add(
        stub_data_dir / "bates.txt",
        citation="WikiMedia Foundation, 2023, Accessed now",
        dockey="test1",
    )
    assert (
        docs.add(
            stub_data_dir / "bates.txt",
            citation="WikiMedia Foundation, 2023, Accessed now",
            dockey="test1",
        )
        is None
    )
    assert len(docs.docs) == 1, "Should have added only one document"
    assert docs.add(
        stub_data_dir / "flag_day.html",
        citation="WikiMedia Foundation, 2023, Accessed now",
        dockey="test2",
    )
    assert (
        len(set(docs.docs.values())) == 2
    ), "Unique documents should be hashed as unique"


@pytest.mark.asyncio
@pytest.mark.parametrize("vector_store", [NumpyVectorStore, QdrantVectorStore])
async def test_docs_with_custom_embedding(
    subtests: SubTests, stub_data_dir: Path, vector_store: type[VectorStore]
) -> None:
    class MyEmbeds(EmbeddingModel):
        name: str = "my_embed"

        async def embed_documents(self, texts):
            return [[0.0, 0.28, 0.95] for _ in texts]

    docs = Docs(texts_index=vector_store())
    await docs.aadd(
        stub_data_dir / "bates.txt",
        citation="WikiMedia Foundation, 2023, Accessed now",
        embedding_model=MyEmbeds(),
    )

    with subtests.test(msg="confirm-embedding"):
        assert docs.texts[0].embedding == [0.0, 0.28, 0.95]

    with subtests.test(msg="copying-before-get-evidence"):
        # Before getting evidence, shallow and deep copies are the same
        docs_shallow_copy = Docs(
            texts_index=type(docs.texts_index)(**docs.texts_index.model_dump()),
            **docs.model_dump(exclude={"texts_index"}),
        )
        docs_deep_copy = deepcopy(docs)

        assert (
            docs.texts_index
            == docs_shallow_copy.texts_index
            == docs_deep_copy.texts_index
        )

    with subtests.test(msg="copying-after-get-evidence"):
        # After getting evidence, a shallow copy of Docs is not the same because its
        # texts index gets lazily populated, while a deep copy should preserve it
        _ = await docs.aget_evidence(
            "What country is Frederick Bates from?", embedding_model=MyEmbeds()
        )
        docs_shallow_copy = Docs(
            texts_index=type(docs.texts_index)(**docs.texts_index.model_dump()),
            **docs.model_dump(exclude={"texts_index"}),
        )
        docs_deep_copy = deepcopy(docs)

        assert docs.texts_index != docs_shallow_copy.texts_index
        assert docs.texts_index == docs_deep_copy.texts_index

    with subtests.test(msg="clear-vector-store"):
        # Test that the vector store has content before clearing
        if isinstance(docs.texts_index, QdrantVectorStore):
            # For QdrantVectorStore, we need to check if collection exists and has points
            assert await docs.texts_index._collection_exists()
            collection_info = await docs.texts_index.client.get_collection(
                docs.texts_index.collection_name
            )
            assert collection_info.points_count > 0
        assert len(docs.texts_index) > 0
        assert len(docs.texts_index.texts_hashes) > 0

        # Clear the vector store via Docs
        docs.clear_docs()

        # Verify the vector store is empty
        if isinstance(docs.texts_index, QdrantVectorStore):
            assert not await docs.texts_index._collection_exists()
            assert docs.texts_index._point_ids is None
        assert len(docs.texts_index) == 0
        assert len(docs.texts_index.texts_hashes) == 0


@pytest.mark.parametrize("vector_store", [NumpyVectorStore, QdrantVectorStore])
def test_sparse_embedding(stub_data_dir: Path, vector_store: type[VectorStore]) -> None:
    docs = Docs(texts_index=vector_store())
    docs.add(
        stub_data_dir / "bates.txt",
        citation="WikiMedia Foundation, 2023, Accessed now",
        embedding_model=SparseEmbeddingModel(),
    )
    assert isinstance(
        docs.texts[0].embedding, list
    ), "We require embeddings to be a list"
    assert any(docs.texts[0].embedding), "We require embeddings to be populated"
    assert all(
        len(np.array(x.embedding).shape) == 1 for x in docs.texts
    ), "Embeddings should be 1D"

    # check the embeddings are the same size
    assert docs.texts[0].embedding is not None
    assert docs.texts[1].embedding is not None
    assert np.shape(docs.texts[0].embedding) == np.shape(docs.texts[1].embedding)


@pytest.mark.parametrize("vector_store", [NumpyVectorStore, QdrantVectorStore])
def test_hybrid_embedding(stub_data_dir: Path, vector_store: type[VectorStore]) -> None:
    emb_model = HybridEmbeddingModel(
        models=[LiteLLMEmbeddingModel(), SparseEmbeddingModel()]
    )
    docs = Docs(texts_index=vector_store())
    docs.add(
        stub_data_dir / "bates.txt",
        citation="WikiMedia Foundation, 2023, Accessed now",
        embedding_model=emb_model,
    )
    assert isinstance(
        docs.texts[0].embedding, list
    ), "We require embeddings to be a list"
    assert any(docs.texts[0].embedding), "We require embeddings to be populated"

    # check the embeddings are the same size
    assert docs.texts[0].embedding is not None
    assert docs.texts[1].embedding is not None
    assert np.shape(docs.texts[0].embedding) == np.shape(docs.texts[1].embedding)

    # now try via alias
    emb_settings = Settings(
        embedding="hybrid-text-embedding-3-small",
    )
    docs.add(
        stub_data_dir / "bates.txt",
        citation="WikiMedia Foundation, 2023, Accessed now",
        embedding_model=emb_settings.get_embedding_model(),
    )
    assert any(docs.texts[0].embedding)


def test_custom_llm(stub_data_dir: Path) -> None:
    from llmclient import Chunk

    class StubLLMModel(LLMModel):
        name: str = "myllm"

        async def acomplete(self, prompt: str) -> Chunk:  # noqa: ARG002
            return Chunk(text="Echo", prompt_tokens=1, completion_tokens=1)

        async def acomplete_iter(
            self, prompt: str  # noqa: ARG002
        ) -> AsyncIterable[Chunk]:
            yield Chunk(text="Echo", prompt_tokens=1, completion_tokens=1)

    docs = Docs()
    docs.add(
        stub_data_dir / "bates.txt",
        citation="WikiMedia Foundation, 2023, Accessed now",
        dockey="test",
        llm_model=StubLLMModel(),
    )
    # ensure JSON summaries are not used
    no_json_settings = Settings(prompts={"use_json": False})
    evidence = docs.get_evidence(
        "Echo", summary_llm_model=StubLLMModel(), settings=no_json_settings
    ).contexts
    assert "Echo" in evidence[0].context

    evidence = docs.get_evidence(
        "Echo",
        callbacks=[print_callback],
        summary_llm_model=StubLLMModel(),
        settings=no_json_settings,
    ).contexts
    assert "Echo" in evidence[0].context


def test_docs_pickle(stub_data_dir) -> None:
    """Ensure that Docs object can be pickled and unpickled correctly."""
    docs = Docs()
    docs.add(
        stub_data_dir / "flag_day.html",
        "WikiMedia Foundation, 2023, Accessed now",
        dockey="test",
    )

    # Pickle the Docs object
    docs_pickle = pickle.dumps(docs)
    unpickled_docs = pickle.loads(docs_pickle)

    assert unpickled_docs.docs["test"].docname == "Wiki2023"
    assert len(unpickled_docs.docs) == 1


@pytest.mark.parametrize(
    ("qa_prompt", "unsure_sentinel"),
    [
        pytest.param(default_qa_prompt, CANNOT_ANSWER_PHRASE, id="default-unsure"),
        pytest.param(
            default_qa_prompt.replace(CANNOT_ANSWER_PHRASE, "I am unsure"),
            "I am unsure",
            id="custom-unsure",
        ),
    ],
)
def test_unrelated_context(
    agent_test_settings: Settings,
    stub_data_dir: Path,
    qa_prompt: str,
    unsure_sentinel: str,
) -> None:
    agent_test_settings.prompts.qa = qa_prompt
    assert unsure_sentinel in qa_prompt, "Test relies on unsure sentinel in qa prompt"

    docs = Docs()
    docs.add(stub_data_dir / "bates.txt", "WikiMedia Foundation, 2023, Accessed now")
    session = docs.query(
        "What do scientist estimate as the planetary composition of Jupyter?",
        settings=agent_test_settings,
    )
    assert unsure_sentinel in session.answer


def test_repeat_keys(stub_data_dir) -> None:
    docs = Docs()
    result = docs.add(
        stub_data_dir / "bates.txt", "WikiMedia Foundation, 2023, Accessed now"
    )
    assert result
    result = docs.add(
        stub_data_dir / "bates.txt", "WikiMedia Foundation, 2023, Accessed now"
    )
    assert not result
    assert len(docs.docs) == 1

    docs.add(
        stub_data_dir / "flag_day.html", "WikiMedia Foundation, 2023, Accessed now"
    )
    assert len(docs.docs) == 2

    # check keys
    ds = list(docs.docs.values())
    assert ds[0].docname == "Wiki2023"
    assert ds[1].docname == "Wiki2023a"


def test_can_read_normal_pdf_reader(docs_fixture) -> None:
    answer = docs_fixture.query("Are counterfactuals actionable? [yes/no]")
    assert "yes" in answer.answer or "Yes" in answer.answer


def test_pdf_reader_w_no_match_doc_details(stub_data_dir: Path) -> None:
    docs = Docs()
    docs.add(stub_data_dir / "paper.pdf", "Wellawatte et al, XAI Review, 2023")
    # doc will be a DocDetails object, but nothing can be found
    # thus, we retain the prior citation data
    assert (
        next(iter(docs.docs.values())).citation == "Wellawatte et al, XAI Review, 2023"
    )
    assert (
        next(iter(docs.docs.values())).formatted_citation
        == "Wellawatte et al, XAI Review, 2023"
    ), "Formatted citation should be the same when no metadata is found."


def test_pdf_reader_w_no_chunks(stub_data_dir: Path) -> None:
    settings = Settings.from_name("debug")
    assert settings.parsing.defer_embedding, "Test relies on deferred embedding"
    settings.parsing.chunk_size = 0  # Leads to one chunk = entire text
    # don't want to shove whole document into llm to get citation or embedding
    settings.parsing.use_doc_details = False
    settings.summary_llm = "gpt-4o-mini"  # context window needs to fit our one chunk

    docs = Docs()
    docs.add(
        stub_data_dir / "paper.pdf",
        "Wellawatte et al, XAI Review, 2023",
        settings=settings,
    )
    assert len(docs.texts) == 1, "Should have been one chunk"
    assert docs.texts[0].embedding is None, "Should have deferred the embedding"


@pytest.mark.vcr
@pytest.mark.parametrize("defer_embeddings", [True, False])
@pytest.mark.asyncio
async def test_partly_embedded_texts(defer_embeddings: bool) -> None:
    settings = Settings.from_name("fast")
    settings.parsing.defer_embedding = defer_embeddings
    docs = Docs()
    assert isinstance(
        docs.texts_index, NumpyVectorStore
    ), "We want this test to cover NumpyVectorStore"

    stub_doc = Doc(docname="stub", citation="stub", dockey="stub")
    pre_embedded_text = Text(text="I like turtles.", name="sentence1", doc=stub_doc)
    pre_embedded_text.embedding = (
        await settings.get_embedding_model().embed_documents([pre_embedded_text.text])
    )[0]
    texts_to_add = [
        pre_embedded_text,
        Text(text="I like cats.", name="sentence2", doc=stub_doc),
    ]

    # 1. Add texts (and some are partly embedded)
    await docs.aadd_texts(texts=texts_to_add, doc=stub_doc)
    assert docs.texts == texts_to_add
    assert not docs.texts_index.texts
    assert not docs.texts_index.texts_hashes

    # 2. Gather evidence should work
    await docs.aget_evidence("What do I like?")
    assert docs.texts_index.texts == docs.texts == texts_to_add
    assert len(docs.texts_index.texts_hashes) == len(texts_to_add)

    # 3. Gathering evidence again should not change shapes
    await docs.aget_evidence("What was it that I liked?")
    assert docs.texts_index.texts == docs.texts == texts_to_add
    assert len(docs.texts_index.texts_hashes) == len(texts_to_add)


# some of the stored requests will be identical on method, scheme, host, port, path, and query (if defined)
# body will always be different between requests
# adding body so that vcr correctly match the right request with its response.
@pytest.mark.vcr(match_on=[*VCR_DEFAULT_MATCH_ON, "body"])
def test_pdf_reader_match_doc_details(stub_data_dir: Path) -> None:
    docs = Docs()
    docs.add(
        stub_data_dir / "paper.pdf",
        "Wellawatte et al, A Perspective on Explanations of Molecular Prediction"
        " Models, XAI Review, 2023",
        use_doc_details=True,
        clients={
            CrossrefProvider,
            JournalQualityPostProcessor,
        },  # Limit to only crossref since s2 is too flaky
        fields=["author", "journal", "citation_count"],
    )
    doc_details = next(iter(docs.docs.values()))
    # Crossref is non-deterministic in its ordering for results
    # thus we need to capture both possible dockeys
    assert doc_details.dockey in {"d7763485f06aabde", "5300ef1d5fb960d7"}
    assert isinstance(doc_details, DocDetails)
    # note year is unknown because citation string is only parsed for authors/title/doi
    # AND we do not request it back from the metadata sources
    assert doc_details.docname == "wellawatteUnknownyearaperspectiveon"
    assert doc_details.authors
    assert set(doc_details.authors) == {
        "Geemi P. Wellawatte",
        "Heta A. Gandhi",
        "Aditi Seshadri",
        "Andrew D. White",
    }
    assert doc_details.doi in {
        "10.1021/acs.jctc.2c01235",
        "10.26434/chemrxiv-2022-qfv02",
    }
    match = re.search(
        r"This article has (\d+) citations", doc_details.formatted_citation
    )
    assert match
    num_citations = int(match.group(1))
    assert num_citations >= 1, "Expected at least one citation"
    assert (
        "Journal of Chemical Theory and Computation" in doc_details.formatted_citation
    )

    num_retries = 3
    for _ in range(num_retries):
        answer = docs.query("Are counterfactuals actionable? [yes/no]")
        if any(w in answer.answer for w in ("yes", "Yes")):
            assert f"This article has {num_citations} citations" in answer.context
            return
    raise AssertionError(f"Query was incorrect across {num_retries} retries.")


def test_fileio_reader_pdf(stub_data_dir: Path) -> None:
    with (stub_data_dir / "paper.pdf").open("rb") as f:
        docs = Docs()
        docs.add_file(f, "Wellawatte et al, XAI Review, 2023")
    num_retries = 3
    for _ in range(num_retries):
        answer = docs.query("Are counterfactuals actionable? [yes/no]")
        if any(w in answer.answer for w in ("yes", "Yes")):
            return
    raise AssertionError(f"Query was incorrect across {num_retries} retries.")


def test_fileio_reader_txt(stub_data_dir: Path) -> None:
    # can't use curie, because it has trouble with parsed HTML
    docs = Docs()
    with (stub_data_dir / "bates.txt").open("rb") as file:
        file_content = file.read()

    docs.add_file(
        BytesIO(file_content),
        "WikiMedia Foundation, 2023, Accessed now",
    )
    answer = docs.query("What country was Frederick Bates born in?")
    assert "United States" in answer.answer


@pytest.mark.asyncio
async def test_parser_only_reader(stub_data_dir: Path):
    doc_path = stub_data_dir / "paper.pdf"
    parsed_text = await read_doc(
        Path(doc_path),
        Doc(docname="foo", citation="Foo et al, 2002", dockey="1"),
        parsed_text_only=True,
    )
    assert parsed_text.metadata.parse_type == "pdf"
    assert parsed_text.metadata.chunk_metadata is None
    assert parsed_text.metadata.total_parsed_text_length == sum(
        len(t) for t in parsed_text.content.values()  # type: ignore[misc,union-attr]
    )


@pytest.mark.asyncio
async def test_chunk_metadata_reader(stub_data_dir: Path) -> None:
    doc_path = stub_data_dir / "paper.pdf"
    chunk_text, metadata = await read_doc(
        Path(doc_path),
        Doc(docname="foo", citation="Foo et al, 2002", dockey="1"),
        parsed_text_only=False,  # noqa: FURB120
        include_metadata=True,
    )
    assert metadata.parse_type == "pdf"
    assert metadata.chunk_metadata.chunk_type == "overlap_pdf_by_page"  # type: ignore[union-attr]
    assert metadata.chunk_metadata.overlap == 100  # type: ignore[union-attr]
    assert metadata.chunk_metadata.chunk_chars == 3000  # type: ignore[union-attr]
    assert all(len(chunk.text) <= 3000 for chunk in chunk_text)
    assert metadata.total_parsed_text_length // 3000 <= len(chunk_text)
    assert all(
        chunk_text[i].text[-100:] == chunk_text[i + 1].text[:100]
        for i in range(len(chunk_text) - 1)
    )

    doc_path = stub_data_dir / "flag_day.html"

    chunk_text, metadata = await read_doc(
        Path(doc_path),
        Doc(docname="foo", citation="Foo et al, 2002", dockey="1"),
        parsed_text_only=False,  # noqa: FURB120
        include_metadata=True,
    )
    # NOTE the use of tiktoken changes the actual char and overlap counts
    assert metadata.parse_type == "html"
    assert metadata.chunk_metadata.chunk_type == "overlap"  # type: ignore[union-attr]
    assert metadata.chunk_metadata.overlap == 100  # type: ignore[union-attr]
    assert metadata.chunk_metadata.chunk_chars == 3000  # type: ignore[union-attr]
    assert all(len(chunk.text) <= 3000 * 1.25 for chunk in chunk_text)
    assert metadata.total_parsed_text_length // 3000 <= len(chunk_text)

    doc_path = Path(os.path.abspath(__file__))

    chunk_text, metadata = await read_doc(
        doc_path,
        Doc(docname="foo", citation="Foo et al, 2002", dockey="1"),
        parsed_text_only=False,  # noqa: FURB120
        include_metadata=True,
    )
    assert metadata.parse_type == "txt"
    assert metadata.chunk_metadata.chunk_type == "overlap_code_by_line"  # type: ignore[union-attr]
    assert metadata.chunk_metadata.overlap == 100  # type: ignore[union-attr]
    assert metadata.chunk_metadata.chunk_chars == 3000  # type: ignore[union-attr]
    assert all(len(chunk.text) <= 3000 * 1.25 for chunk in chunk_text)
    assert metadata.total_parsed_text_length // 3000 <= len(chunk_text)


def test_code() -> None:
    settings = Settings.from_name("fast")
    docs = Docs()
    # load this script
    docs.add(
        THIS_MODULE, "test_paperqa.py", docname="test_paperqa.py", disable_check=True
    )
    assert len(docs.docs) == 1
    session = docs.query("What file is read in by test_code?", settings=settings)
    assert "test_paperqa.py" in session.answer


def test_zotero() -> None:
    from paperqa.contrib import ZoteroDB

    Docs()
    with contextlib.suppress(ValueError):  # Close enough
        ZoteroDB()  # "group" if group library


def test_too_much_evidence(
    stub_data_dir: Path, stub_data_dir_w_near_dupes: Path
) -> None:
    doc_path = stub_data_dir / "obama.txt"
    mini_settings = Settings(llm="gpt-4o-mini", summary_llm="gpt-4o-mini")
    docs = Docs()
    docs.add(
        doc_path, "WikiMedia Foundation, 2023, Accessed now", settings=mini_settings
    )
    # add with new dockey
    docs.add(
        stub_data_dir_w_near_dupes / "obama_modified.txt",
        "WikiMedia Foundation, 2023, Accessed now",
        settings=mini_settings,
    )
    settings = Settings.from_name("fast")
    settings.answer.evidence_k = 10
    settings.answer.answer_max_sources = 10
    docs.query("What is Barrack's greatest accomplishment?", settings=settings)


def test_custom_prompts(stub_data_dir: Path) -> None:
    my_qaprompt = (
        "Answer the question '{question}' using the country name alone. For example: A:"
        " United States\nA: Canada\nA: Mexico\n\n Using the"
        " context:\n\n{context}\n\nA: "
    )
    settings = Settings.from_name("fast")
    settings.prompts.qa = my_qaprompt
    docs = Docs()
    docs.add(stub_data_dir / "bates.txt", "WikiMedia Foundation, 2023, Accessed now")
    answer = docs.query("What country is Frederick Bates from?", settings=settings)
    assert "United States" in answer.answer


def test_pre_prompt(stub_data_dir: Path) -> None:
    pre = (
        "What is water's boiling point in Fahrenheit? Please respond with a complete"
        " sentence."
    )

    settings = Settings.from_name("fast")
    settings.prompts.pre = pre
    docs = Docs()
    docs.add(stub_data_dir / "bates.txt", "WikiMedia Foundation, 2023, Accessed now")
    assert "212" not in docs.query("What is the boiling point of water?").answer
    assert (
        "212"
        in docs.query("What is the boiling point of water?", settings=settings).answer
    )


def test_post_prompt(stub_data_dir: Path) -> None:
    post = "The opposite of down is"
    settings = Settings.from_name("fast")
    settings.prompts.post = post
    docs = Docs()
    docs.add(stub_data_dir / "bates.txt", "WikiMedia Foundation, 2023, Accessed now")
    response = docs.query("What country is Bates from?", settings=settings)
    assert "up" in response.answer.lower()


def test_external_doc_index(stub_data_dir: Path) -> None:
    docs = Docs()
    docs.add(
        stub_data_dir / "flag_day.html", "WikiMedia Foundation, 2023, Accessed now"
    )
    # force embedding
    _ = docs.get_evidence(query="What is the date of flag day?")
    docs2 = Docs(texts_index=docs.texts_index)
    assert not docs2.docs
    assert docs2.get_evidence("What is the date of flag day?").contexts


def test_context_inner_outer_prompt(stub_data_dir: Path) -> None:

    prompt_settings = Settings()

    # try bogus prompt
    with pytest.raises(ValueError, match="Context inner prompt must"):
        prompt_settings.prompts.context_inner = "A:"

    prompt_settings = Settings()
    with pytest.raises(ValueError, match="Context outer prompt can only"):
        prompt_settings.prompts.context_outer = "{foo}"

    # make sure prompt gets used
    settings = Settings.from_name("fast")
    settings.prompts.context_inner = "{name} @@@@@ {text}\nFrom: {citation}"
    settings.prompts.context_outer = "{context_str}"
    docs = Docs()
    docs.add(stub_data_dir / "bates.txt", "WikiMedia Foundation, 2023, Accessed now")
    response = docs.query("What country is Bates from?", settings=settings)
    assert "@@@@@" in response.context
    assert "WikiMedia Foundation, 2023" in response.context
    assert "Valid Keys" not in response.context


def test_evidence_detailed_citations_shim(stub_data_dir: Path) -> None:
    # TODO: delete this test in v6
    settings = Settings.from_name("fast")
    # NOTE: this bypasses DeprecationWarning, as the warning is done on construction
    settings.answer.evidence_detailed_citations = False
    docs = Docs()
    docs.add(stub_data_dir / "bates.txt", "WikiMedia Foundation, 2023, Accessed now")
    response = docs.query("What country is Bates from?", settings=settings)
    assert "WikiMedia Foundation, 2023, Accessed now" not in response.context


def test_case_insensitive_matching():
    assert strings_similarity("my test sentence", "My test sentence") == 1.0
    assert strings_similarity("a b c d e", "a b c f") == 0.5
    assert strings_similarity("A B c d e", "a b c f") == 0.5


def test_answer_rename(recwarn) -> None:
    # TODO: delete this test in v6
    answer = Answer(question="")
    assert isinstance(answer, PQASession)
    assert len(recwarn) == 1
    warning_msg = recwarn.pop(DeprecationWarning)
    assert "'Answer' class is deprecated" in str(warning_msg.message)


@pytest.mark.parametrize(
    "doi_journals",
    [
        {"doi": "https://doi.org/10.31224/4087", "journal": "EngRxiv"},
        {"doi": "10.26434/chemrxiv-2021-hz0qp", "journal": "ChemRxiv"},
        {"doi": "https://doi.org/10.1101/2024.11.04.621790", "journal": "BioRxiv"},
        {"doi": "10.1101/2024.11.02.24316629", "journal": "MedRxiv"},
        # ensure we don't crash when externalIds key is included, but it's None
        {
            "doi": "https://doi.org/10.48550/arXiv.2407.10362",
            "journal": "ArXiv",
            "other": {"externalIds": None},
        },
    ],
)
def test_dois_resolve_to_correct_journals(doi_journals):
    details = DocDetails(doi=doi_journals["doi"])
    assert details.journal == doi_journals["journal"]


def test_docdetails_merge_with_non_list_fields() -> None:
    """Check republication where the source metadata has different shapes."""
    initial_date = datetime(2023, 1, 1)
    doc1 = DocDetails(
        citation="Citation 1",
        publication_date=initial_date,
        docname="Document 1",
        dockey="key1",
        # NOTE: doc1 has non-list bibtex_source and list client_source
        other={"bibtex_source": "source1", "client_source": ["client1"]},
    )

    later_publication_date = initial_date + timedelta(weeks=13)
    doc2 = DocDetails(
        citation=doc1.citation,
        publication_date=later_publication_date,
        docname=doc1.docname,
        dockey=doc1.dockey,
        # NOTE: doc2 has list bibtex_source and non-list client_source
        other={"bibtex_source": ["source2"], "client_source": "client2"},
    )

    # Merge the two DocDetails instances
    merged_doc = doc1 + doc2

    assert {"source1", "source2"}.issubset(
        merged_doc.other["bibtex_source"]
    ), "Expected merge to keep both bibtex sources"
    assert {"client1", "client2"}.issubset(
        merged_doc.other["client_source"]
    ), "Expected merge to keep both client sources"
    assert isinstance(merged_doc, DocDetails), "Merged doc should also be DocDetails"


def test_docdetails_merge_with_list_fields() -> None:
    """Check republication where the source metadata is the same shape."""
    initial_date = datetime(2023, 1, 1)
    doc1 = DocDetails(
        citation="Citation 1",
        publication_date=initial_date,
        docname="Document 1",
        dockey="key1",
        # NOTE: doc1 has list bibtex_source and list client_source
        other={"bibtex_source": ["source1"], "client_source": ["client1"]},
    )

    later_publication_date = initial_date + timedelta(weeks=13)
    doc2 = DocDetails(
        citation=doc1.citation,
        publication_date=later_publication_date,
        docname=doc1.docname,
        dockey=doc1.dockey,
        # NOTE: doc2 has list bibtex_source and list client_source
        other={"bibtex_source": ["source2"], "client_source": ["client2"]},
    )

    # Merge the two DocDetails instances
    merged_doc = doc1 + doc2

    assert {"source1", "source2"}.issubset(
        merged_doc.other["bibtex_source"]
    ), "Expected merge to keep both bibtex sources"
    assert {"client1", "client2"}.issubset(
        merged_doc.other["client_source"]
    ), "Expected merge to keep both client sources"
    assert isinstance(merged_doc, DocDetails), "Merged doc should also be DocDetails"


def test_docdetails_deserialization() -> None:
    deserialize_to_doc = {
        "citation": "stub",
        "dockey": "stub",
        "docname": "Stub",
        "embedding": None,
        "formatted_citation": "stub",
<<<<<<< HEAD
        "overwrite_ids_from_metadata": True,
=======
>>>>>>> 7ce600bf
    }
    deepcopy_deserialize_to_doc = deepcopy(deserialize_to_doc)
    doc = Doc(**deserialize_to_doc)
    assert not isinstance(doc, DocDetails), "Should just be Doc, not DocDetails"
    assert (
        deserialize_to_doc == deepcopy_deserialize_to_doc
    ), "Deserialization should not mutate input"

    doc_details = DocDetails(**deserialize_to_doc)
    serialized_doc_details = doc_details.model_dump(exclude_none=True)
    for key, value in {
        "docname": "unknownauthorsUnknownyearunknowntitle",
        "citation": "Unknown authors. Unknown title. Unknown journal, Unknown year.",
<<<<<<< HEAD
        "overwrite_ids_from_metadata": True,
=======
>>>>>>> 7ce600bf
        "key": "unknownauthorsUnknownyearunknowntitle",
        "bibtex": (
            '@article{unknownauthorsUnknownyearunknowntitle,\n    author = "authors,'
            ' Unknown",\n    title = "Unknown title",\n    year = "Unknown year",\n   '
            ' journal = "Unknown journal"\n}\n'
        ),
        "other": {},
        "formatted_citation": (
            "Unknown authors. Unknown title. Unknown journal, Unknown year."
        ),
    }.items():
        assert serialized_doc_details[key] == value
    assert (
        deserialize_to_doc == deepcopy_deserialize_to_doc
    ), "Deserialization should not mutate input"


@pytest.mark.vcr
@pytest.mark.parametrize("use_partition", [True, False])
@pytest.mark.asyncio
async def test_partitioning_fn_docs(use_partition: bool) -> None:
    settings = Settings.from_name("fast")
    settings.answer.evidence_k = 2  # limit to only 2

    # imagine we have some special selection we want to
    # embedding rank by itself
    def partition_by_citation(t: Embeddable) -> int:
        if isinstance(t, Text) and "special" in t.doc.citation:
            return 1
        return 0

    partitioning_fn = partition_by_citation if use_partition else None

    docs = Docs()

    assert isinstance(
        docs.texts_index, NumpyVectorStore
    ), "We want this test to cover NumpyVectorStore"

    # add docs that we can use our partitioning function on
    positive_statements_doc = Doc(docname="stub", citation="stub", dockey="stub")
    negative_statements_doc = Doc(
        docname="special", citation="special", dockey="special"
    )
    texts = []
    for i, (statement, doc) in enumerate(
        [
            ("I like turtles", positive_statements_doc),
            ("I like cats", positive_statements_doc),
            ("I don't like turtles", negative_statements_doc),
            ("I don't like cats", negative_statements_doc),
        ]
    ):
        texts.append(Text(text=statement, name=f"statement_{i}", doc=doc))
        texts[-1].embedding = (
            await settings.get_embedding_model().embed_documents([texts[-1].text])
        )[0]
    await docs.aadd_texts(
        texts=[t for t in texts if t.doc.docname == "stub"], doc=positive_statements_doc
    )
    await docs.aadd_texts(
        texts=[t for t in texts if t.doc.docname == "special"],
        doc=negative_statements_doc,
    )

    # look at the raw rankings first, compare them with and without partitioning
    await docs._build_texts_index(settings.get_embedding_model())

    partitioned_texts, _ = cast(
        tuple[Sequence[Text], list[float]],
        await docs.texts_index.partitioned_similarity_search(
            "What do I like?",
            k=4,
            embedding_model=settings.get_embedding_model(),
            partitioning_fn=partition_by_citation,
        ),
    )

    default_texts, _ = cast(
        tuple[Sequence[Text], list[float]],
        await docs.texts_index.similarity_search(
            "What do I like?", k=4, embedding_model=settings.get_embedding_model()
        ),
    )

    assert partitioned_texts != default_texts, "Should have different rankings"

    # the "like" statements should be before the "don't" like by default
    assert all(
        "don't" not in c.text for c in default_texts[:2]
    ), "None of the 'don't like X' should be first"
    assert all(
        "don't" in c.text for c in default_texts[2:]
    ), "'don't like X' should be second"

    # Otherwise they should be interleaved
    assert (
        sum(int("don't" in c.text) for c in default_texts[:2])
        + sum(int("don't" not in c.text) for c in default_texts[:2])
        == 2
    ), "Should have 1 'like' and 1 'don't like'"

    assert (
        sum(int("don't" in c.text) for c in default_texts[2:])
        + sum(int("don't" not in c.text) for c in default_texts[2:])
        == 2
    ), "Should have 1 'like' and 1 'don't like'"

    # Get the contexts -- ranked via partitioning
    # without partitioning, the "I like X" statements would be ranked first
    # with partitioning, we are forcing them to be interleaved, thus
    # at least one "I don't like X" statements will be in the top 2
    session = await docs.aget_evidence(
        "What do I like?", settings=settings, partitioning_fn=partitioning_fn
    )
    assert docs.texts_index.texts == docs.texts == texts

    if use_partition:
        assert any(
            "don't" in c.text.text for c in session.contexts
        ), 'Should have at least one "I don\'t like X" statement'
    else:
        assert all(
            "don't" not in c.text.text for c in session.contexts
        ), "None of the 'don't like X' statements should be included"<|MERGE_RESOLUTION|>--- conflicted
+++ resolved
@@ -1324,10 +1324,6 @@
         "docname": "Stub",
         "embedding": None,
         "formatted_citation": "stub",
-<<<<<<< HEAD
-        "overwrite_ids_from_metadata": True,
-=======
->>>>>>> 7ce600bf
     }
     deepcopy_deserialize_to_doc = deepcopy(deserialize_to_doc)
     doc = Doc(**deserialize_to_doc)
@@ -1341,10 +1337,6 @@
     for key, value in {
         "docname": "unknownauthorsUnknownyearunknowntitle",
         "citation": "Unknown authors. Unknown title. Unknown journal, Unknown year.",
-<<<<<<< HEAD
-        "overwrite_ids_from_metadata": True,
-=======
->>>>>>> 7ce600bf
         "key": "unknownauthorsUnknownyearunknowntitle",
         "bibtex": (
             '@article{unknownauthorsUnknownyearunknowntitle,\n    author = "authors,'
