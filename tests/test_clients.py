--- conflicted
+++ resolved
@@ -1,7 +1,6 @@
 from __future__ import annotations
 
 import logging
-import re
 from collections.abc import Collection, Sequence
 from typing import Any, cast
 from unittest.mock import patch
@@ -18,12 +17,7 @@
 )
 from paperqa.clients.client_models import MetadataPostProcessor, MetadataProvider
 from paperqa.clients.journal_quality import JournalQualityPostProcessor
-<<<<<<< HEAD
-from paperqa.clients.retractions import RetrationDataPostProcessor
-from paperqa.types import DocDetails
-=======
 from paperqa.clients.retractions import RetractionDataPostProcessor
->>>>>>> 846f1360
 
 
 @pytest.mark.vcr
@@ -72,7 +66,7 @@
                 " Samuel G. Rodriques, and Andrew D. White. Paperqa:"
                 " retrieval-augmented generative agent for scientific research. ArXiv,"
                 " Dec 2023. URL: https://doi.org/10.48550/arxiv.2312.07559,"
-                " doi:10.48550/arxiv.2312.07559. This article has 23 citations."
+                " doi:10.48550/arxiv.2312.07559. This article has 25 citations."
             ),
             "is_oa": None,
         },
@@ -96,7 +90,7 @@
                 " White, and Philippe Schwaller. Augmenting large language models with"
                 " chemistry tools. Nature Machine Intelligence, 6:525-535, May 2024."
                 " URL: https://doi.org/10.1038/s42256-024-00832-8,"
-                " doi:10.1038/s42256-024-00832-8. This article has 191 citations and is"
+                " doi:10.1038/s42256-024-00832-8. This article has 196 citations and is"
                 " from a domain leading peer-reviewed journal."
             ),
             "is_oa": True,
@@ -118,30 +112,12 @@
                 client_list,
             ),
         )
-
         details = await client.query(title=paper_attributes["title"])
-        expected_citation_str = re.sub(
-            DocDetails.CITATION_COUNT_REGEX_PATTERN,
-            r"\1n\2",
-            paper_attributes["formatted_citation"],
-        )
-        actual_citation_str = re.sub(
-            DocDetails.CITATION_COUNT_REGEX_PATTERN,
-            r"\1n\2",
-            details.formatted_citation,  # type: ignore[union-attr]
-        )
-
-        # Assert that the normalized strings are identical
-        assert (
-            expected_citation_str == actual_citation_str
-        ), "Formatted citation text should match except for citation count"
-
         assert set(details.other["client_source"]) == set(  # type: ignore[union-attr]
             paper_attributes["source"]
         ), "Should have the correct source"
         for key, value in paper_attributes.items():
-            # Equality check all attributes but the ones in the below set
-            if key not in {"is_oa", "source", "formatted_citation"}:
+            if key not in {"is_oa", "source"}:
                 assert getattr(details, key) == value, f"Should have the correct {key}"
             elif key == "is_oa":
                 assert (
