--- conflicted
+++ resolved
@@ -84,14 +84,10 @@
           - aiohttp>=3.10.6 # Match pyproject.toml
           - PyMuPDF>=1.24.12
           - anyio
-          - fh-llm-client>=0.0.3 # Match pyproject.toml
+          - fh-llm-client>=0.0.7 # Match pyproject.toml
           - fhaviary[llm]>=0.14 # Match pyproject.toml
           - ldp>=0.17 # Match pyproject.toml
           - html2text
-<<<<<<< HEAD
-          - fh-llm-client>=0.0.7 # Match pyproject.toml
-=======
->>>>>>> e5b6447e
           - httpx
           - pybtex
           - numpy
