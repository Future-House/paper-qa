default_language_version:
  python: python3
repos:
  - repo: https://github.com/pre-commit/pre-commit-hooks
    rev: v5.0.0
    hooks:
      - id: check-added-large-files
        exclude: |
          (?x)^(
            paperqa/clients/client_data.*|
            tests/stub_data.*
          )$
      - id: check-byte-order-marker
      - id: check-case-conflict
      - id: check-merge-conflict
      - id: check-shebang-scripts-are-executable
      - id: check-symlinks
      - id: check-toml
      - id: check-yaml
      - id: debug-statements
      - id: detect-private-key
      - id: end-of-file-fixer
      - id: mixed-line-ending
      - id: trailing-whitespace
  - repo: https://github.com/astral-sh/ruff-pre-commit
    rev: v0.9.4
    hooks:
      - id: ruff
        args: [--fix, --exit-non-zero-on-fix]
  - repo: https://github.com/psf/black-pre-commit-mirror
    rev: 25.1.0
    hooks:
      - id: black
  - repo: https://github.com/rbubley/mirrors-prettier
    rev: v3.4.2
    hooks:
      - id: prettier
  - repo: https://github.com/pappasam/toml-sort
    rev: v0.24.2
    hooks:
      - id: toml-sort-fix
  - repo: https://github.com/codespell-project/codespell
    rev: v2.4.1
    hooks:
      - id: codespell
        additional_dependencies: [".[toml]"]
        exclude: |
          (?x)^(
            tests/cassettes.*|
            paperqa/clients/client_data.*|
            tests/stub_data.*
          )$
  - repo: https://github.com/jumanjihouse/pre-commit-hooks
    rev: 3.0.0
    hooks:
      - id: check-mailmap
  - repo: https://github.com/henryiii/validate-pyproject-schema-store
    rev: 2025.02.03
    hooks:
      - id: validate-pyproject
  - repo: https://github.com/astral-sh/uv-pre-commit
    rev: 0.5.26
    hooks:
      - id: uv-lock
  - repo: https://github.com/renovatebot/pre-commit-hooks
    rev: 39.158.1
    hooks:
      - id: renovate-config-validator
        args: [--strict]
  - repo: https://github.com/adamchainz/blacken-docs
    rev: 1.19.1
    hooks:
      - id: blacken-docs
  - repo: https://github.com/jsh9/markdown-toc-creator
    rev: 0.0.10
    hooks:
      - id: markdown-toc-creator
  - repo: https://github.com/pre-commit/mirrors-mypy
    rev: v1.14.1
    hooks:
      - id: mypy
        args: [--pretty, --ignore-missing-imports]
        additional_dependencies:
          - aiohttp>=3.10.6 # Match pyproject.toml
          - PyMuPDF>=1.24.12
          - anyio
<<<<<<< HEAD
          - fh-llm-client[deepseek] @ git+https://github.com/Future-House/llm-client.git@main
=======
          - fh-llm-client[deepseek]<0.1.0 # Match pyproject.toml
>>>>>>> 440fa368
          - fhaviary[llm]>=0.14 # Match pyproject.toml
          - ldp>=0.20 # Match pyproject.toml
          - html2text
          - httpx
          - pybtex
          - numpy
          - pydantic~=2.0,>=2.10.1 # Match pyproject.toml
          - pydantic-settings
          - qdrant-client
          - rich
          - tantivy
          - tenacity
          - tiktoken>=0.4.0 # Match pyproject.toml
          - types-setuptools
          - types-PyYAML
          - sentence-transformers
          - pyzotero<|MERGE_RESOLUTION|>--- conflicted
+++ resolved
@@ -84,11 +84,7 @@
           - aiohttp>=3.10.6 # Match pyproject.toml
           - PyMuPDF>=1.24.12
           - anyio
-<<<<<<< HEAD
           - fh-llm-client[deepseek] @ git+https://github.com/Future-House/llm-client.git@main
-=======
-          - fh-llm-client[deepseek]<0.1.0 # Match pyproject.toml
->>>>>>> 440fa368
           - fhaviary[llm]>=0.14 # Match pyproject.toml
           - ldp>=0.20 # Match pyproject.toml
           - html2text
