# Where to get papers

## OpenReview

You can use papers from [https://openreview.net/](https://openreview.net/) as your database!
<<<<<<< HEAD
Here's a helper that fetches a list of all papers from a selected conference (like ICLR, ICML, NeurIPS), queries this list to find relevant papers using LLM, and downloads those relevant papers to a local directory which can be used with paper-qa on the next step. Install `openreview-py` with 
=======
Here's a helper that fetches all papers from a selected conference (like ICLR, ICML, NeurIPS) and downloads relevant papers using LLM. Install `openreview-py` with
>>>>>>> 630e1b6e

```bash
pip install paper-qa[openreview]
```

and get your username and password from the website. You can put them into `.env` file under `OPENREVIEW_USERNAME` and `OPENREVIEW_PASSWORD` variables, or pass them in the code directly.

```python
from paperqa import Settings

# these settings require gemini api key you can get from https://aistudio.google.com/
# import os; os.environ["GEMINI_API_KEY"] = os.getenv("GEMINI_API_KEY")
# 1Mil context window helps to suggest papers. These settings are not required, but useful for an initial setup.
settings = Settings.from_name("openreview")

question = "What is the progress on brain activity research?"


from paperqa.contrib.openreview_paper_helper import OpenReviewPaperHelper

helper = OpenReviewPaperHelper(settings, venue_id="ICLR.cc/2025/Conference")
# if you don't know venue_id you can find it via
# helper.get_venues()

# Now we can query LLM to select relevant papers and download PDFs
submissions = helper.fetch_relevant_papers(question)

# There's also a function that saves tokens by using openreview metadata for citations
docs = await helper.aadd_docs(submissions)

# Now you can continue asking like in the [main tutorial](../../README.md)
session = docs.query(question, settings=settings)
print(session.answer)
```

## Zotero

_It's been a while since we've tested this - so let us know if it runs into issues!_

If you use [Zotero](https://www.zotero.org/) to organize your personal bibliography,
you can use the `paperqa.contrib.ZoteroDB` to query papers from your library,
which relies on [pyzotero](https://github.com/urschrei/pyzotero).

Install `pyzotero` via the `zotero` extra for this feature:

```bash
pip install paper-qa[zotero]
```

First, note that PaperQA2 parses the PDFs of papers to store in the database,
so all relevant papers should have PDFs stored inside your database.
You can get Zotero to automatically do this by highlighting the references
you wish to retrieve, right clicking, and selecting _"Find Available PDFs"_.
You can also manually drag-and-drop PDFs onto each reference.

To download papers, you need to get an API key for your account.

1. Get your library ID, and set it as the environment variable `ZOTERO_USER_ID`.
   - For personal libraries, this ID is given [here](https://www.zotero.org/settings/keys) at the part "_Your userID for use in API calls is XXXXXX_".
   - For group libraries, go to your group page `https://www.zotero.org/groups/groupname`, and hover over the settings link. The ID is the integer after /groups/. (_h/t pyzotero!_)
2. Create a new API key [here](https://www.zotero.org/settings/keys/new) and set it as the environment variable `ZOTERO_API_KEY`.
   - The key will need read access to the library.

With this, we can download papers from our library and add them to PaperQA2:

```python
from paperqa import Docs
from paperqa.contrib import ZoteroDB

docs = Docs()
zotero = ZoteroDB(library_type="user")  # "group" if group library

for item in zotero.iterate(limit=20):
    if item.num_pages > 30:
        continue  # skip long papers
    docs.add(item.pdf, docname=item.key)
```

which will download the first 20 papers in your Zotero database and add
them to the `Docs` object.

We can also do specific queries of our Zotero library and iterate over the results:

```python
for item in zotero.iterate(
    q="large language models",
    qmode="everything",
    sort="date",
    direction="desc",
    limit=100,
):
    print("Adding", item.title)
    docs.add(item.pdf, docname=item.key)
```

You can read more about the search syntax by typing `zotero.iterate?` in IPython.

## Paper Scraper

If you want to search for papers outside of your own collection, I've found an unrelated project called [paper-scraper](https://github.com/blackadad/paper-scraper) that looks
like it might help. But beware, this project looks like it uses some scraping tools that may violate publisher's rights or be in a gray area of legality.

```python
from paperqa import Docs

keyword_search = "bispecific antibody manufacture"
papers = paperscraper.search_papers(keyword_search)
docs = Docs()
for path, data in papers.items():
    try:
        docs.add(path)
    except ValueError as e:
        # sometimes this happens if PDFs aren't downloaded or readable
        print("Could not read", path, e)
session = docs.query(
    "What manufacturing challenges are unique to bispecific antibodies?"
)
print(session)
```<|MERGE_RESOLUTION|>--- conflicted
+++ resolved
@@ -3,11 +3,7 @@
 ## OpenReview
 
 You can use papers from [https://openreview.net/](https://openreview.net/) as your database!
-<<<<<<< HEAD
 Here's a helper that fetches a list of all papers from a selected conference (like ICLR, ICML, NeurIPS), queries this list to find relevant papers using LLM, and downloads those relevant papers to a local directory which can be used with paper-qa on the next step. Install `openreview-py` with 
-=======
-Here's a helper that fetches all papers from a selected conference (like ICLR, ICML, NeurIPS) and downloads relevant papers using LLM. Install `openreview-py` with
->>>>>>> 630e1b6e
 
 ```bash
 pip install paper-qa[openreview]
