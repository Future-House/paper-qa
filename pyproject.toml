--- conflicted
+++ resolved
@@ -25,11 +25,7 @@
     "PyMuPDF>=1.24.12",  # For pymupdf.set_messages addition
     "aiohttp>=3.10.6",  # TODO: remove in favor of httpx, pin for aiohttp.ClientConnectionResetError
     "anyio",
-<<<<<<< HEAD
-    "fh-llm-client>=0.0.7",  # for py.typed
-=======
     "fh-llm-client>=0.0.9",  # Pin for CommonLLMNames
->>>>>>> 7bb570c3
     "fhaviary[llm]>=0.14",  # For MultipleChoiceQuestion
     "html2text",  # TODO: evaluate moving to an opt-in dependency
     "httpx",
