[build-system]
build-backend = "setuptools.build_meta"
requires = ["setuptools>=64", "setuptools_scm>=8"]

[dependency-groups]
dev = [
    "paper-qa[dev]",
]

[project]
authors = [
    {email = "hello@futurehouse.org", name = "FutureHouse technical staff"},
]
# Full list: https://pypi.python.org/pypi?%3Aaction=list_classifiers
classifiers = [
    "License :: OSI Approved :: Apache Software License",
    "Operating System :: OS Independent",
    "Programming Language :: Python :: 3 :: Only",
    "Programming Language :: Python :: 3.10",
    "Programming Language :: Python :: 3.11",
    "Programming Language :: Python :: 3.12",
    "Programming Language :: Python",
]
dependencies = [
    "PyMuPDF>=1.24.12",  # For pymupdf.set_messages addition
    "aiohttp>=3.10.6",  # TODO: remove in favor of httpx, pin for aiohttp.ClientConnectionResetError
    "anyio",
<<<<<<< HEAD
    "fh-llm-client>=0.0.7",  # for py.typed
    "fhaviary[llm]>=0.10.2",  # For tool execution concurrency
=======
    "fh-llm-client>=0.0.3",  # Pin for EmbeddingModel
    "fhaviary[llm]>=0.14",  # For MultipleChoiceQuestion
>>>>>>> e5b6447e
    "html2text",  # TODO: evaluate moving to an opt-in dependency
    "httpx",
    "numpy",
    "pybtex",
    "pydantic-settings",
    "pydantic~=2.0,>=2.10.1",  # Pin 2.10 for typing breaks
    "rich",
    "setuptools",  # TODO: remove after release of https://bitbucket.org/pybtex-devs/pybtex/pull-requests/46/replace-pkg_resources-with-importlib
    "tantivy",
    "tenacity",
    "tiktoken>=0.4.0",
]
description = "LLM Chain for answering questions from docs"
dynamic = ["version"]
keywords = ["question answering"]
license = {file = "LICENSE"}
maintainers = [
    {email = "jamesbraza@gmail.com", name = "James Braza"},
    {email = "michael.skarlinski@gmail.com", name = "Michael Skarlinski"},
    {email = "white.d.andrew@gmail.com", name = "Andrew White"},
]
name = "paper-qa"
readme = "README.md"
requires-python = ">=3.11"

[project.optional-dependencies]
datasets = [
    "datasets",
]
dev = [
    "ipython>=8",  # Pin to keep recent
    "mypy>=1.8",  # Pin for mutable-override
    "paper-qa[datasets,ldp,typing,zotero,local,qdrant]",
    "pre-commit>=3.4",  # Pin to keep recent
    "pydantic~=2.0",
    "pylint-pydantic",
    "pytest-asyncio",
    "pytest-recording",
    "pytest-rerunfailures",
    "pytest-subtests",
    "pytest-sugar",
    "pytest-timer[colorama]",
    "pytest-xdist",
    "pytest>=8",  # Pin to keep recent
    "python-dotenv",
    "refurb>=2",  # Pin to keep recent
    "typeguard",
    "vcrpy>=6",  # Pin for https://github.com/kevin1024/vcrpy/issues/884
]
ldp = [
    "ldp>=0.17",  # For evaluate_consensus
]
local = [
    "sentence-transformers",
]
qdrant = [
    "qdrant-client",
]
typing = [
    "pandas-stubs",
    "types-PyYAML",
    "types-setuptools",
]
zotero = [
    "pyzotero",
]

[project.scripts]
pqa = "paperqa.agents:main"

[project.urls]
issues = "https://github.com/Future-House/paper-qa/issues"
repository = "https://github.com/Future-House/paper-qa"

[tool.black]
preview = true

[tool.codespell]
check-filenames = true
check-hidden = true
ignore-words-list = "aadd,astroid,ser,ECT"
skip = "docs/2024-10-16_litqa2-splits.json5"

[tool.mypy]
# Type-checks the interior of functions without type annotations.
check_untyped_defs = true
# Allows enabling one or multiple error codes globally. Note: This option will
# override disabled error codes from the disable_error_code option.
enable_error_code = [
    "ignore-without-code",
    "mutable-override",
    "redundant-cast",
    "redundant-expr",
    "redundant-self",
    "truthy-bool",
    "truthy-iterable",
    "unimported-reveal",
    "unreachable",
    "unused-awaitable",
    "unused-ignore",
]
# Shows a short summary line after error messages.
error_summary = false
# A regular expression that matches file names, directory names and paths which mypy
# should ignore while recursively discovering files to check. Use forward slashes (/) as
# directory separators on all platforms.
exclude = [
    "^\\.?venv",  # SEE: https://regex101.com/r/0rp5Br/1
]
# Specifies the OS platform for the target program, for example darwin or win32
# (meaning OS X or Windows, respectively). The default is the current platform
# as revealed by Python’s sys.platform variable.
platform = "linux"
# Comma-separated list of mypy plugins.
plugins = ["pydantic.mypy"]
# Use visually nicer output in error messages: use soft word wrap, show source
# code snippets, and show error location markers.
pretty = true
# Shows column numbers in error messages.
show_column_numbers = true
# Shows error codes in error messages.
# SEE: https://mypy.readthedocs.io/en/stable/error_codes.html#error-codes
show_error_codes = true
# Prefixes each error with the relevant context.
show_error_context = true
# Warns about casting an expression to its inferred type.
warn_redundant_casts = true
# Shows a warning when encountering any code inferred to be unreachable or
# redundant after performing type analysis.
warn_unreachable = true
# Warns about per-module sections in the config file that do not match any
# files processed when invoking mypy.
warn_unused_configs = true
# Warns about unneeded `# type: ignore` comments.
warn_unused_ignores = true

[[tool.mypy.overrides]]
# Suppresses error messages about imports that cannot be resolved.
ignore_missing_imports = true
# Per-module configuration options
module = [
    "datasets",  # SEE: https://github.com/huggingface/datasets/issues/3841
    "pybtex.*",  # SEE: https://bitbucket.org/pybtex-devs/pybtex/issues/141/type-annotations
    "pymupdf",  # SEE: https://github.com/pymupdf/PyMuPDF/issues/2883
    "pyzotero",  # SEE: https://github.com/urschrei/pyzotero/issues/110
]

[tool.pylint]

[tool.pylint.design]
# Maximum number of attributes for a class (see R0902).
max-attributes = 12

[tool.pylint.format]
# Maximum number of characters on a single line.
max-line-length = 88  # Match ruff line-length

[tool.pylint.main]
# Use multiple processes to speed up Pylint. Specifying 0 will auto-detect the
# number of processors available to use, and will cap the count on Windows to
# avoid hangs.
jobs = 0
# List of plugins (as comma separated values of python module names) to load,
# usually to register additional checkers.
load-plugins = [
    "pylint_pydantic",
]

[tool.pylint.messages_control]
# Disable the message, report, category or checker with the given id(s).
disable = [
    "arguments-differ",  # Ops intentionally differ arguments
    "attribute-defined-outside-init",  # Disagrees with reset pattern
    "bare-except",  # Rely on ruff E722 for this
    "broad-exception-caught",  # Don't care to enforce this
    "broad-exception-raised",  # Rely on ruff TRY002 for this
    "cyclic-import",  # Let Python blow up
    "dangerous-default-value",  # Rely on ruff W0102 for this
    "expression-not-assigned",  # Rely on mypy func-returns-value for this
    "fixme",  # codetags are useful
    "function-redefined",  # Rely on mypy no-redef for this
    "import-outside-toplevel",  # Rely on ruff PLC0415 for this
    "inconsistent-return-statements",  # TODO: remove after pylint>=3.3 for https://github.com/pylint-dev/pylint/pull/9591
    "invalid-name",  # Don't care to enforce this
    "line-too-long",  # Rely on ruff E501 for this
    "logging-fstring-interpolation",  # f-strings are convenient
    "logging-too-many-args",  # Rely on ruff PLE1205 for this
    "missing-docstring",  # Let docformatter and ruff take care of docstrings
    "missing-final-newline",  # Rely on ruff W292 for this
    "no-else-return",  # Rely on ruff RET506 for this
    "no-member",  # Buggy, SEE: https://github.com/pylint-dev/pylint/issues/8138
    "not-callable",  # Don't care to enforce this
    "protected-access",  # Don't care to enforce this
    "raise-missing-from",  # Rely on ruff B904 for this
    "redefined-builtin",  # Rely on ruff A002 for this
    "super-init-not-called",  # Don't care to enforce this
    "too-few-public-methods",  # Don't care to enforce this
    "too-many-ancestors",  # Don't care to enforce this
    "too-many-arguments",  # Don't care to enforce this
    "too-many-branches",  # Rely on ruff PLR0912 for this
    "too-many-instance-attributes",  # Don't care to enforce this
    "too-many-lines",  # Don't care to enforce this
    "too-many-locals",  # Rely on ruff PLR0914 for this
    "too-many-positional-arguments",  # Don't care to enforce this
    "too-many-return-statements",  # Rely on ruff PLR0911 for this
    "too-many-statements",  # Rely on ruff PLR0915 for this
    "undefined-loop-variable",  # Don't care to enforce this
    "ungrouped-imports",  # Rely on ruff I001 for this
    "unidiomatic-typecheck",  # Rely on ruff E721 for this
    "unreachable",  # Rely on mypy unreachable for this
    "unspecified-encoding",  # Don't care to enforce this
    "unsubscriptable-object",  # Buggy, SEE: https://github.com/pylint-dev/pylint/issues/3637
    "unsupported-membership-test",  # Buggy, SEE: https://github.com/pylint-dev/pylint/issues/3045
    "unused-argument",  # Rely on ruff ARG002 for this
    "unused-import",  # Rely on ruff F401 for this
    "unused-variable",  # Rely on ruff F841 for this
    "wrong-import-order",  # Rely on ruff I001 for this
    "wrong-import-position",  # Rely on ruff E402 for this
]
# Enable the message, report, category or checker with the given id(s).
enable = [
    "useless-suppression",  # Print unused `pylint: disable` comments
]

[tool.pylint.reports]
# Set true to activate the evaluation score.
score = false

[tool.pylint.similarities]
# Minimum lines number of a similarity.
min-similarity-lines = 12

[tool.pytest.ini_options]
# Add the specified OPTS to the set of command line arguments as if they had been
# specified by the user.
addopts = "--typeguard-packages=paperqa"
# set how loops are scoped to avoid https://github.com/BerriAI/litellm/issues/5854
asyncio_default_fixture_loop_scope = "session"
# Sets a list of filters and actions that should be taken for matched warnings.
# By default all warnings emitted during the test session will be displayed in
# a summary at the end of the test session.
filterwarnings = [
    "ignore:Support for class-based `config` is deprecated, use ConfigDict instead",  # SEE: https://github.com/BerriAI/litellm/issues/5648
    "ignore:The `dict` method is deprecated; use `model_dump` instead",  # SEE: https://github.com/BerriAI/litellm/issues/5987
    "ignore:Use 'content=<...>' to upload raw bytes/text content:DeprecationWarning",  # SEE: https://github.com/BerriAI/litellm/issues/5986
    "ignore:builtin type (SwigPyPacked|SwigPyObject|swigvarlink) has no __module__:DeprecationWarning:importlib._bootstrap",  # SEE: https://github.com/pymupdf/PyMuPDF/issues/3931 --> https://github.com/swig/swig/issues/2881#issuecomment-2332652634
    'ignore:open_text is deprecated. Use files\(\) instead:DeprecationWarning',  # SEE: https://github.com/BerriAI/litellm/issues/5647
    'ignore:pkg_resources is deprecated as an API.:DeprecationWarning:pybtex',  # SEE: https://bitbucket.org/pybtex-devs/pybtex/issues/169/replace-pkg_resources-with
]
# List of directories that should be searched for tests when no specific directories,
# files or test ids are given in the command line when executing pytest from the rootdir
# directory. File system paths may use shell-style wildcards, including the recursive **
# pattern.
testpaths = ["tests"]

[tool.refurb]
enable_all = true
ignore = [
    "FURB101",  # Rely on ruff FURB101 for this
    "FURB103",  # Rely on ruff FURB103 for this
    "FURB141",  # Rely on ruff PTH110 for this
    "FURB144",  # Rely on ruff PTH107 for this
    "FURB146",  # Rely on ruff PTH113 for this
    "FURB147",  # Rely on ruff PTH118 for this
    "FURB150",  # Rely on ruff PTH102 for this
    "FURB155",  # Rely on ruff PTH202 for this
]

[tool.ruff]
# Line length to use when enforcing long-lines violations (like `E501`).
line-length = 120
# Enable application of unsafe fixes.
unsafe-fixes = true

[tool.ruff.format]
# Enable reformatting of code snippets in docstrings.
docstring-code-format = true
# Enable preview style formatting.
preview = true

[tool.ruff.lint]
explicit-preview-rules = true
extend-select = [
    "AIR301",
    "AIR302",
    "AIR303",
    "ASYNC116",
    "B901",
    "B909",
    "B911",
    "C420",
    "DOC202",
    "DOC403",
    "DTZ901",
    "E111",
    "E112",
    "E113",
    "E114",
    "E115",
    "E116",
    "E117",
    "E201",
    "E202",
    "E203",
    "E204",
    "E211",
    "E221",
    "E222",
    "E223",
    "E224",
    "E225",
    "E226",
    "E227",
    "E228",
    "E231",
    "E241",
    "E242",
    "E251",
    "E252",
    "E261",
    "E262",
    "E265",
    "E266",
    "E271",
    "E272",
    "E273",
    "E274",
    "E275",
    "E301",
    "E302",
    "E303",
    "E304",
    "E305",
    "E306",
    "E502",
    "FAST003",
    "FURB101",
    "FURB103",
    "FURB110",
    "FURB113",
    "FURB116",
    "FURB118",
    "FURB131",
    "FURB132",
    "FURB140",
    "FURB142",
    "FURB145",
    "FURB148",
    "FURB152",
    "FURB154",
    "FURB156",
    "FURB157",
    "FURB164",
    "FURB166",
    "FURB171",
    "FURB180",
    "FURB189",
    "FURB192",
    "LOG015",
    "PLC1802",
    "PLC1901",
    "PLC2701",
    "PLC2801",
    "PLE0304",
    "PLE1141",
    "PLE4703",
    "PLR0202",
    "PLR0203",
    "PLR0916",
    "PLR1733",
    "PLR6104",
    "PLR6201",
    "PLW0108",
    "PLW0177",
    "PLW1507",
    "PLW3201",
    "PTH210",
    "PYI059",
    "PYI061",
    "RUF027",
    "RUF028",
    "RUF029",
    "RUF031",
    "RUF035",
    "RUF036",
    "RUF037",
    "RUF038",
    "RUF039",
    "RUF040",
    "RUF041",
    "RUF043",
    "RUF048",
    "RUF049",
    "RUF051",
    "RUF052",
    "RUF055",
    "RUF056",
    "RUF057",
    "SIM905",
    "TC007",
    "TC008",
    "UP042",
    "UP044",
    "W391",
]
# List of rule codes that are unsupported by Ruff, but should be preserved when
# (e.g.) validating # noqa directives. Useful for retaining # noqa directives
# that cover plugins not yet implemented by Ruff.
external = [
    "FURB",  # refurb
]
ignore = [
    "A005",  # Overly pedantic
    "ANN",  # Don't care to enforce typing
    "BLE001",  # Don't care to enforce blind exception catching
    "C901",  # we can be complex
    "COM812",  # Trailing comma with black leads to wasting lines
    "D100",  # D100, D101, D102, D103, D104, D105, D106, D107: don't always need docstrings
    "D101",
    "D102",
    "D103",
    "D104",
    "D105",
    "D106",
    "D107",
    "D203",  # Keep docstring next to the class definition (covered by D211)
    "D212",  # Summary should be on second line (opposite of D213)
    "D402",  # It's nice to reuse the method name
    "D406",  # Google style requires ":" at end
    "D407",  # We aren't using numpy style
    "D413",  # Blank line after last section. -> No blank line
    "DTZ",  # Don't care to have timezone safety
    "EM",  # Overly pedantic
    "ERA001",  # Don't care to prevent commented code
    "FBT001",  # FBT001, FBT002: overly pedantic
    "FBT002",
    "FIX",  # Don't care to prevent TODO, FIXME, etc.
    "FLY002",  # Can be less readable
    "FURB101",  # FURB101, FURB103: don't care to enforce pathlib
    "FURB103",
    "G004",  # f-strings are convenient
    "INP001",  # Can use namespace packages
    "ISC001",  # For ruff format compatibility
    "N803",  # Want to use 'N', or 'L',
    "N806",  # Want to use 'N', or 'L',
    "PLR0913",
    "PLR0915",  # we can write lots of code
    "PLW2901",  # Allow modifying loop variables
    "PTH",  # Overly pedantic
    "RUF027",  # Prompt templates may not be f-strings
    "RUF052",  # Previous code uses leading underscore to indicate throwaway
    "S311",  # Ok to use python random
    "SLF001",  # Overly pedantic
    "T201",  # Overly pedantic
    "TC001",  # TC001, TC002, TC003: don't care to enforce type checking blocks
    "TC002",
    "TC003",
    "TD002",  # Don't care for TODO author
    "TD003",  # Don't care for TODO links
    "TRY003",  # Overly pedantic
]
preview = true
select = ["ALL"]
unfixable = [
    "B007",  # While debugging, unused loop variables can be useful
    "B905",  # Default fix is zip(strict=False), but that can hide bugs
    "ERA001",  # While debugging, temporarily commenting code can be useful
    "F401",  # While debugging, unused imports can be useful
    "F841",  # While debugging, unused locals can be useful
    "TC004",  # While debugging, it can be nice to keep TYPE_CHECKING in tact
]

[tool.ruff.lint.flake8-annotations]
mypy-init-return = true

[tool.ruff.lint.per-file-ignores]
"**/tests/*.py" = [
    "N802",  # Tests function names can match class names
    "PLR2004",  # Tests can have magic values
    "S101",  # Tests can have assertions
    "S301",  # can test pickle
    "S310",
]

[tool.ruff.lint.pycodestyle]
# The maximum line length to allow for line-length violations within
# documentation (W505), including standalone comments.
max-doc-length = 120  # Match line-length

[tool.ruff.lint.pydocstyle]
# Whether to use Google-style or NumPy-style conventions or the PEP257
# defaults when analyzing docstring sections.
convention = "google"

[tool.setuptools.package-data]
paperqa = ["configs/**json"]

[tool.setuptools.packages.find]
include = ["paperqa*"]

[tool.setuptools_scm]
version_file = "paperqa/version.py"

[tool.tomlsort]
all = true
in_place = true
spaces_before_inline_comment = 2  # Match Python PEP 8
spaces_indent_inline_array = 4  # Match Python PEP 8
trailing_comma_inline_array = true<|MERGE_RESOLUTION|>--- conflicted
+++ resolved
@@ -25,13 +25,8 @@
     "PyMuPDF>=1.24.12",  # For pymupdf.set_messages addition
     "aiohttp>=3.10.6",  # TODO: remove in favor of httpx, pin for aiohttp.ClientConnectionResetError
     "anyio",
-<<<<<<< HEAD
     "fh-llm-client>=0.0.7",  # for py.typed
-    "fhaviary[llm]>=0.10.2",  # For tool execution concurrency
-=======
-    "fh-llm-client>=0.0.3",  # Pin for EmbeddingModel
     "fhaviary[llm]>=0.14",  # For MultipleChoiceQuestion
->>>>>>> e5b6447e
     "html2text",  # TODO: evaluate moving to an opt-in dependency
     "httpx",
     "numpy",
