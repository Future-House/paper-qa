--- conflicted
+++ resolved
@@ -50,12 +50,6 @@
     "langchain-community",
     "langchain-core",
     "langchain-openai",
-<<<<<<< HEAD
-    "requests",
-=======
-    "pymupdf",
-    "pymupdf",
->>>>>>> 99a4a633
     "tantivy",
     "typer",
     "typing_extensions",
